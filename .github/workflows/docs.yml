name: Build landing and docs and deploy to Pages

on:
  push:
    branches: ["main"]
  workflow_dispatch:

permissions:
  contents: read
  pages: write
  id-token: write

concurrency:
  group: "pages"
  cancel-in-progress: false

jobs:
  deploy:
    environment:
      name: github-pages
      url: ${{ steps.deployment.outputs.page_url }}
    runs-on: ubuntu-latest

    steps:
      - name: Checkout repository
        uses: actions/checkout@v4
<<<<<<< HEAD

      - name: Setup Node.js
        uses: actions/setup-node@v3
        with:
          node-version: '20'

      - name: Setup project and install dependencies
        run: |
          mkdir diplodoc-project
          cd diplodoc-project
          npm init -y
          npm install @diplodoc/cli undici@7.12.0

      - name: Build docs with Diplodoc CLI
        run: |
          cd diplodoc-project
          npx @diplodoc/cli build -i ../docs -o ../html

=======
      - name: Setup Pages
        uses: actions/configure-pages@v5
      - name: Build
        uses: diplodoc-platform/docs-build-action@v3
        with:
          src-root: './docs'
          build-root: './build'
          lint-root: './html'
>>>>>>> b7d01459
      - name: Upload artifact
        uses: actions/upload-pages-artifact@v3
        with:
          path: ./html

      - name: Deploy to GitHub Pages
        id: deployment
        uses: actions/deploy-pages@v4<|MERGE_RESOLUTION|>--- conflicted
+++ resolved
@@ -24,26 +24,7 @@
     steps:
       - name: Checkout repository
         uses: actions/checkout@v4
-<<<<<<< HEAD
 
-      - name: Setup Node.js
-        uses: actions/setup-node@v3
-        with:
-          node-version: '20'
-
-      - name: Setup project and install dependencies
-        run: |
-          mkdir diplodoc-project
-          cd diplodoc-project
-          npm init -y
-          npm install @diplodoc/cli undici@7.12.0
-
-      - name: Build docs with Diplodoc CLI
-        run: |
-          cd diplodoc-project
-          npx @diplodoc/cli build -i ../docs -o ../html
-
-=======
       - name: Setup Pages
         uses: actions/configure-pages@v5
       - name: Build
@@ -52,7 +33,6 @@
           src-root: './docs'
           build-root: './build'
           lint-root: './html'
->>>>>>> b7d01459
       - name: Upload artifact
         uses: actions/upload-pages-artifact@v3
         with:
