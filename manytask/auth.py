--- conflicted
+++ resolved
@@ -84,21 +84,9 @@
 def get_authenticate_student(oauth: OAuth, app: CustomFlask) -> Student:
     """Getting student and update session"""
 
-<<<<<<< HEAD
     student = app.gitlab_api.get_authenticated_student(session["gitlab"]["access_token"])
     session["gitlab"].update(set_oauth_session(student))
     return student
-=======
-    try:
-        student = app.gitlab_api.get_authenticated_student(session["gitlab"]["access_token"])
-        session["gitlab"].update(set_oauth_session(student))
-        return student
-
-    except Exception:
-        logger.error("Failed login in gitlab, redirect to login", exc_info=True)
-        session.pop("gitlab", None)
-        return redirect(url_for("root.signup"))
->>>>>>> c349ea0b
 
 
 def requires_ready(f: Callable[..., Any]) -> Callable[..., Any]:
@@ -108,7 +96,6 @@
     def decorated(*args: Any, **kwargs: Any) -> Any:
         app: CustomFlask = current_app  # type: ignore
 
-<<<<<<< HEAD
         course_name = kwargs["course_name"]
         course = app.storage_api.get_course(course_name)
 
@@ -118,21 +105,6 @@
 
         if not course.is_ready:
             abort(redirect(url_for("course.not_ready", course_name=course_name)))
-=======
-        if app.debug:
-            return f(*args, **kwargs)
-
-        oauth = app.oauth
-
-        if valid_session(session):
-            student_or_resp = get_authenticate_student(oauth, app)
-
-            if not isinstance(student_or_resp, Student):
-                return student_or_resp
-        else:
-            logger.info("Redirect to login in Gitlab")
-            return redirect(url_for("root.signup"))
->>>>>>> c349ea0b
 
         return f(*args, **kwargs)
 
@@ -140,11 +112,8 @@
 
 
 def __redirect_to_login() -> Callable[..., Any]:
-    app: CustomFlask = current_app  # type: ignore
-    oauth = app.oauth
     session.pop("gitlab", None)
-    redirect_uri = url_for("root.login", _external=True)
-    return oauth.gitlab.authorize_redirect(redirect_uri, state=request.url)
+    return redirect(url_for("root.signup"))
 
 
 def requires_auth(f: Callable[..., Any]) -> Callable[..., Any]:
