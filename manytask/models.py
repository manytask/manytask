--- conflicted
+++ resolved
@@ -44,19 +44,13 @@
 
 ROLE_NAMESPACE_ADMIN = "namespace_admin"
 ROLE_PROGRAM_MANAGER = "program_manager"
-<<<<<<< HEAD
-=======
 ROLE_STUDENT = "student"
->>>>>>> 1403acda
 
 
 class UserOnNamespaceRole(enum.Enum):
     NAMESPACE_ADMIN = ROLE_NAMESPACE_ADMIN
     PROGRAM_MANAGER = ROLE_PROGRAM_MANAGER
-<<<<<<< HEAD
-=======
     STUDENT = ROLE_STUDENT
->>>>>>> 1403acda
 
 
 
