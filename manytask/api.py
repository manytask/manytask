--- conflicted
+++ resolved
@@ -191,16 +191,11 @@
     submit_time = _process_submit_time(submit_time_str, app.storage_api.get_now_with_timezone(course.course_name))
 
     # Log with sanitized values
-<<<<<<< HEAD
-    logger.info(f"Save score {reported_score} for @{rms_user} on task {task.name} check_deadline {check_deadline}")
-    logger.info(f"verify deadline: Use submit_time={submit_time}")
-=======
     logger.info(f"Use submit_time: {submit_time}")
     logger.info(
-        f"Will process score {reported_score} for @{student} on task {task.name} \
+        f"Will process score {reported_score} for @{rms_user} on task {task.name} \
             {'with' if check_deadline else 'without'} deadline check"
     )
->>>>>>> 5722e850
 
     update_function = functools.partial(
         _update_score,
@@ -320,14 +315,8 @@
 
     storage_api = app.storage_api
 
-<<<<<<< HEAD
-    rms_user = app.rms_api.get_rms_user_by_id(session["gitlab"]["user_id"])
-    stored_user = storage_api.get_stored_user(course.course_name, rms_user.username)
-    student_course_admin = stored_user.course_admin
-=======
-    student = app.gitlab_api.get_student(session["gitlab"]["user_id"])
-    student_course_admin = storage_api.check_if_course_admin(course.course_name, student.username)
->>>>>>> 5722e850
+    rms_user = app.gitlab_api.get_student(session["gitlab"]["user_id"])
+    student_course_admin = storage_api.check_if_course_admin(course.course_name, rms_user.username)
 
     if not student_course_admin:
         return jsonify({"success": False, "message": "Only course admins can update scores"}), HTTPStatus.FORBIDDEN
