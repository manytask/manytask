--- conflicted
+++ resolved
@@ -264,11 +264,7 @@
             student = app.gitlab_api.get_student(user_id)
         else:
             assert False, "unreachable"
-<<<<<<< HEAD
         student_scores = course.storage_api.get_scores(course.course_name, student.username)
-=======
-        student_scores = app.storage_api.get_scores(course_name, student.username)
->>>>>>> c4552e9e
     except Exception:
         return f"There is no student with user_id {user_id} or username {username}", HTTPStatus.NOT_FOUND
 
