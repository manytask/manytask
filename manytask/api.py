--- conflicted
+++ resolved
@@ -317,7 +317,6 @@
 def get_database(course_name: str) -> ResponseReturnValue:
     app: CustomFlask = current_app  # type: ignore
 
-<<<<<<< HEAD
     storage_api = app.storage_api
     course = app.storage_api.get_course(course_name)
     if course is None:
@@ -328,11 +327,8 @@
     is_course_admin = storage_api.check_if_course_admin(course.course_name, rms_user.username) or \
         storage_api.check_if_instance_admin(rms_user.username)
 
+    logger.info(f"Fetching database snapshot for course={course_name}")
     table_data = get_database_table_data(app, course, include_repo_urls=is_course_admin)
-=======
-    logger.info(f"Fetching database snapshot for course={course_name}")
-    table_data = get_database_table_data(app, course_name)
->>>>>>> e0848e75
     return jsonify(table_data)
 
 
