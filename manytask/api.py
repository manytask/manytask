--- conflicted
+++ resolved
@@ -13,7 +13,7 @@
 
 from manytask.abstract import StorageApi
 from manytask.database import TaskDisabledError
-from manytask.glab import GitLabApi, GitLabApiException
+from manytask.glab import GitLabApiException, RmsApi
 
 from .abstract import RmsUser
 from .auth import requires_auth, requires_ready
@@ -103,8 +103,8 @@
 
 
 def _validate_and_extract_params(
-    form_data: dict[str, Any], gitlab_api: GitLabApi, storage_api: StorageApi, course_name: str
-) -> tuple[Student, ManytaskTaskConfig, ManytaskGroupConfig]:
+    form_data: dict[str, Any], rms_api: RmsApi, storage_api: StorageApi, course_name: str
+) -> tuple[RmsUser, ManytaskTaskConfig, ManytaskGroupConfig]:
     """Validate and extract parameters from form data."""
 
     if "user_id" in form_data and "username" in form_data:
@@ -112,7 +112,7 @@
     elif "user_id" in form_data:
         try:
             user_id = int(form_data["user_id"])
-            student = gitlab_api.get_student(user_id)
+            rms_user = rms_api.get_rms_user_by_id(user_id)
         except ValueError:
             abort(HTTPStatus.BAD_REQUEST, f"User ID is {form_data['user_id']}, but it must be an integer")
         except GitLabApiException:
@@ -120,7 +120,7 @@
     elif "username" in form_data:
         try:
             username = form_data["username"]
-            student = gitlab_api.get_student_by_username(username)
+            rms_user = rms_api.get_rms_user_by_username(username)
         except GitLabApiException:
             abort(HTTPStatus.NOT_FOUND, f"There is no student with username {username}")
     else:
@@ -135,7 +135,7 @@
     except (KeyError, TaskDisabledError):
         abort(HTTPStatus.NOT_FOUND, f"There is no task with name `{task_name}` (or it is closed for submission)")
 
-    return student, task, group
+    return rms_user, task, group
 
 
 def _process_submit_time(submit_time_str: str | None, now_with_timezone: datetime) -> datetime:
@@ -177,22 +177,6 @@
         abort(HTTPStatus.BAD_REQUEST, f"Cannot parse `score` <{score_str}> to a number")
 
 
-<<<<<<< HEAD
-def _get_rms_user(rms_api: Any, user_id: int | None, username: str | None) -> RmsUser:
-    """Get student by user_id or username."""
-    try:
-        if username:
-            return rms_api.get_rms_user_by_username(username)
-        elif user_id:
-            return rms_api.get_rms_user_by_id(user_id)
-        else:
-            assert False, "unreachable"
-    except Exception:
-        abort(HTTPStatus.NOT_FOUND, f"There is no student with user_id {user_id} or username {username}")
-
-
-=======
->>>>>>> 2da77e6b
 @bp.post("/report")
 @requires_token
 @requires_ready
@@ -200,22 +184,16 @@
     app: CustomFlask = current_app  # type: ignore
     course: Course = app.storage_api.get_course(course_name)  # type: ignore
 
-    student, task, group = _validate_and_extract_params(
-        request.form, app.gitlab_api, app.storage_api, course.course_name
-    )
+    rms_user, task, group = _validate_and_extract_params(request.form, app.rms_api, app.storage_api, course.course_name)
 
     reported_score = _process_score(request.form, task.score)
     if reported_score is None:
         reported_score = task.score
         logger.info(f"Got score=None; set max score for {task.name} of {task.score}")
 
-<<<<<<< HEAD
-    rms_user = _get_rms_user(app.rms_api, user_id, username)
-=======
     check_deadline = True
     if "check_deadline" in request.form:
         check_deadline = request.form["check_deadline"] is True or request.form["check_deadline"] == "True"
->>>>>>> 2da77e6b
 
     submit_time_str = request.form.get("submit_time")
     submit_time = _process_submit_time(submit_time_str, app.storage_api.get_now_with_timezone(course.course_name))
@@ -257,24 +235,9 @@
     app: CustomFlask = current_app  # type: ignore
     course: Course = app.storage_api.get_course(course_name)  # type: ignore
 
-    student, task, group = _validate_and_extract_params(
-        request.form, app.gitlab_api, app.storage_api, course.course_name
-    )
-
-<<<<<<< HEAD
-    try:
-        if username:
-            rms_user = app.rms_api.get_rms_user_by_username(username)
-        elif user_id:
-            rms_user = app.rms_api.get_rms_user_by_id(user_id)
-        else:
-            assert False, "unreachable"
-        student_scores = app.storage_api.get_scores(course_name, rms_user.username)
-    except Exception:
-        return f"There is no student with user_id {user_id} or username {username}", HTTPStatus.NOT_FOUND
-=======
-    student_scores = app.storage_api.get_scores(course.course_name, student.username)
->>>>>>> 2da77e6b
+    rms_user, task, group = _validate_and_extract_params(request.form, app.rms_api, app.storage_api, course.course_name)
+
+    student_scores = app.storage_api.get_scores(course.course_name, rms_user.username)
 
     try:
         student_task_score = student_scores[task.name]
