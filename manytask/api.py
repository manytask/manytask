--- conflicted
+++ resolved
@@ -326,17 +326,11 @@
     storage_api = app.storage_api
 
     student = app.gitlab_api.get_student(session["gitlab"]["user_id"])
-<<<<<<< HEAD
-    try:
-        stored_user = storage_api.get_stored_user(course.course_name, student.username)
+    try:
+        student_course_admin = storage_api.check_if_course_admin(course.course_name, student.username)
     except Exception as e:
         logger.error(f"Error finding the user {student.username}: {str(e)}")
         return jsonify({"success": False, "message": "Internal error when trying to store score"}), 500
-
-    student_course_admin = stored_user.course_admin
-=======
-    student_course_admin = storage_api.check_if_course_admin(course.course_name, student.username)
->>>>>>> 5722e850
 
     if not student_course_admin:
         return jsonify({"success": False, "message": "Only course admins can update scores"}), HTTPStatus.FORBIDDEN
