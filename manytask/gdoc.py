from __future__ import annotations

import logging
<<<<<<< HEAD
from dataclasses import dataclass
=======
>>>>>>> e2e1eed0
import re
from itertools import islice
from typing import Callable

import gspread
from authlib.integrations.requests_client import AssertionSession
from cachelib import BaseCache
from gspread import Cell as GCell
from gspread.utils import ValueInputOption, ValueRenderOption, a1_to_rowcol, rowcol_to_a1

from .deadlines import Deadlines
from .glab import Student, User


logger = logging.getLogger(__name__)


<<<<<<< HEAD
# NB: numeration start with 1
@dataclass
class PublicAccountsSheetOptions:
    GROUPS_ROW: int = 1
    HEADER_ROW: int = 2

    GITLAB_COLUMN: int = 1
    LOGIN_COLUMN: int = 2
    NAME_COLUMN: int = 3
    FLAGS_COLUMN: int = 4
    BONUS_COLUMN: int = 5
    TOTAL_COLUMN: int = 6
    PERCENTAGE_COLUMN: int = 7
    TASK_SCORES_START_COLUMN: int = 14


# NB: numeration start with 1
@dataclass
class PrivateReviewsSheetOptions:
    GROUPS_ROW: int = 1
    HEADER_ROW: int = 2

    GITLAB_COLUMN: int = 1
    LOGIN_COLUMN: int = 2
    NAME_COLUMN: int = 3
    NUM_REVIEWS_COLUMN: int = 4
    TASK_REVIEWS_START_COLUMN: int = 6
=======
GROUP_ROW_FORMATTING = {
    'backgroundColor': {
        'red': 182./255.,
        'green': 215./255.,
        'blue': 168./255.,
    },
    'borders': {
        'bottom': {
            'style': 'SOLID',
        },
    },
    'textFormat': {
        'fontFamily': 'Amatic SC',
        'fontSize': 24,
        'bold': True,
    }
}

HEADER_ROW_FORMATTING = {
    'backgroundColor': {
        'red': 217./255.,
        'green': 234./255.,
        'blue': 211./255.,
    },
    'borders': {
        'bottom': {
            'style': 'SOLID',
        },
    },
    'textFormat': {
        'fontFamily': 'Comfortaa',
        'fontSize': 10,
        'bold': True,
    }
}


# all start with 1
HEADER_ROW = 2
GITLAB_COLUMN = 1
LOGIN_COLUMN = 2
NAME_COLUMN = 3
FLAGS_COLUMN = 4
BONUS_COLUMN = 5
TOTAL_COLUMN = 6
PERCENTAGE_COLUMN = 7
TASK_SCORES_START_COLUMN = 14
>>>>>>> e2e1eed0


class LoginNotFound(KeyError):
    pass


class TaskNotFound(KeyError):
    pass


class GoogleDocAPI:
    def __init__(
            self,
            base_url: str,
            gdoc_credentials: dict | None,
            public_worksheet_id: str,
            public_scoreboard_sheet: int,
            private_worksheet_id: str,
            private_accounts_sheet: int,
            private_review_sheet: int,
            cache: BaseCache,
    ):
        self._url = base_url
        self._gdoc_credentials = gdoc_credentials
        self._public_worksheet_id = public_worksheet_id
        self._public_scoreboard_sheet = public_scoreboard_sheet
        self._private_worksheet_id = private_worksheet_id
        self._private_accounts_sheet_index = private_accounts_sheet
        self._private_review_sheet_index = private_review_sheet

        self._assertion_session = self._create_assertion_session()

        self._public_scores_sheet = self._get_sheet(public_worksheet_id, public_scoreboard_sheet)
        self._private_accounts_sheet = self._get_sheet(private_worksheet_id, private_accounts_sheet)
        self._private_review_sheet = self._get_sheet(private_worksheet_id, private_review_sheet)
        self._cache = cache

    def _create_assertion_session(self) -> AssertionSession:
        """Create AssertionSession to auto refresh access to google api"""
        scopes = ['https://spreadsheets.google.com/feeds', 'https://www.googleapis.com/auth/drive']
        credentials = self._gdoc_credentials

        header = {'alg': 'RS256'}
        if key_id := credentials.get('private_key_id', None):
            header['kid'] = key_id

        # Google puts scope in payload
        claims = {'scope': ' '.join(scopes)}
        return AssertionSession(
            token_endpoint=credentials['token_uri'],
            issuer=credentials['client_email'],
            subject=None,
            audience=credentials['token_uri'],
            grant_type=AssertionSession.JWT_BEARER_GRANT_TYPE,
            scope=' '.join(scopes),
            claims=claims,
            key=credentials['private_key'],
            header=header,
        )

    def _get_sheet(self, worksheet_id: str, sheet_id: int) -> gspread.Worksheet:
        gs: gspread.Client = gspread.Client(None, session=self._assertion_session)
        worksheet: gspread.Spreadsheet = gs.open_by_key(worksheet_id)
        return worksheet.get_worksheet(sheet_id)

    def fetch_rating_table(self) -> 'RatingTable':
        return RatingTable(self._public_scores_sheet, self._cache)

    def fetch_private_accounts_table(self) -> 'PrivateAccountsTable':
        return PrivateAccountsTable(self._private_accounts_sheet)

    def fetch_private_reviews_table(self) -> 'PrivateReviewsTable':
        return PrivateReviewsTable(self._private_review_sheet, self._cache)

    def get_spreadsheet_url(self) -> str:
        return f'{self._url}/spreadsheets/d/{self._public_worksheet_id}#gid={self._public_scoreboard_sheet}'


class RatingTable:
    def __init__(self, worksheet: gspread.Worksheet, cache: BaseCache):
        self._cache = cache
        self.ws = worksheet

    def get_scores(self, username: str) -> dict[str, int]:
        scores = self._cache.get(f'{self.ws.id}:{username}')
        if scores is None:
            scores = {}
        return scores

    def update_cached_scores(self) -> None:
        list_of_dicts = self.ws.get_all_records(head=PublicAccountsSheetOptions.HEADER_ROW, default_blank='')
        cache = {
            f'{self.ws.id}:{scores_dict["login"]}': {
                k: int(v) for i, (k, v) in enumerate(scores_dict.items())
                if i >= PublicAccountsSheetOptions.TASK_SCORES_START_COLUMN - 1 and isinstance(v, int)
            }
            for scores_dict in list_of_dicts
        }
        self._cache.clear()
        self._cache.set_many(cache)

    def store_score(self, student: Student, task_name: str, update_fn: Callable) -> int:
        try:
            student_row = self._find_login_row(student.username)
        except LoginNotFound:
            student_row = self._add_student_row(student)

        task_column = self._find_task_column(task_name)

        flags = self.ws.cell(student_row, PublicAccountsSheetOptions.FLAGS_COLUMN).value
        score_cell = self.ws.cell(student_row, task_column)
        old_score = int(score_cell.value) if score_cell.value else 0
        new_score = update_fn(flags, old_score)
        score_cell.value = new_score
        logger.info(f'Setting score = {new_score}')

        repo_link_cell = GCell(
            student_row, PublicAccountsSheetOptions.GITLAB_COLUMN, self.create_student_repo_link(student)
        )
        self.ws.update_cells([repo_link_cell, score_cell], value_input_option=ValueInputOption.user_entered)

        tasks = self._list_tasks(with_index=False)
        scores = self._get_row_values(
            student_row,
            start=PublicAccountsSheetOptions.TASK_SCORES_START_COLUMN - 1, with_index=False
        )
        student_scores = {
            task: score for task, score in zip(tasks, scores) if score or str(score) == '0'
        }
        logger.info(f'Actual scores: {student_scores}')

        self._cache.set(f'{self.ws.id}:{student.username}', student_scores)
        return new_score

    def sync_columns(self, tasks: list[Deadlines.Task], max_score: int | None = None) -> None:
        # TODO: maintain group orger when adding new task in added group
        logger.info(f'Syncing rating columns...')
        existing_tasks = list(self._list_tasks(with_index=False))
        existing_task_names = set(task for task in existing_tasks if task)
        tasks_to_create = [task for task in tasks if task.name not in existing_task_names]

        current_worksheet_size = TASK_SCORES_START_COLUMN + len(existing_tasks) - 1
        required_worksheet_size = current_worksheet_size
        if tasks_to_create:
<<<<<<< HEAD
            current_worksheet_size = PublicAccountsSheetOptions.TASK_SCORES_START_COLUMN + len(existing_tasks) - 1
=======
>>>>>>> e2e1eed0
            required_worksheet_size = current_worksheet_size + len(tasks_to_create)

            self.ws.resize(cols=required_worksheet_size)

            cells_to_update = []
            current_group = None
            for col, task in enumerate(tasks_to_create, start=current_worksheet_size + 1):
                cells_to_update.append(GCell(PublicAccountsSheetOptions.HEADER_ROW, col, task.name))

                if task.group != current_group:
                    cells_to_update.append(GCell(PublicAccountsSheetOptions.GROUPS_ROW, col, task.group))
                    current_group = task.group
        else:
            cells_to_update = []

        if max_score:
            cells_to_update.append(GCell(
                PublicAccountsSheetOptions.GROUPS_ROW, PublicAccountsSheetOptions.TOTAL_COLUMN, str(max_score)
            ))

        if cells_to_update:
            self.ws.update_cells(cells_to_update, value_input_option=ValueInputOption.user_entered)

            self.ws.format(
                f'{rowcol_to_a1(HEADER_ROW-1, TASK_SCORES_START_COLUMN)}:'
                f'{rowcol_to_a1(HEADER_ROW-1, required_worksheet_size)}',
                GROUP_ROW_FORMATTING
            )
            self.ws.format(
                f'{rowcol_to_a1(HEADER_ROW, TASK_SCORES_START_COLUMN)}:'
                f'{rowcol_to_a1(HEADER_ROW, required_worksheet_size)}',
                HEADER_ROW_FORMATTING
            )

    def _get_row_values(self, row, start=None, with_index: bool = False):
        values = self.ws.row_values(row, value_render_option=ValueRenderOption.unformatted)
        if with_index:
            values = enumerate(values, start=1)
        if start:
            values = islice(values, start, None)
        return values

    def _list_tasks(self, with_index: bool = False):
        return self._get_row_values(
            PublicAccountsSheetOptions.HEADER_ROW,
            start=PublicAccountsSheetOptions.TASK_SCORES_START_COLUMN - 1, with_index=with_index
        )

    def _find_task_column(self, task: str) -> int:
        logger.info(f'Looking for task "{task}"...')
        logger.info(list(self._list_tasks()))
        logger.info(str(task))
        for col, found_task in self._list_tasks(with_index=True):
            if task == found_task:
                return col
        raise TaskNotFound(f'Task "{task}" not found in spreadsheet')

    def _find_login_row(self, login: str) -> int:
        logger.info(f'Looking for student "{login}"...')
        all_logins = self.ws.col_values(
            PublicAccountsSheetOptions.LOGIN_COLUMN, value_render_option=ValueRenderOption.unformatted
        )

        for row, found_login in islice(enumerate(all_logins, start=1), PublicAccountsSheetOptions.HEADER_ROW, None):
            if found_login == login:
                return row

        raise LoginNotFound(f'Login {login} not found in spreadsheet')

    def _add_student_row(self, student: Student) -> int:
        logger.info(f'Adding student "{student.username}" with name "{student.name}"...')
        if len(student.name) == 0 or re.match(r'\W', student.name, flags=re.UNICODE):
            raise ValueError(f'Name "{student.name}" looks fishy')

        result = self.ws.append_row(
            values=[
                self.create_student_repo_link(student),
                student.username,
                student.name,
                None,  # flags
                None,  # bonus
                # total: sum(current row: from RATINGS_COLUMN to inf) + BONUS_COLUMN
                f'=SUM(INDIRECT(ADDRESS(ROW(); {PublicAccountsSheetOptions.TASK_SCORES_START_COLUMN}) & ":" & ROW())) '
                f'+ INDIRECT(ADDRESS(ROW(); {PublicAccountsSheetOptions.BONUS_COLUMN}))',
                # percentage: TOTAL_COLUMN / max_score cell (1st row of TOTAL_COLUMN)
                f'=INDIRECT(ADDRESS(ROW(); {PublicAccountsSheetOptions.TOTAL_COLUMN})) '
                f'/ INDIRECT(ADDRESS({PublicAccountsSheetOptions.HEADER_ROW - 1}; {PublicAccountsSheetOptions.TOTAL_COLUMN}))'  # percentage
            ],
            value_input_option=ValueInputOption.user_entered,  # don't escape link
            table_range=f'A{PublicAccountsSheetOptions.HEADER_ROW}',  # note logical table to upend to (gdoc implicit split it to logical tables)
        )

        updated_range = result['updates']['updatedRange']
        updated_range_upper_bound = updated_range.split(':')[1]
        row_count, _ = a1_to_rowcol(updated_range_upper_bound)
        return row_count

    @staticmethod
    def create_student_repo_link(student: Student) -> str:
        return f'=HYPERLINK("{student.repo}";"git")'


class PrivateReviewsTable:
    def __init__(self, worksheet: gspread.Worksheet, cache: BaseCache):
        self._cache = cache
        self.ws = worksheet

    def get_reviews(self) -> dict[str, dict[str, int]]:
        reviews = self._cache.get(f'{self.ws.id}:reviews')
        if reviews is None:
            reviews = {}
        return reviews

    def update_cached_reviews(self) -> None:
        list_of_dicts = self.ws.get_all_records(head=PrivateReviewsSheetOptions.HEADER_ROW, default_blank='')
        cache = {
            reviews_dict["login"]: {
                k: int(v) for i, (k, v) in enumerate(reviews_dict.items())
                if i >= PrivateReviewsSheetOptions.TASK_REVIEWS_START_COLUMN - 1 and isinstance(v, int)
            }
            for reviews_dict in list_of_dicts
        }
        self._cache.set(f'{self.ws.id}:reviews', cache)

    def store_reviews(self, student: Student, review_scores: dict[str, int]) -> None:
        old_reviews: dict[str, dict[str, int]] = self._cache.get(f'{self.ws.id}:reviews')
        if old_reviews is None:
            old_reviews = {}

        old_student_reviews = {}
        if student.username in old_reviews:
            old_student_reviews = old_reviews[student.username]

        try:
            student_row = self._find_login_row(student.username)
        except LoginNotFound:
            student_row = self._add_student_row(student)

        # find task_columns
        task_columns = {
            found_task: col
            for col, found_task in self._list_tasks(with_index=True)
            if found_task in review_scores.keys()
        }

        review_cells = []
        for task_name, review_score in review_scores.items():
            task_column = task_columns[task_name]

            review_cell = self.ws.cell(student_row, task_column)
            review_cell.value = review_score
            logger.info(f'Setting task {task_name} review = {review_score}')
            review_cells.append(review_cell)

        review_count_cell = self.ws.cell(student_row, PrivateReviewsSheetOptions.NUM_REVIEWS_COLUMN)
        review_count_cell.value = len(old_student_reviews.keys() | review_scores.keys())

        repo_link_cell = GCell(
            student_row, PrivateReviewsSheetOptions.GITLAB_COLUMN, self.create_student_repo_link(student)
        )
        self.ws.update_cells(
            [repo_link_cell, review_count_cell, *review_cells], value_input_option=ValueInputOption.user_entered
        )

        tasks = self._list_tasks(with_index=False)
        review_scores = self._get_row_values(
            student_row, start=PrivateReviewsSheetOptions.TASK_REVIEWS_START_COLUMN - 1, with_index=False
        )
        student_reviews = {
            task: review_score
            for task, review_score in zip(tasks, review_scores) if review_score or str(review_score) == '0'
        }
        logger.info(f'Actual review scores: {student_reviews}')

        old_reviews[student.username] = student_reviews

        self._cache.set(f'{self.ws.id}:{student.username}', old_reviews)

    def sync_columns(self, tasks: list[Deadlines.Task]) -> None:
        # TODO: groups
        existing_tasks = list(self._list_tasks(with_index=False))
        existing_task_names = set(task for task in existing_tasks if task)
        tasks_to_create = [task for task in tasks if task.name not in existing_task_names]

        if tasks_to_create:
            current_worksheet_size = PrivateReviewsSheetOptions.TASK_REVIEWS_START_COLUMN + len(existing_tasks) - 1
            required_worksheet_size = current_worksheet_size + len(tasks_to_create)

            self.ws.resize(cols=required_worksheet_size)

            cells_to_update = []
            current_group = None
            for col, task in enumerate(tasks_to_create, start=current_worksheet_size + 1):
                cells_to_update.append(GCell(PrivateReviewsSheetOptions.HEADER_ROW, col, task.name))

                if task.group != current_group:
                    cells_to_update.append(GCell(PrivateReviewsSheetOptions.GROUPS_ROW, col, task.group))
                    current_group = task.group
        else:
            cells_to_update = []

        if cells_to_update:
            self.ws.update_cells(cells_to_update, value_input_option=ValueInputOption.user_entered)

    def _get_row_values(self, row, start=None, with_index: bool = False):
        values = self.ws.row_values(row, value_render_option=ValueRenderOption.unformatted)
        if with_index:
            values = enumerate(values, start=1)
        if start:
            values = islice(values, start, None)
        return values

    def _list_tasks(self, with_index: bool = False):
        return self._get_row_values(
            PrivateReviewsSheetOptions.HEADER_ROW,
            start=PrivateReviewsSheetOptions.TASK_REVIEWS_START_COLUMN - 1, with_index=with_index
        )

    def _find_task_column(self, task: str) -> int:
        logger.info(f'Looking for task "{task}"...')
        logger.info(list(self._list_tasks()))
        logger.info(str(task))
        for col, found_task in self._list_tasks(with_index=True):
            if task == found_task:
                return col
        raise TaskNotFound(f'Task "{task}" not found in spreadsheet')

    def _find_login_row(self, login: str) -> int:
        logger.info(f'Looking for student "{login}"...')
        all_logins = self.ws.col_values(
            PrivateReviewsSheetOptions.LOGIN_COLUMN, value_render_option=ValueRenderOption.unformatted
        )

        for row, found_login in islice(enumerate(all_logins, start=1), PrivateReviewsSheetOptions.HEADER_ROW, None):
            if found_login == login:
                return row

        raise LoginNotFound(f'Login {login} not found in spreadsheet')

    def _add_student_row(self, student: Student) -> int:
        logger.info(f'Adding student "{student.username}" with name "{student.name}"...')
        if len(student.name) == 0 or re.match(r'\W', student.name, flags=re.UNICODE):
            raise ValueError(f'Name "{student.name}" looks fishy')

        result = self.ws.append_row(
            values=[
                self.create_student_repo_link(student),
                student.username,
                student.name,
                '0',  # Num reviews
            ],
            value_input_option=ValueInputOption.user_entered,  # don't escape link
<<<<<<< HEAD
            table_range=f'A{PrivateReviewsSheetOptions.HEADER_ROW}',  # note logical table to upend to (gdoc implicit split it to logical tables)
=======
            # note logical table to upend to (gdoc implicit split it to logical tables)
            table_range=rowcol_to_a1(HEADER_ROW, GITLAB_COLUMN),
>>>>>>> e2e1eed0
        )

        updated_range = result['updates']['updatedRange']
        updated_range_upper_bound = updated_range.split(':')[1]
        row_count, _ = a1_to_rowcol(updated_range_upper_bound)
        return row_count

    @staticmethod
    def create_student_repo_link(student: Student) -> str:
        return f'=HYPERLINK("{student.repo}";"git")'


class PrivateAccountsTable:
    def __init__(self, worksheet: gspread.Worksheet):
        self.ws = worksheet

    def add_user_row(self, user: User, student: Student) -> None:
        logger.info(f'Adding user "{user.username}" into private gdoc...')
        if user.telegram:
            telegram_link = f'=HYPERLINK("https://telegram.me/{user.telegram}";"{user.telegram}")'
        else:
            telegram_link = None
        if user.lms_id:
            lms_link = f'=HYPERLINK("https://lk.yandexdataschool.ru/users/{user.lms_id}/";"{user.lms_id}")'
        else:
            lms_link = None
        _ = self.ws.append_row(
            values=[
                RatingTable.create_student_repo_link(student),
                student.name,
                student.username,
                telegram_link,
                lms_link,
            ],
            value_input_option=ValueInputOption.user_entered  # don't escape link
        )<|MERGE_RESOLUTION|>--- conflicted
+++ resolved
@@ -1,10 +1,7 @@
 from __future__ import annotations
 
 import logging
-<<<<<<< HEAD
 from dataclasses import dataclass
-=======
->>>>>>> e2e1eed0
 import re
 from itertools import islice
 from typing import Callable
@@ -22,35 +19,6 @@
 logger = logging.getLogger(__name__)
 
 
-<<<<<<< HEAD
-# NB: numeration start with 1
-@dataclass
-class PublicAccountsSheetOptions:
-    GROUPS_ROW: int = 1
-    HEADER_ROW: int = 2
-
-    GITLAB_COLUMN: int = 1
-    LOGIN_COLUMN: int = 2
-    NAME_COLUMN: int = 3
-    FLAGS_COLUMN: int = 4
-    BONUS_COLUMN: int = 5
-    TOTAL_COLUMN: int = 6
-    PERCENTAGE_COLUMN: int = 7
-    TASK_SCORES_START_COLUMN: int = 14
-
-
-# NB: numeration start with 1
-@dataclass
-class PrivateReviewsSheetOptions:
-    GROUPS_ROW: int = 1
-    HEADER_ROW: int = 2
-
-    GITLAB_COLUMN: int = 1
-    LOGIN_COLUMN: int = 2
-    NAME_COLUMN: int = 3
-    NUM_REVIEWS_COLUMN: int = 4
-    TASK_REVIEWS_START_COLUMN: int = 6
-=======
 GROUP_ROW_FORMATTING = {
     'backgroundColor': {
         'red': 182./255.,
@@ -88,17 +56,33 @@
 }
 
 
-# all start with 1
-HEADER_ROW = 2
-GITLAB_COLUMN = 1
-LOGIN_COLUMN = 2
-NAME_COLUMN = 3
-FLAGS_COLUMN = 4
-BONUS_COLUMN = 5
-TOTAL_COLUMN = 6
-PERCENTAGE_COLUMN = 7
-TASK_SCORES_START_COLUMN = 14
->>>>>>> e2e1eed0
+# NB: numeration start with 1
+@dataclass
+class PublicAccountsSheetOptions:
+    GROUPS_ROW: int = 1
+    HEADER_ROW: int = 2
+
+    GITLAB_COLUMN: int = 1
+    LOGIN_COLUMN: int = 2
+    NAME_COLUMN: int = 3
+    FLAGS_COLUMN: int = 4
+    BONUS_COLUMN: int = 5
+    TOTAL_COLUMN: int = 6
+    PERCENTAGE_COLUMN: int = 7
+    TASK_SCORES_START_COLUMN: int = 14
+
+
+# NB: numeration start with 1
+@dataclass
+class PrivateReviewsSheetOptions:
+    GROUPS_ROW: int = 1
+    HEADER_ROW: int = 2
+
+    GITLAB_COLUMN: int = 1
+    LOGIN_COLUMN: int = 2
+    NAME_COLUMN: int = 3
+    NUM_REVIEWS_COLUMN: int = 4
+    TASK_REVIEWS_START_COLUMN: int = 6
 
 
 class LoginNotFound(KeyError):
@@ -240,13 +224,9 @@
         existing_task_names = set(task for task in existing_tasks if task)
         tasks_to_create = [task for task in tasks if task.name not in existing_task_names]
 
-        current_worksheet_size = TASK_SCORES_START_COLUMN + len(existing_tasks) - 1
+        current_worksheet_size = PublicAccountsSheetOptions.TASK_SCORES_START_COLUMN + len(existing_tasks) - 1
         required_worksheet_size = current_worksheet_size
         if tasks_to_create:
-<<<<<<< HEAD
-            current_worksheet_size = PublicAccountsSheetOptions.TASK_SCORES_START_COLUMN + len(existing_tasks) - 1
-=======
->>>>>>> e2e1eed0
             required_worksheet_size = current_worksheet_size + len(tasks_to_create)
 
             self.ws.resize(cols=required_worksheet_size)
@@ -271,13 +251,13 @@
             self.ws.update_cells(cells_to_update, value_input_option=ValueInputOption.user_entered)
 
             self.ws.format(
-                f'{rowcol_to_a1(HEADER_ROW-1, TASK_SCORES_START_COLUMN)}:'
-                f'{rowcol_to_a1(HEADER_ROW-1, required_worksheet_size)}',
+                f'{rowcol_to_a1(PublicAccountsSheetOptions.GROUPS_ROW, PublicAccountsSheetOptions.TASK_SCORES_START_COLUMN)}:'
+                f'{rowcol_to_a1(PublicAccountsSheetOptions.GROUPS_ROW, required_worksheet_size)}',
                 GROUP_ROW_FORMATTING
             )
             self.ws.format(
-                f'{rowcol_to_a1(HEADER_ROW, TASK_SCORES_START_COLUMN)}:'
-                f'{rowcol_to_a1(HEADER_ROW, required_worksheet_size)}',
+                f'{rowcol_to_a1(PublicAccountsSheetOptions.HEADER_ROW, PublicAccountsSheetOptions.TASK_SCORES_START_COLUMN)}:'
+                f'{rowcol_to_a1(PublicAccountsSheetOptions.HEADER_ROW, required_worksheet_size)}',
                 HEADER_ROW_FORMATTING
             )
 
@@ -336,7 +316,8 @@
                 f'/ INDIRECT(ADDRESS({PublicAccountsSheetOptions.HEADER_ROW - 1}; {PublicAccountsSheetOptions.TOTAL_COLUMN}))'  # percentage
             ],
             value_input_option=ValueInputOption.user_entered,  # don't escape link
-            table_range=f'A{PublicAccountsSheetOptions.HEADER_ROW}',  # note logical table to upend to (gdoc implicit split it to logical tables)
+            # note logical table to upend to (gdoc implicit split it to logical tables)
+            table_range=f'A{PublicAccountsSheetOptions.HEADER_ROW}',
         )
 
         updated_range = result['updates']['updatedRange']
@@ -499,12 +480,8 @@
                 '0',  # Num reviews
             ],
             value_input_option=ValueInputOption.user_entered,  # don't escape link
-<<<<<<< HEAD
-            table_range=f'A{PrivateReviewsSheetOptions.HEADER_ROW}',  # note logical table to upend to (gdoc implicit split it to logical tables)
-=======
             # note logical table to upend to (gdoc implicit split it to logical tables)
-            table_range=rowcol_to_a1(HEADER_ROW, GITLAB_COLUMN),
->>>>>>> e2e1eed0
+            table_range=rowcol_to_a1(PrivateReviewsSheetOptions.HEADER_ROW, PrivateReviewsSheetOptions.GITLAB_COLUMN),
         )
 
         updated_range = result['updates']['updatedRange']
