--- conflicted
+++ resolved
@@ -3,20 +3,8 @@
 from datetime import datetime
 from typing import Any, Callable
 
-<<<<<<< HEAD
-from .config import (
-    ManytaskDeadlinesConfig,
-    ManytaskGroupConfig,
-    ManytaskSettingsConfig,
-    ManytaskTaskConfig,
-    ManytaskUiConfig,
-)
-from .course import Course
-from .glab import Student
-=======
 from .config import ManytaskConfig, ManytaskGroupConfig, ManytaskTaskConfig
 from .course import Course, CourseConfig
->>>>>>> c4552e9e
 
 
 @dataclass
@@ -58,14 +46,14 @@
     def get_stored_user(
         self,
         course_name: str,
-        student: Student,
+        username: str,
     ) -> StoredUser: ...
 
     @abstractmethod
     def sync_stored_user(
         self,
         course_name: str,
-        student: Student,
+        username: str,
         repo_name: str,
         course_admin: bool,
     ) -> StoredUser: ...
@@ -86,7 +74,7 @@
     def store_score(
         self,
         course_name: str,
-        student: Student,
+        username: str,
         repo_name: str,
         task_name: str,
         update_fn: Callable[..., Any],
@@ -95,37 +83,6 @@
     @abstractmethod
     def create_course(
         self,
-<<<<<<< HEAD
-        course_name: str,
-        deadlines_config: ManytaskDeadlinesConfig,
-    ) -> None: ...
-
-    @abstractmethod
-    def get_course(
-        self,
-        course_name: str,
-    ) -> Course | None: ...
-
-    @abstractmethod
-    def update_task_groups_from_config(
-        self,
-        course_name: str,
-        deadlines_config: ManytaskDeadlinesConfig,
-    ) -> None: ...
-
-    @abstractmethod
-    def create_course(
-        self,
-        settings_config: ManytaskSettingsConfig,
-    ) -> bool: ...
-
-    @abstractmethod
-    def update_course(
-        self,
-        course_name: str,
-        ui_config: ManytaskUiConfig,
-    ) -> None: ...
-=======
         settings_config: CourseConfig,
     ) -> bool: ...
 
@@ -141,7 +98,6 @@
         self,
         course_name: str,
     ) -> Course | None: ...
->>>>>>> c4552e9e
 
     @abstractmethod
     def find_task(self, course_name: str, task_name: str) -> tuple[ManytaskGroupConfig, ManytaskTaskConfig]: ...
@@ -156,21 +112,6 @@
     ) -> list[ManytaskGroupConfig]: ...
 
     @abstractmethod
-<<<<<<< HEAD
-    def get_now_with_timezone(
-        self,
-        course_name: str,
-    ) -> datetime: ...
-
-    @abstractmethod
-    def max_score(self, course_name: str, started: bool | None = True) -> int: ...
-
-    @abstractmethod
-    def max_score_started(self, course_name: str) -> int: ...
-
-    @abstractmethod
-    def sync_and_get_admin_status(self, course_name: str, student: Student, course_admin: bool) -> bool: ...
-=======
     def get_now_with_timezone(self, course_name: str) -> datetime: ...
 
     @abstractmethod
@@ -180,16 +121,16 @@
     def max_score_started(self, course_name: str) -> int: ...
 
     @abstractmethod
-    def sync_and_get_admin_status(self, course_name: str, student: Student, course_admin: bool) -> bool: ...
+    def sync_and_get_admin_status(self, course_name: str, username: str, course_admin: bool) -> bool: ...
 
     @abstractmethod
-    def check_user_on_course(self, course_name: str, student: Student) -> bool: ...
+    def check_user_on_course(self, course_name: str, username: str) -> bool: ...
 
     @abstractmethod
-    def create_user_if_not_exist(self, student: Student, course_name: str) -> None: ...
+    def create_user_if_not_exist(self, username: str, course_name: str) -> None: ...
 
     @abstractmethod
-    def get_user_courses_names(self, student: Student) -> list[str]: ...
+    def get_user_courses_names(self, username: str) -> list[str]: ...
 
     @abstractmethod
     def get_all_courses_names(self) -> list[str]: ...
@@ -214,7 +155,6 @@
         self,
         course_students_group: str,
     ) -> None: ...
->>>>>>> c4552e9e
 
     @abstractmethod
     def check_project_exists(
