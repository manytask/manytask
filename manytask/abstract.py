--- conflicted
+++ resolved
@@ -49,11 +49,6 @@
         self,
         course_name: str,
         username: str,
-<<<<<<< HEAD
-        first_name: str,
-        last_name: str,
-=======
->>>>>>> d3021f36
     ) -> StoredUser: ...
 
     @abstractmethod
@@ -61,11 +56,6 @@
         self,
         course_name: str,
         username: str,
-<<<<<<< HEAD
-        first_name: str,
-        last_name: str,
-=======
->>>>>>> d3021f36
         repo_name: str,
         course_admin: bool,
     ) -> StoredUser: ...
@@ -87,11 +77,6 @@
         self,
         course_name: str,
         username: str,
-<<<<<<< HEAD
-        first_name: str,
-        last_name: str,
-=======
->>>>>>> d3021f36
         repo_name: str,
         task_name: str,
         update_fn: Callable[..., Any],
