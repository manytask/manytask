--- conflicted
+++ resolved
@@ -3,13 +3,9 @@
 from datetime import datetime
 from typing import Any, Callable
 
-<<<<<<< HEAD
+from authlib.integrations.flask_client import OAuth
+
 from .config import ManytaskConfig, ManytaskFinalGradeConfig, ManytaskGroupConfig, ManytaskTaskConfig
-=======
-from authlib.integrations.flask_client import OAuth
-
-from .config import ManytaskConfig, ManytaskGroupConfig, ManytaskTaskConfig
->>>>>>> 1fbe1b1e
 from .course import Course, CourseConfig
 
 
