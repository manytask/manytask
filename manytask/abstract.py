from abc import ABC, abstractmethod
from dataclasses import dataclass
from datetime import datetime
from typing import Any, Callable

from authlib.integrations.flask_client import OAuth

from .config import ManytaskConfig, ManytaskGroupConfig, ManytaskTaskConfig
from .course import Course, CourseConfig


@dataclass
class StoredUser:
    username: str
    first_name: str
    last_name: str
    rms_id: int
    course_admin: bool = False
    # we can add more fields that we store

    def __repr__(self) -> str:
        return f"StoredUser(username={self.username})"


class StorageApi(ABC):
    @abstractmethod
    def get_scores(
        self,
        course_name: str,
        username: str,
    ) -> dict[str, int]: ...

    @abstractmethod
    def get_bonus_score(
        self,
        course_name: str,
        username: str,
    ) -> int: ...

    @abstractmethod
    def get_stored_user(
        self,
        course_name: str,
        username: str,
    ) -> StoredUser: ...

    @abstractmethod
    def check_if_instance_admin(
        self,
        username: str,
    ) -> bool: ...

    @abstractmethod
    def check_if_course_admin(
        self,
        course_name: str,
        username: str,
    ) -> bool: ...

    @abstractmethod
    def sync_stored_user(self, course_name: str, username: str, course_admin: bool) -> StoredUser: ...

    @abstractmethod
    def get_all_scores_with_names(self, course_name: str) -> dict[str, tuple[dict[str, int], tuple[str, str]]]: ...

    @abstractmethod
    def get_stats(self, course_name: str) -> dict[str, float]: ...

    @abstractmethod
    def get_scores_update_timestamp(self, course_name: str) -> str: ...

    @abstractmethod
    def update_cached_scores(self, course_name: str) -> None: ...

    @abstractmethod
    def store_score(self, course_name: str, username: str, task_name: str, update_fn: Callable[..., Any]) -> int: ...

    @abstractmethod
    def create_course(
        self,
        settings_config: CourseConfig,
    ) -> bool: ...

    @abstractmethod
    def edit_course(
        self,
        settings_config: CourseConfig,
    ) -> bool: ...

    @abstractmethod
    def update_course(
        self,
        course_name: str,
        config: ManytaskConfig,
    ) -> None: ...

    @abstractmethod
    def get_course(
        self,
        course_name: str,
    ) -> Course | None: ...

    @abstractmethod
    def find_task(self, course_name: str, task_name: str) -> tuple[ManytaskGroupConfig, ManytaskTaskConfig]: ...

    @abstractmethod
    def get_groups(
        self,
        course_name: str,
        enabled: bool | None = None,
        started: bool | None = None,
        now: datetime | None = None,
    ) -> list[ManytaskGroupConfig]: ...

    @abstractmethod
    def get_now_with_timezone(self, course_name: str) -> datetime: ...

    @abstractmethod
    def max_score(self, course_name: str, started: bool | None = True) -> int: ...

    @abstractmethod
    def max_score_started(self, course_name: str) -> int: ...

    @abstractmethod
    def sync_and_get_admin_status(self, course_name: str, username: str, course_admin: bool) -> bool: ...

    @abstractmethod
    def check_user_on_course(self, course_name: str, username: str) -> bool: ...

    @abstractmethod
    def create_user_if_not_exist(self, username: str, first_name: str, last_name: str, rms_id: int) -> None: ...

    @abstractmethod
    def get_user_courses_names(self, username: str) -> list[str]: ...

    @abstractmethod
    def get_all_courses_names(self) -> list[str]: ...

    @abstractmethod
    def get_all_users(self) -> list[StoredUser]: ...

    @abstractmethod
    def set_instance_admin_status(
        self,
        username: str,
        is_admin: bool,
    ) -> None: ...

    @abstractmethod
    def update_user_profile(self, username: str, new_first_name: str | None, new_last_name: str | None) -> None: ...


@dataclass
class RmsUser:
    id: int
    username: str
    name: str

    def __repr__(self) -> str:
        return f"RmsUser(username={self.username})"


class RmsApi(ABC):
    _base_url: str

    @property
    def base_url(self) -> str:
        return self._base_url

    @abstractmethod
    def register_new_user(
        self,
        username: str,
        firstname: str,
        lastname: str,
        email: str,
        password: str,
    ) -> None: ...

    @abstractmethod
    def create_public_repo(
        self,
        course_group: str,
        course_public_repo: str,
    ) -> None: ...

    @abstractmethod
    def create_students_group(
        self,
        course_students_group: str,
    ) -> None: ...

    @abstractmethod
    def check_project_exists(
        self,
        project_name: str,
        project_group: str,
    ) -> bool: ...

    @abstractmethod
    def create_project(
        self,
        rms_user: RmsUser,
        course_students_group: str,
        course_public_repo: str,
    ) -> None: ...

    @abstractmethod
    def get_url_for_task_base(self, course_public_repo: str, default_branch: str) -> str: ...

    @abstractmethod
    def get_url_for_repo(
        self,
        username: str,
        course_students_group: str,
    ) -> str: ...

    @abstractmethod
    def get_rms_user_by_id(
        self,
        user_id: int,
    ) -> RmsUser: ...

    @abstractmethod
    def get_rms_user_by_username(
        self,
        username: str,
    ) -> RmsUser: ...

    @abstractmethod
    def check_user_authenticated_in_rms(
        self,
        oauth: OAuth,
        oauth_access_token: str,
        oauth_refresh_token: str,
    ) -> bool: ...

    @abstractmethod
    def get_authenticated_rms_user(
        self,
<<<<<<< HEAD
        oauth_access_token: str,
    ) -> RmsUser: ...
=======
        oauth_token: str,
    ) -> RmsUser: ...


@dataclass
class AuthenticatedUser:
    id: int
    username: str

    def __repr__(self) -> str:
        return f"AuthenticatedUser(username={self.username})"
>>>>>>> a91e8852
<|MERGE_RESOLUTION|>--- conflicted
+++ resolved
@@ -238,11 +238,7 @@
     @abstractmethod
     def get_authenticated_rms_user(
         self,
-<<<<<<< HEAD
         oauth_access_token: str,
-    ) -> RmsUser: ...
-=======
-        oauth_token: str,
     ) -> RmsUser: ...
 
 
@@ -252,5 +248,4 @@
     username: str
 
     def __repr__(self) -> str:
-        return f"AuthenticatedUser(username={self.username})"
->>>>>>> a91e8852
+        return f"AuthenticatedUser(username={self.username})"