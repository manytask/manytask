--- conflicted
+++ resolved
@@ -221,11 +221,7 @@
     @abstractmethod
     def create_project(
         self,
-<<<<<<< HEAD
-        username: str,
-=======
-        rms_user: RmsUser,
->>>>>>> ccebc81c
+        username: str,
         course_students_group: str,
         course_public_repo: str,
     ) -> None: ...
