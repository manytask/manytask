from __future__ import annotations

import logging
from dataclasses import dataclass
from typing import Any

import gitlab
import gitlab.const
import gitlab.v4.objects
import requests

from .abstract import RmsApi, RmsUser

logger = logging.getLogger(__name__)


class GitLabApiException(Exception):
    pass


@dataclass
class GitLabConfig:
    """Configuration for GitLab API connection and course settings."""

    base_url: str
    admin_token: str
    dry_run: bool = False


class GitLabApi(RmsApi):
    def __init__(
        self,
        config: GitLabConfig,
    ):
        """Initialize GitLab API client with configuration.

        :param config: GitLabConfig instance containing all necessary settings
        """
        self.dry_run = config.dry_run

        self._base_url = config.base_url
        self._gitlab = gitlab.Gitlab(self.base_url, private_token=config.admin_token)

    def register_new_user(
        self,
        username: str,
        firstname: str,
        lastname: str,
        email: str,
        password: str,
    ) -> None:
        logger.info(f"Creating user (username={username})")
        # was invented to distinguish between different groups of users automatically by secret
        new_user = self._gitlab.users.create(
            {
                "email": email,
                "username": username,
                "name": f"{firstname} {lastname}",
                "external": False,
                "password": password,
                "skip_confirmation": True,
            }
        )
        logger.info(f"Gitlab user created {new_user}")

    def _get_group_by_name(self, group_name: str) -> gitlab.v4.objects.Group:
        short_group_name = group_name.split("/")[-1]
        group_name_with_spaces = " / ".join(group_name.split("/"))

        try:
            return next(
                group
                for group in self._gitlab.groups.list(get_all=True, search=group_name)
                if group.name == short_group_name and group.full_name == group_name_with_spaces
            )
        except StopIteration:
            raise RuntimeError(f"Unable to find group {group_name}")

    def _get_project_by_name(self, project_name: str) -> gitlab.v4.objects.Project:
        short_project_name = project_name.split("/")[-1]

        try:
            return next(
                project
                for project in self._gitlab.projects.list(get_all=True, search=short_project_name)
                if project.path_with_namespace == project_name
            )
        except StopIteration:
            raise RuntimeError(f"Unable to find project {project_name}")

    def create_public_repo(
        self,
        course_group: str,
        course_public_repo: str,
    ) -> None:
        group = self._get_group_by_name(course_group)

        for project in self._gitlab.projects.list(get_all=True, search=course_public_repo):
            if project.path_with_namespace == course_public_repo:
                logger.info(f"Project {course_public_repo} already exists")
                return

        self._gitlab.projects.create(
            {
                "name": course_public_repo,
                "path": course_public_repo,
                "namespace_id": group.id,
                "visibility": "public",
                "shared_runners_enabled": True,
                "auto_devops_enabled": False,
                "initialize_with_readme": True,
            }
        )

    def create_students_group(
        self,
        course_students_group: str,
    ) -> None:
        for group in self._gitlab.groups.list(get_all=True, search=course_students_group):
            if group.name == course_students_group and group.full_name == course_students_group:
                logger.info(f"Group {course_students_group} already exists")
                return

        self._gitlab.groups.create(
            {
                "name": course_students_group,
                "path": course_students_group,
                "visibility": "private",
                "lfs_enabled": True,
                "shared_runners_enabled": True,
            }
        )

    def check_project_exists(
        self,
        project_name: str,
        project_group: str,
    ) -> bool:
        gitlab_project_path = f"{project_group}/{project_name}"
        logger.info(f"Gitlab project path: {gitlab_project_path}")

        for project in self._gitlab.projects.list(get_all=True, search=project_name):
            logger.info(f"Check project path: {project.path_with_namespace}")

            # Because of implicit conversion
            # TODO: make global problem solve
            if project.path_with_namespace == gitlab_project_path:
                logger.info(f"Project {project_name} for group {project_group} exists")
                return True

        logger.info(f"Project {project_name} for group {project_group} does not exist")
        return False

    def create_project(
        self,
        rms_user: RmsUser,
        course_students_group: str,
        course_public_repo: str,
    ) -> None:
        course_group = self._get_group_by_name(course_students_group)

        gitlab_project_path = f"{course_students_group}/{rms_user.username}"
        logger.info(f"Gitlab project path: {gitlab_project_path}")

        for project in self._gitlab.projects.list(get_all=True, search=rms_user.username):
            logger.info(f"Check project path: {project.path_with_namespace}")

            # Because of implicit conversion
            # TODO: make global problem solve
            if project.path_with_namespace == gitlab_project_path:
                logger.info(f"Project {rms_user.username} for group {course_students_group} already exists")
                project = self._gitlab.projects.get(project.id)

                # ensure user is a member of the project
                try:
                    member = project.members.create(
                        {
                            "user_id": rms_user.id,
                            "access_level": gitlab.const.AccessLevel.DEVELOPER,
                        }
                    )
                    logger.info(f"Project exists, Access to fork granted for {member.username}")
                except gitlab.GitlabCreateError:
                    logger.info(f"Project exists, Access already granted for {rms_user.username} or WTF")

                return

        logger.info(f"Username {rms_user.username}")
        logger.info(f"Course group {course_group.name}")

        course_public_project = self._get_project_by_name(course_public_repo)
        fork = course_public_project.forks.create(
            {
                "name": rms_user.username,
                "path": rms_user.username,
                "namespace_id": course_group.id,
                "forking_access_level": "disabled",
                # MR target self main
                "mr_default_target_self": True,
                # Enable shared runners
                # TODO: Relay on groups runners
                # "shared_runners_enabled": course_group.shared_runners_setting == "enabled",
                # Set external gitlab-ci config from public repo
                "ci_config_path": f".gitlab-ci.yml@{course_public_project.path_with_namespace}",
                # Merge method to squash
                "merge_method": "squash",
                # Disable AutoDevOps
                "auto_devops_enabled": False,
            }
        )
        project = self._gitlab.projects.get(fork.id)
        # TODO: think .evn config value
        # Unprotect all branches
        for protected_branch in project.protectedbranches.list(get_all=True):
            protected_branch.delete()
        project.save()

        logger.info(f"Git project forked {course_public_project.path_with_namespace} -> {project.path_with_namespace}")

        try:
            member = project.members.create(
                {
                    "user_id": rms_user.id,
                    "access_level": gitlab.const.AccessLevel.DEVELOPER,
                }
            )
            logger.info(f"Access to fork granted for {member.username}")
        except gitlab.GitlabCreateError:
            logger.info(f"Access already granted for {rms_user.username} or smth happened")

    def _construct_rms_user(
        self,
        user: dict[str, Any],
    ) -> RmsUser:
        return RmsUser(
            id=user["id"],
            username=user["username"],
            name=user["name"],
        )

    def _get_rms_users_by_username(
        self,
        username: str,
    ) -> list[RmsUser]:
        users = self._gitlab.users.list(get_all=True, username=username)
        return [self._construct_rms_user(user._attrs) for user in users]

    def get_rms_user_by_id(
        self,
        user_id: int,
    ) -> RmsUser:
        logger.info(f"Searching user {user_id}...")
        user = self._gitlab.users.get(user_id)
        logger.info(f'User found: "{user.username}"')
        return self._construct_rms_user(user._attrs)

    def get_rms_user_by_username(
        self,
        username: str,
    ) -> RmsUser:
        potential_rms_users = self._get_rms_users_by_username(username)
        potential_rms_users = [rms_user for rms_user in potential_rms_users if rms_user.username == username]
        if len(potential_rms_users) == 0:
            raise GitLabApiException(f"No users found for username {username}")

        rms_user = potential_rms_users[0]
        logger.info(f'User found: "{rms_user.username}"')
        return rms_user

<<<<<<< HEAD
    def get_authenticated_rms_user(
=======
    def check_authenticated_student(
        self,
        oauth_token: str,
    ) -> None:
        headers = {"Authorization": "Bearer " + oauth_token}
        response = requests.get(f"{self.base_url}/api/v4/user", headers=headers)
        response.raise_for_status()

    def get_authenticated_student(
>>>>>>> bf94f24b
        self,
        oauth_token: str,
    ) -> RmsUser:
        headers = {"Authorization": "Bearer " + oauth_token}
        response = requests.get(f"{self.base_url}/api/v4/user", headers=headers)
        response.raise_for_status()
        return self._construct_rms_user(response.json())

    def get_url_for_task_base(self, course_public_repo: str, default_branch: str) -> str:
        return f"{self.base_url}/{course_public_repo}/blob/{default_branch}"

    def get_url_for_repo(
        self,
        username: str,
        course_students_group: str,
    ) -> str:
        return f"{self.base_url}/{course_students_group}/{username}"<|MERGE_RESOLUTION|>--- conflicted
+++ resolved
@@ -267,10 +267,7 @@
         logger.info(f'User found: "{rms_user.username}"')
         return rms_user
 
-<<<<<<< HEAD
-    def get_authenticated_rms_user(
-=======
-    def check_authenticated_student(
+    def check_authenticated_rms_user(
         self,
         oauth_token: str,
     ) -> None:
@@ -278,8 +275,7 @@
         response = requests.get(f"{self.base_url}/api/v4/user", headers=headers)
         response.raise_for_status()
 
-    def get_authenticated_student(
->>>>>>> bf94f24b
+    def get_authenticated_rms_user(
         self,
         oauth_token: str,
     ) -> RmsUser:
