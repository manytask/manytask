--- conflicted
+++ resolved
@@ -257,13 +257,8 @@
         potential_rms_users = self._get_rms_users_by_username(username)
         potential_rms_users = [rms_user for rms_user in potential_rms_users if rms_user.username == username]
         if len(potential_rms_users) == 0:
-<<<<<<< HEAD
-            logger.error(f"No users found username={username}")
-            raise RmsApiException(f"No users found for username {username}")
-=======
             logger.error("No users found username=%s", username)
             raise GitLabApiException(f"No users found for username {username}")
->>>>>>> d6605621
 
         rms_user = potential_rms_users[0]
         logger.info("User found username=%s", rms_user.username)
