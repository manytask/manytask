--- conflicted
+++ resolved
@@ -63,11 +63,6 @@
         )
         logger.info(f"Gitlab user created {new_user}")
 
-<<<<<<< HEAD
-=======
-        return new_user
-
->>>>>>> 2886ca26
     def _get_group_by_name(self, group_name: str) -> gitlab.v4.objects.Group:
         short_group_name = group_name.split("/")[-1]
         group_name_with_spaces = " / ".join(group_name.split("/"))
