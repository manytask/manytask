--- conflicted
+++ resolved
@@ -228,27 +228,7 @@
         except gitlab.GitlabCreateError:
             logger.info(f"Access already granted for {rms_user.username} or smth happened")
 
-<<<<<<< HEAD
-    def check_is_course_admin(self, user_id: int, course_group: str) -> bool:
-        try:
-            admin_group = self._get_group_by_name(course_group)
-            admin_group_member = admin_group.members_all.get(user_id)
-        except Exception:
-            return False
-
-        if not admin_group_member:
-            return False
-
-        return True
-
-    def check_is_gitlab_admin(self, user_id: int) -> bool:
-        user = self._gitlab.users.get(user_id)
-        return user.is_admin
-
     def _construct_rms_user(
-=======
-    def _parse_user_to_student(
->>>>>>> 75e4914a
         self,
         user: dict[str, Any],
     ) -> RmsUser:
