import logging
import secrets
from datetime import datetime, timedelta
from http import HTTPStatus

import gitlab
from flask import Blueprint, current_app, redirect, render_template, request, session, url_for
from flask.typing import ResponseReturnValue
from flask_wtf.csrf import validate_csrf
from wtforms import ValidationError

from .auth import requires_admin, requires_auth, requires_course_access, requires_ready
from .course import Course, CourseConfig, get_current_time
from .database_utils import get_database_table_data
from .main import CustomFlask
from .utils import generate_token_hex, get_courses

SESSION_VERSION = 1.5


logger = logging.getLogger(__name__)
root_bp = Blueprint("root", __name__)
course_bp = Blueprint("course", __name__, url_prefix="/<course_name>")
admin_bp = Blueprint("admin", __name__, url_prefix="/admin")


@root_bp.get("/healthcheck")
def healthcheck() -> ResponseReturnValue:
    return "OK", HTTPStatus.OK


@root_bp.route("/", methods=["GET"])
@requires_auth
def index() -> ResponseReturnValue:
    app: CustomFlask = current_app  # type: ignore

<<<<<<< HEAD
    if app.debug:
        courses_names = app.storage_api.get_all_courses_names()

    else:
        # Here is where the auth_api should be used
        user_id = session["gitlab"]["user_id"]
        rms_user = app.rms_api.get_rms_user_by_id(user_id)

        courses_names = app.storage_api.get_user_courses_names(rms_user.username)

    courses = [
        {
            "name": course_name,
            "url": url_for("course.course_page", course_name=course_name),
        }
        for course_name in courses_names
    ]
=======
    courses = get_courses(app)
>>>>>>> 20b39c1c

    return render_template(
        "courses.html",
        course_favicon=app.favicon,
        manytask_version=app.manytask_version,
        courses=courses,
    )


@root_bp.route("/login", methods=["GET", "POST"])
@requires_auth
def login() -> ResponseReturnValue:
    return redirect(url_for("root.index"))


@root_bp.route("/logout")
def logout() -> ResponseReturnValue:
    session.pop("gitlab", None)
    return redirect(url_for("root.index"))


@course_bp.route("/", methods=["GET", "POST"])
@requires_course_access
def course_page(course_name: str) -> ResponseReturnValue:
    app: CustomFlask = current_app  # type: ignore
    course: Course = app.storage_api.get_course(course_name)  # type: ignore

    courses = get_courses(app)

    storage_api = app.storage_api

    if app.debug:
        student_username = "guest"
        student_repo = app.rms_api.get_url_for_repo(
            username=student_username, course_students_group=course.gitlab_course_students_group
        )

        if request.args.get("admin", None) in ("true", "1", "yes", None):
            student_course_admin = True
        else:
            student_course_admin = False
    else:
        student_username = session["gitlab"]["username"]
        student_id = session["gitlab"]["user_id"]

        student_repo = app.rms_api.get_url_for_repo(
            username=student_username, course_students_group=course.gitlab_course_students_group
        )

        rms_user = app.gitlab_api.get_rms_user_by_id(user_id=student_id)
        student_course_admin = storage_api.check_if_course_admin(course.course_name, rms_user.username)

    # update cache if more than 1h passed or in debug mode
    try:
        cache_time = datetime.fromisoformat(str(storage_api.get_scores_update_timestamp(course.course_name)))
        cache_delta = datetime.now(tz=cache_time.tzinfo) - cache_time
    except ValueError:
        cache_delta = timedelta(days=365)

    hours_in_seconds = 3600
    if app.debug or cache_delta.total_seconds() > hours_in_seconds:
        storage_api.update_cached_scores(course.course_name)
        cache_time = datetime.fromisoformat(str(storage_api.get_scores_update_timestamp(course.course_name)))
        cache_delta = datetime.now(tz=cache_time.tzinfo) - cache_time

    # get scores
    tasks_scores = storage_api.get_scores(course.course_name, student_username)
    tasks_stats = storage_api.get_stats(course.course_name)

    allscores_url = url_for("course.show_database", course_name=course_name)

    return render_template(
        "tasks.html",
        task_base_url=app.rms_api.get_url_for_task_base(course.gitlab_course_public_repo, course.gitlab_default_branch),
        username=student_username,
        course_name=course.course_name,
        app=app,
        gitlab_url=app.rms_api.base_url,
        allscores_url=allscores_url,
        show_allscores=course.show_allscores,
        student_repo_url=student_repo,
        student_ci_url=f"{student_repo}/pipelines",
        manytask_version=app.manytask_version,
        task_url_template=course.task_url_template,
        links=course.links,
        scores=tasks_scores,
        bonus_score=storage_api.get_bonus_score(course.course_name, student_username),
        now=get_current_time(),
        task_stats=tasks_stats,
        course_favicon=app.favicon,
        is_course_admin=student_course_admin,
        cache_time=cache_delta,
        courses=courses,
    )


@course_bp.route("/signup", methods=["GET", "POST"])
@requires_ready
def signup(course_name: str) -> ResponseReturnValue:
    app: CustomFlask = current_app  # type: ignore
    course: Course = app.storage_api.get_course(course_name)  # type: ignore

    # ---- render page ---- #
    if request.method == "GET":
        return render_template(
            "signup.html",
            course_name=course.course_name,
            course_favicon=app.favicon,
            manytask_version=app.manytask_version,
        )

    # ----  register a new user ---- #

    try:
        if not secrets.compare_digest(request.form["secret"], course.registration_secret):
            raise Exception("Invalid registration secret")
        if not secrets.compare_digest(request.form["password"], request.form["password2"]):
            raise Exception("Passwords don't match")

        # register user in gitlab
        app.rms_api.register_new_user(
            request.form["username"].strip(),
            request.form["firstname"].strip(),
            request.form["lastname"].strip(),
            request.form["email"].strip(),
            request.form["password"],
        )

    # render template with error... if error
    except Exception as e:
        logger.warning(f"User registration failed: {e}")
        return render_template(
            "signup.html",
            error_message=str(e),
            course_name=course.course_name,
            course_favicon=app.favicon,
            base_url=app.rms_api.base_url,
        )

    return redirect(url_for("course.create_project", course_name=course.course_name))


@course_bp.route("/create_project", methods=["GET", "POST"])
@requires_ready
@requires_auth
def create_project(course_name: str) -> ResponseReturnValue:
    app: CustomFlask = current_app  # type: ignore
    course: Course = app.storage_api.get_course(course_name)  # type: ignore

    if request.method == "GET":
        return render_template(
            "create_project.html",
            course_name=course.course_name,
            course_favicon=app.favicon,
            base_url=app.rms_api.base_url,
        )

    try:
        validate_csrf(request.form.get("csrf_token"))
    except ValidationError as e:
        app.logger.error(f"CSRF validation failed: {e}")
        return render_template("create_project.html", error_message="CSRF Error")

    if not secrets.compare_digest(request.form["secret"], course.registration_secret):
        return render_template(
            "create_project.html",
            error_message="Invalid secret",
            course_name=course.course_name,
            course_favicon=app.favicon,
            base_url=app.rms_api.base_url,
        )

    gitlab_access_token: str = session["gitlab"]["access_token"]
    # This is where the auth_api should be used when it will be ready
    rms_user = app.rms_api.get_authenticated_rms_user(gitlab_access_token)
    first_name, last_name = rms_user.name.split()  # TODO: come up with how to separate names
    app.storage_api.create_user_if_not_exist(rms_user.username, first_name, last_name)

    app.storage_api.sync_stored_user(
        course.course_name,
        rms_user.username,
        app.rms_api.get_url_for_repo(rms_user.username, course.gitlab_course_students_group),
        app.gitlab_api.check_is_course_admin(rms_user.id, course.gitlab_course_group),
    )

    # Create use if needed
    try:
        app.rms_api.create_project(rms_user, course.gitlab_course_students_group, course.gitlab_course_public_repo)
    except gitlab.GitlabError as ex:
        logger.error(f"Project creation failed: {ex.error_message}")
        return render_template("signup.html", error_message=ex.error_message, course_name=course.course_name)

    return redirect(url_for("course.course_page", course_name=course_name))


@course_bp.route("/not_ready")
def not_ready(course_name: str) -> ResponseReturnValue:
    app: CustomFlask = current_app  # type: ignore

    course = app.storage_api.get_course(course_name)

    if course is None:
        return redirect(url_for("root.index"))

    if course.is_ready:
        return redirect(url_for("course.course_page", course_name=course_name))

    return render_template(
        "not_ready.html",
        course_name=course.course_name,
        manytask_version=app.manytask_version,
    )


@course_bp.get("/database")
@requires_course_access
def show_database(course_name: str) -> ResponseReturnValue:
    app: CustomFlask = current_app  # type: ignore
    course: Course = app.storage_api.get_course(course_name)  # type: ignore

    courses = get_courses(app)

    storage_api = app.storage_api

    if app.debug:
        student_username = "guest"
        student_repo = app.rms_api.get_url_for_repo(
            username=student_username, course_students_group=course.gitlab_course_students_group
        )

        if request.args.get("admin", None) in ("true", "1", "yes", None):
            student_course_admin = True
        else:
            student_course_admin = False
    else:
        student_username = session["gitlab"]["username"]
        student_id = session["gitlab"]["user_id"]

        student_repo = app.rms_api.get_url_for_repo(
            username=student_username, course_students_group=course.gitlab_course_students_group
        )

        rms_user = app.gitlab_api.get_rms_user_by_id(user_id=student_id)
        student_course_admin = storage_api.check_if_course_admin(course.course_name, rms_user.username)

    scores = storage_api.get_scores(course.course_name, student_username)
    bonus_score = storage_api.get_bonus_score(course.course_name, student_username)
    table_data = get_database_table_data(app, course.course_name)

    return render_template(
        "database.html",
        table_data=table_data,
        course_name=course.course_name,
        scores=scores,
        bonus_score=bonus_score,
        username=student_username,
        is_course_admin=student_course_admin,
        app=app,
        course_favicon=app.favicon,
        readonly_fields=["username", "total_score"],  # Cannot be edited in database web viewer
        links=course.links,
        gitlab_url=app.rms_api.base_url,
        show_allscores=course.show_allscores,
        student_repo_url=student_repo,
        student_ci_url=f"{student_repo}/pipelines",
        courses=courses,
    )


@admin_bp.route("/courses/new", methods=["GET", "POST"])
@requires_admin
def create_course() -> ResponseReturnValue:
    app: CustomFlask = current_app  # type: ignore

    if request.method == "POST":
        try:
            validate_csrf(request.form.get("csrf_token"))
        except ValidationError as e:
            app.logger.error(f"CSRF validation failed: {e}")
            return render_template(
                "create_course.html", generated_token=generate_token_hex(24), error_message="CSRF Error"
            )

        settings = CourseConfig(
            course_name=request.form["unique_course_name"],
            gitlab_course_group=request.form["gitlab_course_group"],
            gitlab_course_public_repo=request.form["gitlab_course_public_repo"],
            gitlab_course_students_group=request.form["gitlab_course_students_group"],
            gitlab_default_branch=request.form["gitlab_default_branch"],
            registration_secret=request.form["registration_secret"],
            token=request.form["token"],
            show_allscores=request.form.get("show_allscores", "off") == "on",
            is_ready=False,
            task_url_template="",
            links={},
        )

        if app.storage_api.create_course(settings):
            return redirect(url_for("course.course_page", course_name=settings.course_name))

        return render_template(
            "create_course.html",
            generated_token=generate_token_hex(24),
            error_message=f"Курс с названием '{settings.course_name}' уже существует",
        )

    return render_template(
        "create_course.html",
        generated_token=generate_token_hex(24),
    )<|MERGE_RESOLUTION|>--- conflicted
+++ resolved
@@ -34,27 +34,7 @@
 def index() -> ResponseReturnValue:
     app: CustomFlask = current_app  # type: ignore
 
-<<<<<<< HEAD
-    if app.debug:
-        courses_names = app.storage_api.get_all_courses_names()
-
-    else:
-        # Here is where the auth_api should be used
-        user_id = session["gitlab"]["user_id"]
-        rms_user = app.rms_api.get_rms_user_by_id(user_id)
-
-        courses_names = app.storage_api.get_user_courses_names(rms_user.username)
-
-    courses = [
-        {
-            "name": course_name,
-            "url": url_for("course.course_page", course_name=course_name),
-        }
-        for course_name in courses_names
-    ]
-=======
     courses = get_courses(app)
->>>>>>> 20b39c1c
 
     return render_template(
         "courses.html",
