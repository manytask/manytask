--- conflicted
+++ resolved
@@ -227,13 +227,9 @@
     gitlab_access_token: str = session["gitlab"]["access_token"]
     rms_user = app.rms_api.get_authenticated_rms_user(gitlab_access_token)
 
-<<<<<<< HEAD
-    if not secrets.compare_digest(request.form["secret"], course.registration_secret):
-=======
     # Set user to be course admin if they provided course token as a secret
     is_course_admin: bool = secrets.compare_digest(request.form["secret"], course.token)
     if not is_course_admin and not secrets.compare_digest(request.form["secret"], course.registration_secret):
->>>>>>> e5a71798
         return render_template(
             "create_project.html",
             error_message="Invalid secret",
@@ -241,7 +237,6 @@
             course_favicon=app.favicon,
             base_url=app.rms_api.base_url,
         )
-<<<<<<< HEAD
     try:
         app.storage_api.sync_stored_user(
             course.course_name,
@@ -257,13 +252,6 @@
             course_favicon=app.favicon,
             base_url=app.rms_api.base_url,
         )
-=======
-
-    first_name, last_name = rms_user.name.split()  # TODO: come up with how to separate names
-    app.storage_api.create_user_if_not_exist(rms_user.username, first_name, last_name, rms_user.id)
-
-    app.storage_api.sync_user_on_course(course.course_name, rms_user.username, is_course_admin)
->>>>>>> e5a71798
 
     # Create use if needed
     try:
