import logging
import secrets
from collections import defaultdict

import gitlab
from authlib.integrations.base_client import OAuthError
from authlib.integrations.flask_client import OAuth
from flask import (Blueprint, current_app, redirect, render_template, request,
                   session, url_for)

from . import glab
<<<<<<< HEAD
from .course import Course, Task
from .glab import Student
=======
from .course import Course, Task, get_current_time
>>>>>>> 27947f6b

SESSION_VERSION = 1.5


logger = logging.getLogger(__name__)
bp = Blueprint('web', __name__)


def valid_session(user_session: session) -> bool:
    return (
        'gitlab' in user_session
        and 'version' in user_session['gitlab']
        and user_session['gitlab']['version'] >= SESSION_VERSION
        and 'username' in user_session['gitlab']
        and 'user_id' in user_session['gitlab']
        and 'repo' in user_session['gitlab']
        and 'course_admin' in user_session['gitlab']
    )


@bp.route('/')
def course_page():
    course: Course = current_app.course

    if current_app.debug:
        student_username = 'guest'
        student_repo = course.gitlab_api.get_url_for_repo(student_username)
        student_course_admin = request.args.get('admin', None) is not None
    else:
        if not valid_session(session):
            return redirect(url_for('web.signup'))
        student_username = session['gitlab']['username']
        student_repo = session['gitlab']['repo']
        student_course_admin = session['gitlab']['course_admin']

    rating_table = course.rating_table
    review_table = course.review_table
    if course.debug:
        rating_table.update_cached_scores()
        review_table.update_cached_reviews()
    tasks_scores = rating_table.get_scores(student_username)
    all_task_reviews = review_table.get_reviews()

    task_reviews = defaultdict(list)
    for student, student_reviews in all_task_reviews.items():
        for task_name, task_review_score in student_reviews.items():
            task_reviews[task_name].append(int(task_review_score))
    print('! task_reviews', task_reviews)

    return render_template(
        'tasks.html',
        task_base_url=course.gitlab_api.get_url_for_task_base(),
        username=student_username,
        course_name=course.name,
        current_course=course,
        student_repo_url=student_repo,
        student_ci_url=f'{student_repo}/pipelines',
        gdoc_url=course.googledoc_api.get_spreadsheet_url(),
        lms_url=course.lms_url,
        tg_invite_link=course.tg_invite_link,
        scores=tasks_scores,
<<<<<<< HEAD
        task_reviews=task_reviews,
        course_favicon=course.favicon
    )


@bp.route('/reviews', methods=['GET', 'POST'])
def review_page():
    course: Course = current_app.course

    if current_app.debug:
        student_username = 'guest'
        student_user_id = 0
        student_repo = course.gitlab_api.get_url_for_repo(student_username)
        student_course_admin = request.args.get('admin', None) is not None
    else:
        if not valid_session(session):
            return redirect(url_for('web.signup'))
        student_username = session['gitlab']['username']
        student_user_id = int(session['gitlab']['user_id'])
        student_repo = session['gitlab']['repo']
        student_course_admin = session['gitlab']['course_admin']

    rating_table = course.rating_table
    review_table = course.review_table
    if course.debug:
        rating_table.update_cached_scores()
        review_table.update_cached_reviews()
    tasks_scores = rating_table.get_scores(student_username)
    all_task_reviews = review_table.get_reviews()

    student_reviews = all_task_reviews.get(student_username, {})

    # ---- process review ---- #
    if request.method == 'POST':
        if current_app.debug:
            student = Student(
                id=student_user_id, username=student_username, name='Guest', course_admin=student_course_admin
            )
        else:
            try:
                student = course.gitlab_api.get_student(student_user_id)
            except Exception:
                return f'There is no student with user_id {student_user_id}', 404

        new_or_updated_scores: dict[str, int] = {}
        for task_name, review_score in request.form.items():
            # check review score is valid
            try:
                review_score_int = int(review_score)
            except ValueError:
                continue

            # check task solved
            if task_name not in tasks_scores:
                continue

            # collect updated scores
            if task_name not in student_reviews or student_reviews[task_name] != review_score_int:
                new_or_updated_scores[task_name] = review_score_int

        # insert new review scores
        if new_or_updated_scores:
            review_table.store_reviews(student, new_or_updated_scores)

        return redirect(
            url_for('web.review_page')
        )

    # ---- render page ---- #

    return render_template(
        'reviews.html',
        task_base_url=course.gitlab_api.get_url_for_task_base(),
        username=student_username,
        course_name=course.name,
        current_course=course,
        student_repo_url=student_repo,
        student_ci_url=f'{student_repo}/pipelines',
        gdoc_url=course.googledoc_api.get_spreadsheet_url(),
        lms_url=course.lms_url,
        tg_invite_link=course.tg_invite_link,
        scores=tasks_scores,
        reviews=student_reviews,
        course_favicon=course.favicon
=======
        now=get_current_time(),
        course_favicon=course.favicon,
>>>>>>> 27947f6b
    )


@bp.route('/signup', methods=['GET', 'POST'])
def signup():
    course: Course = current_app.course

    # ---- render page ---- #
    if request.method == 'GET':
        return render_template(
            'signup.html',
            course_name=course.name,
            course_favicon=course.favicon
        )

    # ----  register a new user ---- #
    # render template with error... if error
    user = glab.User(
        request.form['username'].strip(),
        request.form['firstname'].strip(),
        request.form['lastname'].strip(),
        request.form['email'].strip(),
        request.form['password'],
        request.form['telegram'],
        request.form['lms_id'],
    )

    try:
        if not secrets.compare_digest(request.form['secret'], course.registration_secret):
            raise Exception('Invalid registration secret')
        registered_user = course.gitlab_api.register_new_user(user)
    except Exception as e:
        logger.exception(f'User registration failed: {e}')
        return render_template(
            'signup.html',
            error_message=str(e),
            course_name=course.name,
            course_favicon=course.favicon
        )
    student = glab.map_gitlab_user_to_student(registered_user)
    try:
        course.googledoc_api.fetch_private_accounts_table().add_user_row(user, student)
    except Exception as e:
        logger.exception(f'Could not write user data to private google doc, data: {user.__dict__}, {student.__dict__}')
        logger.exception(f'Writing private google doc failed: {e}')

    return redirect(
        url_for('web.login')
    )


@bp.route('/login', methods=['GET'])
def login():
    """Only way to login - gitlab oauth"""
    oauth: OAuth = current_app.oauth

    redirect_uri = url_for('web.login_finish', _external=True)

    return oauth.gitlab.authorize_redirect(redirect_uri)


@bp.route('/login_finish')
def login_finish():
    """Callback for gitlab oauth"""
    course: Course = current_app.course
    oauth: OAuth = current_app.oauth

    # ----- get args ----- #
    is_create_project = True
    if 'nocreate' in request.args:
        is_create_project = False
    if 'not_create_project' in request.args:
        is_create_project = False

    # ----- oauth authorize ----- #
    try:
        gitlab_oauth_token = oauth.gitlab.authorize_access_token()
    except OAuthError:
        return redirect(url_for('web.login'))

    gitlab_access_token: str = gitlab_oauth_token['access_token']
    gitlab_refresh_token: str = gitlab_oauth_token['refresh_token']
    gitlab_openid_user = oauth.gitlab.parse_id_token(gitlab_oauth_token, claims_options={'iss': {'essential': False}})

    # get oauth student
    # TODO do not return 502 (raise_for_status below)
    student = course.gitlab_api.get_authenticated_student(gitlab_access_token)

    # Create use if needed
    if is_create_project and not current_app.debug:
        try:
            course.gitlab_api.create_project(student)
        except gitlab.GitlabError as ex:
            logger.error(f'Project creation failed: {ex.error_message}')
            return render_template(
                'signup.html',
                error_message=ex.error_message,
                course_name=course.name
            )

    # save user in session
    session['gitlab'] = {
        'oauth_access_token': gitlab_access_token,
        'oauth_refresh_token': gitlab_refresh_token,
        'username': student.username,
        'user_id': student.id,
        'course_admin': student.course_admin,
        'repo': student.repo,
        'version': SESSION_VERSION,
    }
    session.permanent = True

    return redirect(url_for('web.course_page'))


@bp.route('/logout')
def logout():
    session.pop('gitlab', None)
    return redirect(url_for('web.course_page'))<|MERGE_RESOLUTION|>--- conflicted
+++ resolved
@@ -9,12 +9,8 @@
                    session, url_for)
 
 from . import glab
-<<<<<<< HEAD
-from .course import Course, Task
+from .course import Course, Task, get_current_time
 from .glab import Student
-=======
-from .course import Course, Task, get_current_time
->>>>>>> 27947f6b
 
 SESSION_VERSION = 1.5
 
@@ -76,7 +72,7 @@
         lms_url=course.lms_url,
         tg_invite_link=course.tg_invite_link,
         scores=tasks_scores,
-<<<<<<< HEAD
+        now=get_current_time(),
         task_reviews=task_reviews,
         course_favicon=course.favicon
     )
@@ -161,10 +157,6 @@
         scores=tasks_scores,
         reviews=student_reviews,
         course_favicon=course.favicon
-=======
-        now=get_current_time(),
-        course_favicon=course.favicon,
->>>>>>> 27947f6b
     )
 
 
