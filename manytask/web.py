import logging
import re
import secrets
from datetime import datetime, timedelta
from http import HTTPStatus
from urllib.parse import urlparse

import gitlab
<<<<<<< HEAD
from authlib.integrations.flask_client import OAuth
from flask import Blueprint, current_app, flash, redirect, render_template, request, session, url_for
=======
from flask import Blueprint, abort, current_app, flash, redirect, render_template, request, session, url_for
>>>>>>> 09e5c2f9
from flask.typing import ResponseReturnValue
from flask_wtf.csrf import validate_csrf
from wtforms import ValidationError

from .auth import handle_oauth_callback, requires_admin, requires_auth, requires_course_access, requires_ready
from .course import Course, CourseConfig, get_current_time
from .database_utils import get_database_table_data
from .main import CustomFlask
from .utils import generate_token_hex, get_courses

SESSION_VERSION = 1.5
CACHE_TIMEOUT_SECONDS = 3600

logger = logging.getLogger(__name__)
root_bp = Blueprint("root", __name__)
course_bp = Blueprint("course", __name__, url_prefix="/<course_name>")
admin_bp = Blueprint("admin", __name__, url_prefix="/admin")


@root_bp.get("/healthcheck")
def healthcheck() -> ResponseReturnValue:
    return "OK", HTTPStatus.OK


@root_bp.route("/", methods=["GET"])
@requires_auth
def index() -> ResponseReturnValue:
    app: CustomFlask = current_app  # type: ignore

    courses = get_courses(app)

    if app.debug:
        is_admin = True
    else:
        student_username = session["gitlab"]["username"]
        is_admin = app.storage_api.check_if_instance_admin(student_username)

    return render_template(
        "courses.html",
        course_favicon=app.favicon,
        manytask_version=app.manytask_version,
        courses=courses,
        is_admin=is_admin,
    )


@root_bp.route("/login", methods=["GET", "POST"])
def login() -> ResponseReturnValue:
    app: CustomFlask = current_app  # type: ignore
    oauth: OAuth = app.oauth

    redirect_uri = url_for("root.login_finish", _external=True)
    return oauth.gitlab.authorize_redirect(redirect_uri, state=url_for("root.index"))


@root_bp.route("/login_finish")
def login_finish() -> ResponseReturnValue:
    app: CustomFlask = current_app  # type: ignore
    oauth: OAuth = app.oauth

    return handle_oauth_callback(oauth, app)


@root_bp.route("/logout")
def logout() -> ResponseReturnValue:
    session.pop("gitlab", None)
    return redirect(url_for("root.index"))


@course_bp.route("/", methods=["GET", "POST"])
@requires_course_access
def course_page(course_name: str) -> ResponseReturnValue:
    app: CustomFlask = current_app  # type: ignore
    course: Course = app.storage_api.get_course(course_name)  # type: ignore

    courses = get_courses(app)

    storage_api = app.storage_api

    if app.debug:
        student_username = "guest"
        student_repo = app.rms_api.get_url_for_repo(
            username=student_username, course_students_group=course.gitlab_course_students_group
        )

        if request.args.get("admin", None) in ("true", "1", "yes", None):
            student_course_admin = True
        else:
            student_course_admin = False
    else:
        student_username = session["gitlab"]["username"]
        student_id = session["gitlab"]["user_id"]

        student_repo = app.rms_api.get_url_for_repo(
            username=student_username, course_students_group=course.gitlab_course_students_group
        )

        student = app.gitlab_api.get_student(user_id=student_id)
        student_course_admin = storage_api.check_if_course_admin(course.course_name, student.username)

    # update cache if more than 1h passed or in debug mode
    try:
        cache_time = datetime.fromisoformat(str(storage_api.get_scores_update_timestamp(course.course_name)))
        cache_delta = datetime.now(tz=cache_time.tzinfo) - cache_time
    except ValueError:
        cache_delta = timedelta(days=365)

    if app.debug or cache_delta.total_seconds() > CACHE_TIMEOUT_SECONDS:
        storage_api.update_cached_scores(course.course_name)
        cache_time = datetime.fromisoformat(str(storage_api.get_scores_update_timestamp(course.course_name)))
        cache_delta = datetime.now(tz=cache_time.tzinfo) - cache_time

    # get scores
    tasks_scores = storage_api.get_scores(course.course_name, student_username)
    tasks_stats = storage_api.get_stats(course.course_name)
    allscores_url = url_for("course.show_database", course_name=course_name)

    return render_template(
        "tasks.html",
        task_base_url=app.rms_api.get_url_for_task_base(course.gitlab_course_public_repo, course.gitlab_default_branch),
        username=student_username,
        course_name=course.course_name,
        app=app,
        gitlab_url=app.rms_api.base_url,
        allscores_url=allscores_url,
        show_allscores=course.show_allscores,
        student_repo_url=student_repo,
        student_ci_url=f"{student_repo}/pipelines",
        manytask_version=app.manytask_version,
        task_url_template=course.task_url_template,
        links=course.links,
        scores=tasks_scores,
        bonus_score=storage_api.get_bonus_score(course.course_name, student_username),
        now=get_current_time(),
        task_stats=tasks_stats,
        course_favicon=app.favicon,
        is_course_admin=student_course_admin,
        cache_time=cache_delta,
        courses=courses,
    )


@root_bp.route("/signup", methods=["GET", "POST"])
def signup() -> ResponseReturnValue:
    app: CustomFlask = current_app  # type: ignore

    # ---- render page ---- #
    if request.method == "GET":
        return render_template(
            "signup.html",
            course_favicon=app.favicon,
            manytask_version=app.manytask_version,
        )

    # ----  register a new user ---- #

    try:
        if not secrets.compare_digest(request.form["password"], request.form["password2"]):
            raise Exception("Passwords don't match")

        # register user in gitlab
        app.rms_api.register_new_user(
            request.form["username"].strip(),
            request.form["firstname"].strip(),
            request.form["lastname"].strip(),
            request.form["email"].strip(),
            request.form["password"],
        )

    # render template with error... if error
    except Exception as e:
        logger.warning(f"User registration failed: {e}")
        return render_template(
            "signup.html",
            error_message=str(e),
            course_favicon=app.favicon,
            base_url=app.rms_api.base_url,
        )

    return redirect(url_for("root.login"))


@course_bp.route("/create_project", methods=["GET", "POST"])
@requires_ready
@requires_auth
def create_project(course_name: str) -> ResponseReturnValue:
    app: CustomFlask = current_app  # type: ignore
    course: Course = app.storage_api.get_course(course_name)  # type: ignore

    if request.method == "GET":
        return render_template(
            "create_project.html",
            course_name=course.course_name,
            course_favicon=app.favicon,
            base_url=app.rms_api.base_url,
        )

    try:
        validate_csrf(request.form.get("csrf_token"))
    except ValidationError as e:
        app.logger.error(f"CSRF validation failed: {e}")
        return render_template("create_project.html", error_message="CSRF Error")

    gitlab_access_token: str = session["gitlab"]["access_token"]
    student = app.gitlab_api.get_authenticated_student(gitlab_access_token)
    is_course_admin = app.storage_api.check_if_instance_admin(student.username)

    if not secrets.compare_digest(request.form["secret"], course.registration_secret):
        if secrets.compare_digest(request.form["secret"], course.token):
            is_course_admin = True
        else:
            return render_template(
                "create_project.html",
                error_message="Invalid secret",
                course_name=course.course_name,
                course_favicon=app.favicon,
                base_url=app.rms_api.base_url,
            )

    first_name, last_name = student.name.split()  # TODO: come up with how to separate names
    app.storage_api.create_user_if_not_exist(student.username, first_name, last_name)

    app.storage_api.sync_stored_user(
        course.course_name,
        student.username,
        app.rms_api.get_url_for_repo(student.username, course.gitlab_course_students_group),
        is_course_admin,
    )

    # Create use if needed
    try:
        app.rms_api.create_project(student, course.gitlab_course_students_group, course.gitlab_course_public_repo)
    except gitlab.GitlabError as ex:
        logger.error(f"Project creation failed: {ex.error_message}")
        return render_template("signup.html", error_message=ex.error_message, course_name=course.course_name)

    return redirect(url_for("course.course_page", course_name=course_name))


@course_bp.route("/not_ready")
def not_ready(course_name: str) -> ResponseReturnValue:
    app: CustomFlask = current_app  # type: ignore

    course = app.storage_api.get_course(course_name)

    if course is None:
        return redirect(url_for("root.index"))

    if course.is_ready:
        return redirect(url_for("course.course_page", course_name=course_name))

    return render_template(
        "not_ready.html",
        course_name=course.course_name,
        manytask_version=app.manytask_version,
    )


@course_bp.get("/database")
@requires_course_access
def show_database(course_name: str) -> ResponseReturnValue:
    app: CustomFlask = current_app  # type: ignore
    course: Course = app.storage_api.get_course(course_name)  # type: ignore

    courses = get_courses(app)

    storage_api = app.storage_api

    if app.debug:
        student_username = "guest"
        student_repo = app.rms_api.get_url_for_repo(
            username=student_username, course_students_group=course.gitlab_course_students_group
        )

        if request.args.get("admin", None) in ("true", "1", "yes", None):
            student_course_admin = True
        else:
            student_course_admin = False
    else:
        student_username = session["gitlab"]["username"]
        student_id = session["gitlab"]["user_id"]

        student_repo = app.rms_api.get_url_for_repo(
            username=student_username, course_students_group=course.gitlab_course_students_group
        )

        student = app.gitlab_api.get_student(user_id=student_id)
        student_course_admin = storage_api.check_if_course_admin(course.course_name, student.username)

    scores = storage_api.get_scores(course.course_name, student_username)
    bonus_score = storage_api.get_bonus_score(course.course_name, student_username)
    table_data = get_database_table_data(app, course.course_name)

    return render_template(
        "database.html",
        table_data=table_data,
        course_name=course.course_name,
        scores=scores,
        bonus_score=bonus_score,
        username=student_username,
        is_course_admin=student_course_admin,
        app=app,
        course_favicon=app.favicon,
        readonly_fields=["username", "total_score"],  # Cannot be edited in database web viewer
        links=course.links,
        gitlab_url=app.rms_api.base_url,
        show_allscores=course.show_allscores,
        student_repo_url=student_repo,
        student_ci_url=f"{student_repo}/pipelines",
        manytask_version=app.manytask_version,
        courses=courses,
    )


@admin_bp.route("/courses/new", methods=["GET", "POST"])
@requires_admin
def create_course() -> ResponseReturnValue:
    app: CustomFlask = current_app  # type: ignore

    if request.method == "POST":
        try:
            validate_csrf(request.form.get("csrf_token"))
        except ValidationError as e:
            app.logger.error(f"CSRF validation failed: {e}")
            return render_template(
                "create_course.html", generated_token=generate_token_hex(24), error_message="CSRF Error"
            )

        settings = CourseConfig(
            course_name=request.form["unique_course_name"],
            gitlab_course_group=request.form["gitlab_course_group"],
            gitlab_course_public_repo=request.form["gitlab_course_public_repo"],
            gitlab_course_students_group=request.form["gitlab_course_students_group"],
            gitlab_default_branch=request.form["gitlab_default_branch"],
            registration_secret=request.form["registration_secret"],
            token=request.form["token"],
            show_allscores=request.form.get("show_allscores", "off") == "on",
            is_ready=False,
            task_url_template="",
            links={},
        )

        if app.storage_api.create_course(settings):
            return redirect(url_for("course.course_page", course_name=settings.course_name))

        return render_template(
            "create_course.html",
            generated_token=generate_token_hex(24),
            error_message=f"Курс с названием '{settings.course_name}' уже существует",
        )

    return render_template(
        "create_course.html",
        generated_token=generate_token_hex(24),
    )


@admin_bp.route("/courses/<course_name>/edit", methods=["GET", "POST"])
@requires_admin
def edit_course(course_name: str) -> ResponseReturnValue:
    app: CustomFlask = current_app  # type: ignore
    course = app.storage_api.get_course(course_name)

    if not course:
        flash("Курс не найден", category="course_not_found")
        return redirect(url_for("root.index"))

    if request.method == "POST":
        try:
            validate_csrf(request.form.get("csrf_token"))
        except ValidationError as e:
            app.logger.error(f"CSRF validation failed: {e}")
            return render_template("create_project.html", error_message="CSRF Error")
        updated_settings = CourseConfig(
            course_name=course_name,
            gitlab_course_group=request.form["gitlab_course_group"],
            gitlab_course_public_repo=request.form["gitlab_course_public_repo"],
            gitlab_course_students_group=request.form["gitlab_course_students_group"],
            gitlab_default_branch=request.form["gitlab_default_branch"],
            registration_secret=request.form["registration_secret"],
            token=course.token,
            show_allscores=request.form.get("show_allscores", "off") == "on",
            is_ready=course.is_ready,
            task_url_template=course.task_url_template,
            links=course.links,
        )

        if app.storage_api.edit_course(updated_settings):
            return redirect(url_for("course.course_page", course_name=course_name))

        return render_template("edit_course.html", course=updated_settings, error_message="Ошибка при обновлении курса")

    return render_template("edit_course.html", course=course)


@admin_bp.route("/panel", methods=["GET", "POST"])
@requires_admin
def admin_panel() -> ResponseReturnValue:
    app: CustomFlask = current_app  # type: ignore

    if request.method == "POST":
        try:
            validate_csrf(request.form.get("csrf_token"))
        except ValidationError as e:
            app.logger.error(f"CSRF validation failed: {e}")
            return render_template("admin_panel.html", error_message="CSRF Error")

        action = request.form.get("action", "")
        username = request.form.get("username", "")
        current_admin = session["gitlab"]["username"]

        if action == "grant":
            app.storage_api.set_instance_admin_status(username, True)
            app.logger.warning(f"Admin {current_admin} granted admin status to {username}")
        elif action == "revoke":
            app.storage_api.set_instance_admin_status(username, False)
            app.logger.warning(f"Admin {current_admin} revoked admin status from {username}")
        else:
            app.logger.error(f"Unknown action: {action}")

        return redirect(url_for("admin.admin_panel"))

    users = app.storage_api.get_all_users()
    return render_template("admin_panel.html", courses=get_courses(app), users=users)


@root_bp.route("/update_profile", methods=["POST"])
@requires_auth
def update_profile() -> ResponseReturnValue:
    app: CustomFlask = current_app  # type: ignore

    def _validate_params(param: str) -> str | None:
        return param if (re.match(r"^[a-zA-Zа-яА-Я_-]{1,50}$", param) is not None) else None

    request_username = request.form.get("username", None)
    new_first_name = _validate_params(request.form.get("first_name", "").strip())
    new_last_name = _validate_params(request.form.get("last_name", "").strip())

    if request_username is None:
        abort(HTTPStatus.BAD_REQUEST)

    if app.debug:
        current_username = request_username
    else:
        current_username = session["gitlab"]["username"]

    try:
        validate_csrf(request.form.get("csrf_token"))
    except ValidationError as e:
        app.logger.error(f"CSRF validation failed: {e}")
        return render_template("courses.html", error_message="CSRF Error")

    if request_username != current_username and not app.storage_api.check_if_instance_admin(current_username):
        abort(HTTPStatus.FORBIDDEN)

    app.storage_api.update_user_profile(request_username, new_first_name, new_last_name)

    referrer = request.referrer
    if referrer:
        referrer_url = urlparse(referrer)
        current_url = urlparse(request.host_url)

        if referrer_url.netloc == current_url.netloc and referrer_url.scheme in ("http", "https"):
            return redirect(referrer)

    return redirect(url_for("root.index"))<|MERGE_RESOLUTION|>--- conflicted
+++ resolved
@@ -6,12 +6,9 @@
 from urllib.parse import urlparse
 
 import gitlab
-<<<<<<< HEAD
+
 from authlib.integrations.flask_client import OAuth
-from flask import Blueprint, current_app, flash, redirect, render_template, request, session, url_for
-=======
 from flask import Blueprint, abort, current_app, flash, redirect, render_template, request, session, url_for
->>>>>>> 09e5c2f9
 from flask.typing import ResponseReturnValue
 from flask_wtf.csrf import validate_csrf
 from wtforms import ValidationError
