--- conflicted
+++ resolved
@@ -218,14 +218,8 @@
         app.logger.error(f"CSRF validation failed: {e}")
         return render_template("create_project.html", error_message="CSRF Error")
 
-<<<<<<< HEAD
-    username: str = session["gitlab"]["username"]
-    is_course_admin = app.storage_api.check_if_instance_admin(username)
-=======
     gitlab_access_token: str = session["gitlab"]["access_token"]
     rms_user = app.rms_api.get_authenticated_rms_user(gitlab_access_token)
-    is_course_admin = app.storage_api.check_if_instance_admin(rms_user.username)
->>>>>>> ccebc81c
 
     if not secrets.compare_digest(request.form["secret"], course.registration_secret):
         if secrets.compare_digest(request.form["secret"], course.token):
@@ -238,13 +232,12 @@
                 course_favicon=app.favicon,
                 base_url=app.rms_api.base_url,
             )
-<<<<<<< HEAD
     try:
         app.storage_api.sync_stored_user(
             course.course_name,
-            username,
-            app.rms_api.get_url_for_repo(username, course.gitlab_course_students_group),
-            is_course_admin,
+            rms_user.username,
+            app.rms_api.get_url_for_repo(rms_user.username, course.gitlab_course_students_group),
+            False,
         )
     except Exception as e:
         logger.warning(f"Failed to sync user to the database: {e}")
@@ -257,23 +250,9 @@
 
     # Create use if needed
     try:
-        app.rms_api.create_project(username, course.gitlab_course_students_group, course.gitlab_course_public_repo)
-=======
-
-    first_name, last_name = rms_user.name.split()  # TODO: come up with how to separate names
-    app.storage_api.create_user_if_not_exist(rms_user.username, first_name, last_name, rms_user.id)
-
-    app.storage_api.sync_stored_user(
-        course.course_name,
-        rms_user.username,
-        app.rms_api.get_url_for_repo(rms_user.username, course.gitlab_course_students_group),
-        is_course_admin,
-    )
-
-    # Create use if needed
-    try:
-        app.rms_api.create_project(rms_user, course.gitlab_course_students_group, course.gitlab_course_public_repo)
->>>>>>> ccebc81c
+        app.rms_api.create_project(
+            rms_user.username, course.gitlab_course_students_group, course.gitlab_course_public_repo
+        )
     except gitlab.GitlabError as ex:
         logger.error(f"Project creation failed: {ex.error_message}")
         return render_template("signup.html", error_message=ex.error_message, course_name=course.course_name)
