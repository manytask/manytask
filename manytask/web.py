--- conflicted
+++ resolved
@@ -223,12 +223,8 @@
 
     gitlab_access_token: str = session["gitlab"]["access_token"]
     student = app.gitlab_api.get_authenticated_student(gitlab_access_token)
-<<<<<<< HEAD
-    app.storage_api.create_user_if_not_exist(student)
-=======
     first_name, last_name = student.name.split()  # TODO: come up with how to separate names
-    app.storage_api.create_user_if_not_exist(student.username, first_name, last_name, course.course_name)
->>>>>>> 659979a0
+    app.storage_api.create_user_if_not_exist(student.username, first_name, last_name)
 
     app.storage_api.sync_stored_user(
         course.course_name,
