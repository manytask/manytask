import secrets

from flask import session, url_for

from manytask.main import CustomFlask


def generate_token_hex(bytes_count: int = 24) -> str:
    return secrets.token_hex(nbytes=bytes_count)


def get_courses(app: CustomFlask) -> list[dict[str, str]]:
    if app.debug:
        courses_names = app.storage_api.get_all_courses_names_with_statuses()

    else:
        rms_user_id = session["gitlab"]["user_id"]
        rms_user = app.rms_api.get_rms_user_by_id(rms_user_id)
        if app.storage_api.check_if_instance_admin(rms_user.username):
            courses_names = app.storage_api.get_all_courses_names_with_statuses()
        else:
            courses_names = app.storage_api.get_user_courses_names_with_statuses(rms_user.username)

    return [
        {
            "name": course_name,
            "status": status.value,
            "url": url_for("course.course_page", course_name=course_name),
        }
<<<<<<< HEAD
        for course_name, status in courses_names
    ]
=======
        for course_name in courses_names
    ]


def check_admin(app: CustomFlask) -> bool:
    if app.debug:
        return True
    else:
        student_username = session["gitlab"]["username"]
        return app.storage_api.check_if_instance_admin(student_username)
>>>>>>> b918a208
<|MERGE_RESOLUTION|>--- conflicted
+++ resolved
@@ -27,11 +27,7 @@
             "status": status.value,
             "url": url_for("course.course_page", course_name=course_name),
         }
-<<<<<<< HEAD
         for course_name, status in courses_names
-    ]
-=======
-        for course_name in courses_names
     ]
 
 
@@ -40,5 +36,4 @@
         return True
     else:
         student_username = session["gitlab"]["username"]
-        return app.storage_api.check_if_instance_admin(student_username)
->>>>>>> b918a208
+        return app.storage_api.check_if_instance_admin(student_username)