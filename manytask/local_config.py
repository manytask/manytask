--- conflicted
+++ resolved
@@ -57,11 +57,7 @@
 class DebugLocalConfig(LocalConfig):
     # tokens
     registration_secret: str = "registration_secret"
-<<<<<<< HEAD
-    token: str = "tester_token"
-=======
-    token: str = "token"
->>>>>>> d2014b14
+    tester_token: str = "tester_token"
 
     # utils
     cache_dir: str = ".tmp/cache"
