import base64
import json
import logging
import logging.config
import logging.handlers
import os
import secrets

import yaml
from authlib.integrations.flask_client import OAuth
from cachelib import FileSystemCache
from dotenv import load_dotenv
from flask import Flask
from werkzeug.middleware.proxy_fix import ProxyFix

from . import course, deadlines, gdoc, glab, solutions


load_dotenv('../.env')  # take environment variables from .env.


def create_app(*, debug: bool = False, test: bool = False) -> Flask:
    app = Flask(__name__)

    # configuration
    # app.env = os.environ.get('FLASK_ENV', 'development')
    # app.debug = app.env == 'development'
    app.testing = os.environ.get('TESTING', test)
    app.secret_key = os.environ.get('FLASK_SECRET_KEY', secrets.token_hex())

    # oauth
    oauth = OAuth(app)
    _gitlab_base_url = os.environ['GITLAB_URL']
    oauth.register(
        name='gitlab',
        client_id=os.environ['GITLAB_CLIENT_ID'],
        client_secret=os.environ['GITLAB_CLIENT_SECRET'],
        authorize_url=f'{_gitlab_base_url}/oauth/authorize',
        access_token_url=f'{_gitlab_base_url}/oauth/token',
        userinfo_endpoint=f'{_gitlab_base_url}/oauth/userinfo',
        jwks_uri=f'{_gitlab_base_url}/oauth/discovery/keys',
        client_kwargs={'scope': 'openid email profile read_user', 'code_challenge_method': 'S256'},
    )
    app.oauth = oauth

    # logging
    logging.config.dictConfig({
        'version': 1,
        'disable_existing_loggers': True,
        'formatters': {
            'default': {
                'format': '[%(asctime)s] %(levelname)s in %(module)s: %(message)s',
            },
            'access': {
                'format': '%(message)s',
            }
        },
        'handlers': {
            'console': {
                'level': 'INFO',
                'class': 'logging.StreamHandler',
                'formatter': 'default',
                'stream': 'ext://sys.stdout',
            },
            'general_file': {
                'class': 'logging.handlers.RotatingFileHandler',
                'formatter': 'default',
                'filename': '/var/log/general.log',
                'maxBytes': 10 * 1000,
                'backupCount': 2,
                'delay': 'True',
            },
            'error_file': {
                'class': 'logging.handlers.RotatingFileHandler',
                'formatter': 'default',
                'filename': '/var/log/error.log',
                'maxBytes': 10 * 1000,
                'backupCount': 2,
                'delay': 'True',
            },
            'access_file': {
                'class': 'logging.handlers.RotatingFileHandler',
                'formatter': 'access',
                'filename': '/var/log/access.log',
                'maxBytes': 10 * 1000,
                'backupCount': 2,
                'delay': 'True',
            }
        },
        'loggers': {
            'gunicorn.error': {
                'handlers': ['console'] if app.debug else ['console', 'error_file'],
                'level': 'INFO',
                'propagate': False,
            },
            'gunicorn.access': {
                'handlers': ['console'] if app.debug else ['console', 'access_file'],
                'level': 'INFO',
                'propagate': False,
            }
        },
        'root': {
            'level': 'DEBUG' if app.debug else 'INFO',
            'handlers': ['console'] if app.debug else ['console', 'general_file'],
        },
    })

    # cache
    cache = FileSystemCache(
        os.environ['CACHE_DIR'],
        threshold=0,
        default_timeout=0
    )

    # api objects
    gitlab_api = glab.GitLabApi(
        base_url=os.environ['GITLAB_URL'],
        admin_token=os.environ['GITLAB_ADMIN_TOKEN'],
        course_public_repo=os.environ['GITLAB_COURSE_PUBLIC_REPO'],
        course_students_group=os.environ['GITLAB_COURSE_STUDENTS_GROUP'],
        course_admins_group=os.environ['GITLAB_COURSE_ADMINS_GROUP'],
    )
    _gdoc_credentials_string = base64.decodebytes(
        os.environ['GDOC_ACCOUNT_CREDENTIALS_BASE64'].encode()
    )
    gdoc_api = gdoc.GoogleDocApi(
        base_url=os.environ['GDOC_URL'],
        gdoc_credentials=json.loads(_gdoc_credentials_string),
        public_worksheet_id=os.environ['GDOC_SPREADSHEET_ID'],
        public_scoreboard_sheet=int(os.environ['GDOC_SCOREBOARD_SHEET']),
        cache=cache,
    )
    deadlines_api = deadlines.DeadlinesApi(
        cache=cache
    )
    solutions_api = solutions.SolutionsApi(
        base_folder='.tmp/solution' if app.debug else os.environ.get('SOLUTIONS_DIR', '/solutions'),
    )

    # get additional info
    registration_secret = os.environ['REGISTRATION_SECRET']
    lms_url = os.environ.get('LMS_URL', 'https://lk.yandexdataschool.ru/')
    tg_invite_link = os.environ.get('TELEGRAM_INVITE_LINK', None)
    course_name = os.environ.get('COURSE_NAME', None)

    # create course
    _course = course.Course(
        deadlines_api,
        gdoc_api,
        gitlab_api,
<<<<<<< HEAD
        solutions_api,
        registration_secret,
        lms_url,
        tg_invite_link,
=======
        registration_secret,
        lms_url,
        tg_invite_link,
        course_name,
>>>>>>> 0ae0e03f
        debug=app.debug,
    )
    app.course = _course

    # for https support
    _wsgi_app = ProxyFix(app.wsgi_app, x_proto=1)
    app.wsgi_app = _wsgi_app  # type: ignore

    # routes
    from . import api, web
    app.register_blueprint(api.bp)
    app.register_blueprint(web.bp)

    logger = logging.getLogger(__name__)

    # debug updates
    if app.course.debug:
        with open('deadlines_example.yml', 'r') as f:
            debug_deadlines_data = yaml.load(f, Loader=yaml.SafeLoader)
        app.course.store_deadlines(debug_deadlines_data)

    logger.info('Init success')

    return app<|MERGE_RESOLUTION|>--- conflicted
+++ resolved
@@ -148,17 +148,11 @@
         deadlines_api,
         gdoc_api,
         gitlab_api,
-<<<<<<< HEAD
         solutions_api,
         registration_secret,
         lms_url,
         tg_invite_link,
-=======
-        registration_secret,
-        lms_url,
-        tg_invite_link,
         course_name,
->>>>>>> 0ae0e03f
         debug=app.debug,
     )
     app.course = _course
