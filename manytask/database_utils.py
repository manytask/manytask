--- conflicted
+++ resolved
@@ -26,11 +26,7 @@
     for username, (student_scores, name) in scores_and_names.items():
         total_score = sum(student_scores.values())
         large_count = sum(1 for task in large_tasks if student_scores.get(task, 0) > 0)
-<<<<<<< HEAD
-        student_name = app.rms_api.get_rms_user_by_username(username).name
-=======
         first_name, last_name = name
->>>>>>> eb5d2e61
         table_data["students"].append(
             {
                 "username": username,
