from typing import Any

from .main import CustomFlask


def get_database_table_data(app: CustomFlask, course_name: str) -> dict[str, Any]:
    """Get the database table data structure used by both web and API endpoints."""

    storage_api = app.storage_api
<<<<<<< HEAD
    all_scores = storage_api.get_all_scores(course_name)
    grades = storage_api.get_grades(course_name)
=======
    scores_and_names = storage_api.get_all_scores_with_names(course_name)
>>>>>>> 750aa741

    all_tasks = []
    large_tasks = []
    max_score: int = 0
    for group in storage_api.get_groups(course_name):
        for task in group.tasks:
            if task.enabled:
                all_tasks.append({"name": task.name, "score": 0, "group": group.name})
                if not task.is_bonus:
                    max_score += task.score
                if task.is_large:
                    large_tasks.append((task.name, task.min_score))

    table_data = {"tasks": all_tasks, "students": []}

    for username, (student_scores, name) in scores_and_names.items():
        total_score = sum(student_scores.values())
<<<<<<< HEAD
        large_count = sum(1 for task in large_tasks if student_scores.get(task[0], 0) >= task[1])
        student_name = app.gitlab_api.get_student_by_username(username).name

        row = {
            "username": username,
            "student_name": student_name,
            "scores": student_scores,
            "total_score": total_score,
            "percent": 0 if max_score == 0 else total_score * 100.0 / max_score,
            "large_count": large_count,
        }

        try:
            row["grade"] = grades.evaluate(row)
        except ValueError:
            row["grade"] = None

        table_data["students"].append(row)
=======
        large_count = sum(1 for task in large_tasks if student_scores.get(task, 0) > 0)
        first_name, last_name = name
        table_data["students"].append(
            {
                "username": username,
                "first_name": first_name,
                "last_name": last_name,
                "scores": student_scores,
                "total_score": total_score,
                "percent": 0 if max_score == 0 else total_score * 100.0 / max_score,
                "large_count": large_count,
            }
        )
>>>>>>> 750aa741

    return table_data<|MERGE_RESOLUTION|>--- conflicted
+++ resolved
@@ -7,12 +7,8 @@
     """Get the database table data structure used by both web and API endpoints."""
 
     storage_api = app.storage_api
-<<<<<<< HEAD
-    all_scores = storage_api.get_all_scores(course_name)
-    grades = storage_api.get_grades(course_name)
-=======
+    grades_config = storage_api.get_grades(course_name)
     scores_and_names = storage_api.get_all_scores_with_names(course_name)
->>>>>>> 750aa741
 
     all_tasks = []
     large_tasks = []
@@ -30,39 +26,24 @@
 
     for username, (student_scores, name) in scores_and_names.items():
         total_score = sum(student_scores.values())
-<<<<<<< HEAD
         large_count = sum(1 for task in large_tasks if student_scores.get(task[0], 0) >= task[1])
-        student_name = app.gitlab_api.get_student_by_username(username).name
-
+        first_name, last_name = name
+    
         row = {
             "username": username,
-            "student_name": student_name,
+            "first_name": first_name,
+            "last_name": last_name,
             "scores": student_scores,
             "total_score": total_score,
             "percent": 0 if max_score == 0 else total_score * 100.0 / max_score,
             "large_count": large_count,
         }
-
+      
         try:
-            row["grade"] = grades.evaluate(row)
+            row["grade"] = grades_config.evaluate(row)
         except ValueError:
             row["grade"] = None
-
+            
         table_data["students"].append(row)
-=======
-        large_count = sum(1 for task in large_tasks if student_scores.get(task, 0) > 0)
-        first_name, last_name = name
-        table_data["students"].append(
-            {
-                "username": username,
-                "first_name": first_name,
-                "last_name": last_name,
-                "scores": student_scores,
-                "total_score": total_score,
-                "percent": 0 if max_score == 0 else total_score * 100.0 / max_score,
-                "large_count": large_count,
-            }
-        )
->>>>>>> 750aa741
 
     return table_data