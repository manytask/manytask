from typing import Any

from .main import CustomFlask


def get_database_table_data(app: CustomFlask) -> dict[str, Any]:
    """Get the database table data structure used by both web and API endpoints."""

    storage_api = app.storage_api
    all_scores = storage_api.get_all_scores()

    all_tasks = []
<<<<<<< HEAD
    max_score: int = 0
    for group in course.storage_api.get_groups():
=======
    for group in storage_api.get_groups():
>>>>>>> 225f6e7f
        for task in group.tasks:
            if task.enabled:
                all_tasks.append({"name": task.name, "score": 0, "group": group.name})
                if not task.is_bonus:
                    max_score += task.score

    table_data = {"tasks": all_tasks, "students": []}

    for username, student_scores in all_scores.items():
        total_score = sum(student_scores.values())
        student_name = app.gitlab_api.get_student_by_username(username).name
        table_data["students"].append(
            {
                "username": username,
                "student_name": student_name,
                "scores": student_scores,
                "total_score": total_score,
                "percent": 0 if max_score == 0 else total_score * 100.0 / max_score,
            }
        )

    return table_data<|MERGE_RESOLUTION|>--- conflicted
+++ resolved
@@ -10,12 +10,8 @@
     all_scores = storage_api.get_all_scores()
 
     all_tasks = []
-<<<<<<< HEAD
     max_score: int = 0
-    for group in course.storage_api.get_groups():
-=======
     for group in storage_api.get_groups():
->>>>>>> 225f6e7f
         for task in group.tasks:
             if task.enabled:
                 all_tasks.append({"name": task.name, "score": 0, "group": group.name})
