from typing import Any

from flask import current_app

from manytask.glab import GitLabApiException

from .course import Course


def get_database_table_data(get_full_names: bool = False) -> dict[str, Any]:
    """Get the database table data structure used by both web and API endpoints."""
    course: Course = current_app.course  # type: ignore

    storage_api = course.storage_api
    all_scores = storage_api.get_all_scores()

    all_tasks = []
    if course.deadlines:
        for group in course.deadlines.get_groups():
            for task in group.tasks:
                if task.enabled and group.enabled:
                    all_tasks.append({"name": task.name, "score": 0, "group": group.name})

    table_data = {"tasks": all_tasks, "students": []}

    for username, student_scores in all_scores.items():
        total_score = sum(student_scores.values())
<<<<<<< HEAD
        if get_full_names:
            try:
                student_name = course.gitlab_api.get_student_by_username(username).name
            except GitLabApiException:
                student_name = ""
            table_data["students"].append(
                {
                    "username": username,
                    "student_name": student_name,
                    "scores": student_scores,
                    "total_score": total_score,
                }
            )
        else:
            table_data["students"].append({"username": username, "scores": student_scores, "total_score": total_score})
=======
        try:
            student_name = course.gitlab_api.get_student_by_username(username).name
        except GitLabApiException:
            student_name = ""
        table_data["students"].append(
            {"username": username, "student_name": student_name, "scores": student_scores, "total_score": total_score}
        )
>>>>>>> f97812ae

    return table_data<|MERGE_RESOLUTION|>--- conflicted
+++ resolved
@@ -25,7 +25,6 @@
 
     for username, student_scores in all_scores.items():
         total_score = sum(student_scores.values())
-<<<<<<< HEAD
         if get_full_names:
             try:
                 student_name = course.gitlab_api.get_student_by_username(username).name
@@ -36,19 +35,10 @@
                     "username": username,
                     "student_name": student_name,
                     "scores": student_scores,
-                    "total_score": total_score,
+                    "total_score": total_score
                 }
             )
         else:
             table_data["students"].append({"username": username, "scores": student_scores, "total_score": total_score})
-=======
-        try:
-            student_name = course.gitlab_api.get_student_by_username(username).name
-        except GitLabApiException:
-            student_name = ""
-        table_data["students"].append(
-            {"username": username, "student_name": student_name, "scores": student_scores, "total_score": total_score}
-        )
->>>>>>> f97812ae
 
     return table_data