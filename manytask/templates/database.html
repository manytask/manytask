--- conflicted
+++ resolved
@@ -229,7 +229,13 @@
                             headerTooltip: "First Name"
                         },
                         {
-<<<<<<< HEAD
+                            title: "Last<br>Name",
+                            field: "last_name",
+                            frozen: true,
+                            minWidth: 1,
+                            headerTooltip: "Last Name"
+                        },
+                        {
                             title: "Grade",
                             field: "grade",
                             frozen: true,
@@ -238,17 +244,7 @@
                             headerTooltip: "Course grade"
                         },
                         {
-                            title: "Total Score",
-=======
-                            title: "Last<br>Name",
-                            field: "last_name",
-                            frozen: true,
-                            minWidth: 1,
-                            headerTooltip: "Last Name"
-                        },
-                        {
                             title: "Total<br>Score",
->>>>>>> 750aa741
                             field: "total_score",
                             frozen: true,
                             sorter: "number",
