{% extends "base.html" %}

{% block body %}
    <link rel="stylesheet" href="{{ url_for('static', filename='css/layout.css') }}">
    {% set solved_score = scores.values() | sum() %}
    {% set bonus_score_string = "+" ~ bonus_score if bonus_score > 0 else "" %}
    {% set solved_score_string = solved_score ~ bonus_score_string %}
    {% set solved_percent = "0.0" if app.storage_api.max_score_started(course_name) == 0 else (solved_score / app.storage_api.max_score_started(course_name) * 100) | round(1, 'common') %}

    <nav class="navbar navbar-expand-lg bg-body fixed-top shadow-sm">
        <div class="container-fluid d-flex justify-content-between align-items-center">
            <button class="navbar-toggler" type="button" data-bs-toggle="collapse" data-bs-target="#navbar"
                    aria-controls="navbarsExample04" aria-expanded="false" aria-label="Toggle navigation">
                <span class="navbar-toggler-icon"></span>
            </button>

            <a href="/" class="d-flex align-items-center text-decoration-none navbar-brand me-0">
                <img class="d-none d-sm-block" src="{{ url_for('static', filename=course_favicon) }}" alt="favicon"
                     width="32" height="32">
                &nbsp;
                <span class="fs-4 mb-0 ms-1 fw-bold text-gradient">Manytask</span>
            </a>

            <div class="collapse navbar-collapse ms-2" id="navbar">
                <ul class="navbar-nav me-auto">
                    <li class="nav-item">
                        <a class="nav-hover-underline nav-link px-3 position-relative {% if active_page == 'tasks' %}active fw-semibold{% endif %}"
                           aria-current="{% if active_page == 'tasks' %}page{% endif %}"
                           href="{{ url_for('course.course_page', course_name=course_name) }}">
                            <i class="fas fa-tasks me-1"></i>Assignments
                            {% if active_page == 'tasks' %}<span class="nav-active-indicator"></span>{% endif %}
                        </a>
                    </li>
                    <li class="nav-item">
                        <a class="nav-link px-3 position-relative nav-hover-underline" target="_blank"
                           href="{{ student_repo_url }}">
                            <i class="fas fa-code-branch me-1"></i>My&nbsp;Repo
                        </a>
                    </li>
                    <li class="nav-item">
                        <a class="nav-link px-3 position-relative nav-hover-underline" target="_blank"
                           href="{{ student_ci_url }}">
                            <i class="fas fa-rocket me-1"></i>My&nbsp;Submits
                        </a>
                    </li>
                    {% if show_allscores %}
                        <li class="nav-item">
                            <a class="nav-hover-underline nav-link px-3 position-relative {% if active_page == 'database' %}active fw-semibold{% endif %}"
                               aria-current="{% if active_page == 'database' %}page{% endif %}"
                               href="{{ url_for('course.show_database', course_name=course_name) }}">
                                <i class="fas fa-table me-1"></i>All&nbsp;Scores
                                {% if active_page == 'database' %}<span class="nav-active-indicator"></span>{% endif %}
                            </a>
                        </li>
                    {% endif %}
                    <li class="nav-item dropdown">
                        <a class="nav-link px-3 position-relative nav-hover-underline" href="#" id="navbar_links"
                           data-bs-toggle="dropdown"
                           aria-expanded="false">
                            <i class="fas fa-link me-1"></i>Links
                            <i class="dropdown-chevron fas fa-chevron-down ms-1 fs-8 transition-transform"></i>
                        </a>
                        <ul class="dropdown-menu shadow-sm" aria-labelledby="navbar_links">
                            {% set links = links | default({}) %}
                            {% for link_name, link_url in links.items() %}
                                <li>
                                    <a class="dropdown-item d-flex align-items-center py-2" target="_blank"
                                       href="{{ link_url }}">
                                        <i class="fas fa-external-link-alt me-2 opacity-75"></i>
                                        {{ link_name }}
                                    </a>
                                </li>
                            {% endfor %}
                        </ul>
                    </li>
                </ul>
            </div>

            <div class="d-flex align-items-center">
                <div class="dropdown">
                    <a href="#" class="nav-current-course text-decoration-none" data-bs-toggle="dropdown"
                       aria-expanded="false">
                        <i class="fas fa-book"></i>
                        <span>{{ course_name }}</span>
                    </a>
                    <ul class="dropdown-menu shadow-sm" aria-labelledby="navbar_courses">
                        {% set courses = courses | default([]) %}
                        {% for course in courses %}
                            <li>
                                <a class="dropdown-item d-flex align-items-center {% if course.name == course_name %}active{% endif %}"
                                   href="{{ course.url }}">
                                    <i class="fas fa-book me-2 opacity-75"></i>
                                    {{ course.name }}
                                    {% if course.name == course_name %}
                                        <i class="fas fa-check ms-2 opacity-75"></i>
                                    {% endif %}
                                </a>
                            </li>
                        {% endfor %}
                    </ul>
                </div>

                <div class="nav-score-display d-flex flex-column align-items-center justify-content-center me-2 px-3 py-1 shadow-sm">
                    <span class="fw-bold">{{ solved_percent }}%</span>
                    <small class="text-muted">{{ solved_score_string }}/{{ app.storage_api.max_score_started(course_name) }}</small>
                </div>

                <div class="dropdown">
                    <a href="#" class="d-flex align-items-center text-decoration-none dropdown-toggle nav-user-menu"
                       data-bs-toggle="dropdown" aria-expanded="false">
                        <div class="nav-avatar-circle me-2">
                            {{ username[0] | upper }}
                        </div>
                        <span class="fw-semibold">{{ username }}</span>
                    </a>
                    <ul class="dropdown-menu dropdown-menu-end shadow-sm border-0 mt-2">
                        <li>
                            <a class="dropdown-item d-flex align-items-center py-2" target="_blank"
                               href="{{ gitlab_url }}/-/profile">
                                <i class="fas fa-user-cog me-2 opacity-75"></i>
                                Account Settings
                            </a>
                        </li>
                        <li>
                            <hr class="dropdown-divider my-1">
                        </li>
                        <li>
                            <a class="dropdown-item d-flex align-items-center py-2" href="#"
                               data-bs-theme-value="light">
                                <i class="fas fa-sun me-2 opacity-75"></i>
                                Light Theme
                            </a>
                        </li>
                        <li>
                            <a class="dropdown-item d-flex align-items-center py-2" href="#" data-bs-theme-value="dark">
                                <i class="fas fa-moon me-2 opacity-75"></i>
                                Dark Theme
                            </a>
                        </li>
                        <li>
                            <a class="dropdown-item d-flex align-items-center py-2" href="#" data-bs-theme-value="auto">
                                <i class="fas fa-magic me-2 opacity-75"></i>
                                Auto Theme
                            </a>
                        </li>
                        <li>
                            <hr class="dropdown-divider my-1">
                        </li>
                        <li>
                            <a class="dropdown-item d-flex align-items-center py-2 text-danger"
                               href="{{ url_for('root.logout') }}">
                                <i class="fas fa-sign-out-alt me-2"></i>
                                Sign out
                            </a>
                        </li>
                    </ul>
                </div>
            </div>
        </div>
    </nav>

    {# Floating form with ADMIN label if so #}
    {% if is_course_admin %}
<<<<<<< HEAD
        <div class="adm-badge">ADMIN</div>
=======
         <a href="{{ url_for('admin.edit_course', course_name=course_name) }}"
           class="btn btn-warning btn-lg position-fixed"
            style="--bs-btn-padding-y: 0.55rem; --bs-btn-padding-x: 0.5rem; --bs-btn-font-size: 1rem; bottom: 55px; right: 7px; z-index: 1001 ;"
           >
             <strong> EDIT </strong>
        </a>
        <div class="admin-label fs-7">ADMIN</div>
>>>>>>> 9705443b
    {% endif %}

    <div class="px-3 container-lg">
        {# Add bootstrap empty space for header #}
        <div class="container-fluid" style="height: 80px;"></div>

        {% block content %}
        {% endblock %}

        <div class="container-fluid" style="height: 10px;"></div>
    </div>

{% endblock %}<|MERGE_RESOLUTION|>--- conflicted
+++ resolved
@@ -161,17 +161,12 @@
 
     {# Floating form with ADMIN label if so #}
     {% if is_course_admin %}
-<<<<<<< HEAD
-        <div class="adm-badge">ADMIN</div>
-=======
          <a href="{{ url_for('admin.edit_course', course_name=course_name) }}"
            class="btn btn-warning btn-lg position-fixed"
-            style="--bs-btn-padding-y: 0.55rem; --bs-btn-padding-x: 0.5rem; --bs-btn-font-size: 1rem; bottom: 55px; right: 7px; z-index: 1001 ;"
-           >
-             <strong> EDIT </strong>
+            style="--bs-btn-padding-y: 0.55rem; --bs-btn-padding-x: 0.5rem; --bs-btn-font-size: 1rem; bottom: 55px; right: 7px; z-index: 1001 ;">
+             <strong>EDIT</strong>
         </a>
-        <div class="admin-label fs-7">ADMIN</div>
->>>>>>> 9705443b
+        <div class="adm-badge">ADMIN</div>
     {% endif %}
 
     <div class="px-3 container-lg">
