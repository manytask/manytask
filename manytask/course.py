from __future__ import annotations

import logging
from datetime import datetime, timedelta
from typing import Any
from zoneinfo import ZoneInfo

from cachelib import BaseCache

from .config import CourseConfig


logger = logging.getLogger(__name__)
MOSCOW_TIMEZONE = ZoneInfo('Europe/Moscow')
CONFIDENCE_INTERVAL = timedelta(minutes=10)


def parse_time(time: str) -> datetime:
    date = datetime.strptime(time, '%d-%m-%Y %H:%M')
    return date.replace(tzinfo=MOSCOW_TIMEZONE)


def get_current_time() -> datetime:
    return datetime.now(tz=MOSCOW_TIMEZONE)


def validate_commit_time(commit_time: datetime | None, current_time: datetime) -> datetime:
    """Check if commit_time 'to far' from current_time, use current_time, else use commit_time"""
    if not commit_time:
        return current_time

    if commit_time > current_time:
        print(f'WTF: commit_time {commit_time} > current_time {current_time}')
        return current_time

    if current_time - CONFIDENCE_INTERVAL < commit_time < current_time:
        return commit_time

    return current_time


class Task:
    def __init__(
            self,
            name: str,
            score: int,
            tags: list[str],
            start: str,
            deadline: str,
            second_deadline: str,
            scoring_func: str,
    ):
        self.name = name
        self.score = score
        self.tags = tags
        self.start = parse_time(start)
        self.deadline = parse_time(deadline)
        self.second_deadline = parse_time(second_deadline)
        self.scoring_func = scoring_func

    def is_started(self) -> bool:
        return get_current_time() > self.start

    def is_overdue(self, extra_time: timedelta = timedelta(), submit_time: datetime | None = None) -> bool:
        submit_time = submit_time or get_current_time()
        return submit_time - extra_time > self.deadline

    def is_overdue_second(self, extra_time: timedelta = timedelta(), submit_time: datetime | None = None) -> bool:
        submit_time = submit_time or get_current_time()
        return submit_time - extra_time > self.second_deadline


class Group:
    def __init__(
            self, name: str, start: str, deadline: str, second_deadline: str, tasks: list[Task], hw: bool = False
    ):
        self.name = name
        self.start = parse_time(start)
        self.deadline = parse_time(deadline)
        self.second_deadline = parse_time(second_deadline)
        self.pretty_deadline = deadline
        self.pretty_second_deadline = second_deadline
        self.tasks = tasks
        self.hw = hw

    @property
    def is_open(self) -> bool:
        return get_current_time() > self.start


from . import deadlines, gdoc, glab, solutions  # noqa: E402, F401


class Course:
    def __init__(
            self,
            deadlines_api: 'deadlines.DeadlinesApi',
            googledoc_api: gdoc.GoogleDocApi,
            gitlab_api: glab.GitLabApi,
            solutions_api: solutions.SolutionsApi,
            registration_secret: str,
            cache: BaseCache,
            *,
            debug: bool = False,
    ):
        self.deadlines_api = deadlines_api
        self.googledoc_api = googledoc_api
        self.gitlab_api = gitlab_api
<<<<<<< HEAD
        self.solutions_api = solutions_api
=======
>>>>>>> 9fe71e2c

        self.registration_secret = registration_secret

        self._cache = cache

        self.debug = debug

    @property
    def favicon(self) -> str:
        return 'favicon.ico'

    @property
    def name(self) -> str:
        if self.course_config:
            return self.course_config.name
        else:
            return 'not_ready'

    @property
    def deadlines(self) -> 'deadlines.Deadlines':  # noqa: F811
        return self.deadlines_api.fetch()

    @property
    def course_config(self) -> CourseConfig | None:
        logger.info('Fetching config...')
        content = self._cache.get('__config__')

        if not content:
            return None

        return CourseConfig(
            name=content['name'],
            deadlines=content['deadlines'],
            second_deadline_max=float(content['second_deadline_max']),
            max_low_demand_bonus=float(content['max_low_demand_bonus']),
            lms_url=content.get('lms_url', None),
            telegram_channel_invite=content.get('telegram_channel_invite', None),
            telegram_chat_invite=content.get('telegram_chat_invite', None),
        )

    def store_deadlines(self, content: list[dict[str, Any]]) -> None:
        self.deadlines_api.store(content)

    def store_course_config(self, content: dict[str, Any]) -> None:
        logger.info('Storing course config...')

        # TODO: make it better. read from git?
        if content.get('deadlines') != 'hard':
            raise RuntimeError('Only deadlines=hard available')

        # For validation purposes
        CourseConfig(
            name=content['name'],
            deadlines=content['deadlines'],
            second_deadline_max=float(content['second_deadline_max']),
            max_low_demand_bonus=float(content['max_low_demand_bonus']),
            lms_url=content.get('lms_url', None),
            telegram_channel_invite=content.get('telegram_channel_invite', None),
            telegram_chat_invite=content.get('telegram_chat_invite', None),
        )
        self._cache.set('__config__', content)

    @property
    def rating_table(self) -> 'gdoc.RatingTable':
        return self.googledoc_api.fetch_rating_table()<|MERGE_RESOLUTION|>--- conflicted
+++ resolved
@@ -106,10 +106,7 @@
         self.deadlines_api = deadlines_api
         self.googledoc_api = googledoc_api
         self.gitlab_api = gitlab_api
-<<<<<<< HEAD
         self.solutions_api = solutions_api
-=======
->>>>>>> 9fe71e2c
 
         self.registration_secret = registration_secret
 
