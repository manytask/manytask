--- conflicted
+++ resolved
@@ -544,16 +544,12 @@
             course = self._get(session, models.Course, name=course_name)
             first_name, last_name = student.name.split()  # TODO: come up with how to separate names
             user = self._get_or_create(
-<<<<<<< HEAD
-                session, models.User, username=username, gitlab_instance_host=course.gitlab_instance_host
-=======
                 session,
                 models.User,
-                username=student.username,
+                username=username,
                 first_name=first_name,
                 last_name=last_name,
                 gitlab_instance_host=course.gitlab_instance_host,
->>>>>>> 007503cf
             )
             session.commit()
             session.refresh(user)
@@ -760,16 +756,12 @@
     ) -> models.UserOnCourse:
         first_name, last_name = student.name.split()  # TODO: come up with how to separate names
         user = self._get_or_create(
-<<<<<<< HEAD
-            session, models.User, username=username, gitlab_instance_host=course.gitlab_instance_host
-=======
             session,
             models.User,
-            username=student.username,
+            username=username,
             first_name=first_name,
             last_name=last_name,
             gitlab_instance_host=course.gitlab_instance_host,
->>>>>>> 007503cf
         )
 
         defaults = {}
