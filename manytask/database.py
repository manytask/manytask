--- conflicted
+++ resolved
@@ -18,12 +18,8 @@
 
 from . import models
 from .abstract import StorageApi, StoredUser
-<<<<<<< HEAD
-from .models import ROLE_NAMESPACE_ADMIN, ROLE_PROGRAM_MANAGER
-=======
 from .models import ROLE_NAMESPACE_ADMIN, ROLE_PROGRAM_MANAGER, ROLE_STUDENT
 
->>>>>>> a9b04964
 from .config import (
     ManytaskConfig,
     ManytaskDeadlinesConfig,
@@ -338,15 +334,6 @@
             course = self._get(session, models.Course, name=course_name)
             namespace_id = course.namespace_id
             
-<<<<<<< HEAD
-            program_managers_subquery = None
-            if namespace_id is not None:
-                program_managers_subquery = (
-                    select(models.UserOnNamespace.user_id)
-                    .where(
-                        models.UserOnNamespace.namespace_id == namespace_id,
-                        models.UserOnNamespace.role == models.UserOnNamespaceRole.PROGRAM_MANAGER,
-=======
             students_subquery = None
             if namespace_id is not None:
                 students_subquery = (
@@ -354,7 +341,6 @@
                     .where(
                         models.UserOnNamespace.namespace_id == namespace_id,
                         models.UserOnNamespace.role == models.UserOnNamespaceRole.STUDENT,
->>>>>>> a9b04964
                     )
                 )
             
@@ -377,13 +363,8 @@
                 )
             )
             
-<<<<<<< HEAD
-            if program_managers_subquery is not None:
-                statement = statement.where(~User.id.in_(program_managers_subquery))
-=======
             if students_subquery is not None:
                 statement = statement.where(User.id.in_(students_subquery))
->>>>>>> a9b04964
             
             rows = session.execute(statement).all()
 
@@ -1908,11 +1889,7 @@
         
         :param namespace_id: ID of the namespace
         :param user_id: RMS ID (GitLab ID) of the user to add
-<<<<<<< HEAD
-        :param role: Role to assign ("namespace_admin" or "program_manager")
-=======
         :param role: Role to assign ("namespace_admin", "program_manager", or "student")
->>>>>>> a9b04964
         :param assigned_by_username: Username of the user assigning the role
         :return: Created UserOnNamespace object
         :raises NoResultFound: If user or namespace not found
@@ -1950,17 +1927,11 @@
                 role_enum = models.UserOnNamespaceRole.NAMESPACE_ADMIN
             elif role == ROLE_PROGRAM_MANAGER:
                 role_enum = models.UserOnNamespaceRole.PROGRAM_MANAGER
-<<<<<<< HEAD
-            else:
-                logger.error("Invalid role: %s", role)
-                raise ValueError(f"Invalid role: {role}. Must be '{ROLE_NAMESPACE_ADMIN}' or '{ROLE_PROGRAM_MANAGER}'")
-=======
             elif role == ROLE_STUDENT:
                 role_enum = models.UserOnNamespaceRole.STUDENT
             else:
                 logger.error("Invalid role: %s", role)
                 raise ValueError(f"Invalid role: {role}. Must be '{ROLE_NAMESPACE_ADMIN}', '{ROLE_PROGRAM_MANAGER}', or '{ROLE_STUDENT}'")
->>>>>>> a9b04964
             
             user_db_id = user.id
             user_username = user.username
