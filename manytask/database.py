import logging
from datetime import datetime, timedelta, timezone
from pathlib import Path
from typing import Any, Callable, Iterable, Optional, Type, TypeVar, cast

from alembic import command
from alembic.config import Config
from alembic.runtime.migration import MigrationContext
from alembic.script import ScriptDirectory
from psycopg2.errors import DuplicateColumn, DuplicateTable, UniqueViolation
from sqlalchemy import and_, create_engine
from sqlalchemy.exc import IntegrityError, NoResultFound, ProgrammingError
from sqlalchemy.orm import Session
from sqlalchemy.sql.functions import func

from . import models
from .abstract import StorageApi, StoredUser, ViewerApi
from .config import ManytaskConfig, ManytaskDeadlinesConfig
from .glab import Student

ModelType = TypeVar("ModelType", bound=models.Base)

logger = logging.getLogger(__name__)


class DataBaseApi(ViewerApi, StorageApi):
    """Class for interacting with a database with the StorageApi functionality"""

    DEFAULT_ALEMBIC_PATH = Path(__file__).parent / "alembic.ini"

    def __init__(
        self,
        database_url: str,
        course_name: str,
        gitlab_instance_host: str,
        registration_secret: str,
<<<<<<< HEAD
        token: str,
        show_allscores: bool,
        create_tables_if_not_exist: bool = False
=======
        show_allscores: bool,
        apply_migrations: bool = False,
>>>>>>> c8db1c33
    ):
        """Constructor of DataBaseApi class

        Creates a couse with specified parameters if it doesn't exist yet

        :param database_url: full url for database connection
        :param course_name: unique course name
        :param gitlab_instance_host: gitlab instance host url
        :param registration_secret: secret to registering for course
        :param token: token for course in manytask
        :param show_allscores: flag for showing results to all users
        :param apply_migrations: flag for applying migrations
        """

        self.engine = create_engine(database_url, echo=False)

        if self._check_pending_migrations(database_url):
            if apply_migrations:
                self._apply_migrations(database_url)
            else:
                logger.error("There are pending migrations that have not been applied")

        with Session(self.engine) as session:
            try:
                course = self._get(session, models.Course, name=course_name)
                if course.gitlab_instance_host != gitlab_instance_host:
                    raise AttributeError("Can't update gitlab_instance_host param on created course")
                course.registration_secret = registration_secret
                course.show_allscores = show_allscores
                session.commit()
            except NoResultFound:
                self._create(
                    session,
                    models.Course,
                    name=course_name,
                    gitlab_instance_host=gitlab_instance_host,
                    registration_secret=registration_secret,
<<<<<<< HEAD
                    token=token,
                    show_allscores=show_allscores
=======
                    show_allscores=show_allscores,
>>>>>>> c8db1c33
                )
                session.commit()

            self.course_name = course_name
            self._update_or_create(
                session,
                models.Course,
                defaults={
                    'gitlab_instance_host': gitlab_instance_host,
                    'registration_secret': registration_secret,
                    'token': token,
                    'show_allscores': show_allscores
                },
                name=self.course_name
            )

    def get_scoreboard_url(self) -> str:
        return ""

    def get_scores(
        self,
        username: str,
    ) -> dict[str, int]:
        """Method for getting all user scores

        :param username: student username

        :return: dict with the names of tasks and their scores
        """

        with Session(self.engine) as session:
            grades = self._get_scores(session, username, only_bonus=False)

            if grades is None:
                return {}

            scores: dict[str, int] = {}
            for grade in grades:
                scores[grade.task.name] = grade.score

        return scores

    def get_bonus_score(
        self,
        username: str,
    ) -> int:
        """Method for getting user's total bonus score

        :param username: student username

        :return: user's total bonus score
        """

        with Session(self.engine) as session:
            grades = self._get_scores(session, username, only_bonus=True)

        if grades is None:
            return 0

        return sum([grade.score for grade in grades])

    def get_stored_user(
        self,
        student: Student,
    ) -> StoredUser:
        """Method for getting user's stored data

        :param student: Student object

        :return: created or received StoredUser object
        """

        with Session(self.engine) as session:
            course = self._get(session, models.Course, name=self.course_name)
            user_on_course = self._get_or_create_user_on_course(session, student, course)
            session.commit()

            return StoredUser(username=user_on_course.user.username, course_admin=user_on_course.is_course_admin)

    def sync_stored_user(
        self,
        student: Student,
    ) -> StoredUser:
        """Method for sync user's gitlab and stored data

        :param student: Student object

        :return: created or updated StoredUser object
        """

        with Session(self.engine) as session:
            course = self._get(session, models.Course, name=self.course_name)
            user_on_course = self._get_or_create_user_on_course(session, student, course)

            user_on_course.is_course_admin = user_on_course.is_course_admin or student.course_admin

            session.commit()

            return StoredUser(username=user_on_course.user.username, course_admin=user_on_course.is_course_admin)

    def get_all_scores(self) -> dict[str, dict[str, int]]:
        """Method for getting all scores for all users

        :return: dict with usernames and all their scores
        """

        with Session(self.engine) as session:
            all_users = self._get_all_users(session, self.course_name)

        all_scores: dict[str, dict[str, int]] = {}
        for username in all_users:
            all_scores[username] = self.get_scores(username)

        return all_scores

    def get_stats(self) -> dict[str, float]:
        """Method for getting stats of all tasks

        :return: dict with the names of tasks and their stats
        """

        with Session(self.engine) as session:
            tasks = self._get_all_tasks(session, self.course_name)

            users_on_courses_count = self._get_course_users_on_courses_count(session, self.course_name)
            tasks_stats: dict[str, float] = {}
            for task in tasks:
                if users_on_courses_count == 0:
                    tasks_stats[task.name] = 0
                else:
                    tasks_stats[task.name] = self._get_task_submits_count(session, task.id) / users_on_courses_count

        return tasks_stats

    def get_scores_update_timestamp(self) -> str:
        """Method(deprecated) for getting last cached scores update timestamp

        :return: last update timestamp
        """

        return datetime.now(timezone.utc).isoformat()

    def update_cached_scores(self) -> None:
        """Method(deprecated) for updating cached scores"""

        return

    def store_score(
        self,
        student: Student,
        task_name: str,
        update_fn: Callable[..., Any],
    ) -> int:
        """Method for storing user's task score

        :param student: Student object
        :param task_name: task name
        :param update_fn: function for updating the score

        :return: saved score
        """

        # TODO: in GoogleDocApi imported from google table, they used to increase the deadline for the user
        # flags = ''

        with Session(self.engine) as session:
            try:
                course = self._get(session, models.Course, name=self.course_name)
                user_on_course = self._get_or_create_user_on_course(session, student, course)
                session.commit()

                try:
                    task = self._get_task_by_name_and_course_id(session, task_name, course.id)
                except NoResultFound:
                    return 0

                grade = self._get_or_create_sfu_grade(session, user_on_course.id, task.id)
                new_score = update_fn("", grade.score)
                grade.score = new_score
                grade.last_submit_date = datetime.now(timezone.utc)

                session.commit()
                logger.info(f"Setting score = {new_score}")
                return new_score

            except Exception as e:
                session.rollback()
                logger.error(f"Failed to update score for {student.username} on {task_name}: {str(e)}")
                raise

    def sync_columns(
        self,
        deadlines_config: ManytaskDeadlinesConfig,
    ) -> None:
        """Method for updating deadlines config

        :param deadlines_config: ManytaskDeadlinesConfig object
        """

        groups = deadlines_config.get_groups(enabled=True, started=True)
        tasks = deadlines_config.get_tasks(enabled=True, started=True)

        logger.info("Syncing database tasks...")
        with Session(self.engine) as session:
            course = self._get(session, models.Course, name=self.course_name)

            for group in groups:
                exist_tasks = [task for task in group.tasks if task in tasks]

                if len(exist_tasks) == 0:
                    continue

                deadline_data = DataBaseApi._serialize_deadline_data(group.start, group.steps, group.end)

                task_group = DataBaseApi._get_or_create(session, models.TaskGroup, name=group.name, course_id=course.id)

                DataBaseApi._update_deadline_for_task_group(session, task_group, deadline_data)

                for task in exist_tasks:
                    self._update_or_create(
                        session,
                        models.Task,
                        defaults={"is_bonus": task.is_bonus},
                        name=task.name,
                        group_id=task_group.id,
                    )
            session.commit()

<<<<<<< HEAD
    def get_course(
        self,
        course_name: str,
    ) -> models.Course | None:
        try:
            with Session(self.engine) as session:
                return self._get(session, models.Course, name=course_name)
        except NoResultFound:
            return None

    def _create_tables(self) -> None:
=======
    def update_task_groups_from_config(
        self,
        config_data: dict[str, Any],
    ) -> None:
        """Update task groups based on new config data.

        This method:
        1. Finds tasks that need to be moved to different groups
        2. Creates any missing groups
        3. Updates task group assignments

        :param config_data: Raw config data from yaml
        """
        with Session(self.engine) as session:
            new_config = ManytaskConfig(**config_data)
            new_task_names = set()
            new_task_to_group = {}
            for group in new_config.deadlines.get_groups(enabled=True, started=True):
                for task_config in group.tasks:
                    if task_config.enabled:
                        new_task_names.add(task_config.name)
                        new_task_to_group[task_config.name] = group.name

            existing_tasks = session.query(models.Task).join(models.TaskGroup).all()

            # Check for duplicates (name + course)
            tasks_to_update = {}
            for existing_task in existing_tasks:
                if existing_task.name in new_task_names:
                    task_group = existing_task.group
                    task_course = task_group.course

                    if task_course.name == self.course_name:
                        new_group_name = new_task_to_group[existing_task.name]
                        if task_group.name != new_group_name:
                            tasks_to_update[existing_task.id] = new_group_name

            # Create any missing groups
            course = self._get(session, models.Course, name=self.course_name)
            needed_group_names = set(tasks_to_update.values())
            existing_groups = session.query(models.TaskGroup).filter_by(course_id=course.id).all()
            existing_group_names = {g.name for g in existing_groups}

            for group_name in needed_group_names:
                if group_name not in existing_group_names:
                    new_group = models.TaskGroup(name=group_name, course_id=course.id)
                    session.add(new_group)

            session.commit()

            # Update groups for existing tasks
            for task_id, new_group_name in tasks_to_update.items():
                existing_task = session.query(models.Task).filter_by(id=task_id).one()

                new_group = (
                    session.query(models.TaskGroup)
                    .filter_by(name=new_group_name, course_id=existing_task.group.course_id)
                    .one()
                )
                existing_task.group = new_group

            session.commit()

    def _check_pending_migrations(self, database_url: str) -> bool:
        alembic_cfg = Config(self.DEFAULT_ALEMBIC_PATH, config_args={"sqlalchemy.url": database_url})

        with self.engine.begin() as connection:
            alembic_cfg.attributes["connection"] = connection

            context = MigrationContext.configure(connection)
            current_rev = context.get_current_revision()

            script = ScriptDirectory.from_config(alembic_cfg)
            head_rev = script.get_current_head()

            if current_rev == head_rev:
                return False

            return True

    def _apply_migrations(self, database_url: str) -> None:
        alembic_cfg = Config(self.DEFAULT_ALEMBIC_PATH, config_args={"sqlalchemy.url": database_url})

>>>>>>> c8db1c33
        try:
            with self.engine.begin() as connection:
                alembic_cfg.attributes["connection"] = connection
                command.upgrade(alembic_cfg, "head")  # models.Base.metadata.create_all(self.engine)
        except IntegrityError as e:  # if tables are created concurrently
            if not isinstance(e.orig, UniqueViolation):
                raise
        except ProgrammingError as e:  # if tables are created concurrently
            if not isinstance(e.orig, DuplicateColumn):
                raise
        except DuplicateTable:  # if tables are created concurrently
            pass

    def _get_or_create_user_on_course(
        self, session: Session, student: Student, course: models.Course
    ) -> models.UserOnCourse:
        user = self._get_or_create(
            session, models.User, username=student.username, gitlab_instance_host=course.gitlab_instance_host
        )

        user_on_course = self._get_or_create(
            session, models.UserOnCourse, defaults={"repo_name": student.repo}, user_id=user.id, course_id=course.id
        )

        return user_on_course

    def _get_scores(
        self, session: Session, username: str, only_bonus: bool = False
    ) -> Optional[Iterable["models.Grade"]]:
        try:
            course = self._get(session, models.Course, name=self.course_name)
            user = self._get(session, models.User, username=username, gitlab_instance_host=course.gitlab_instance_host)

            user_on_course = self._get(session, models.UserOnCourse, user_id=user.id, course_id=course.id)
        except NoResultFound:
            return None

        grades = self._get_all_grades(user_on_course, only_bonus=only_bonus)
        return grades

    @staticmethod
    def _serialize_deadline_data(  # serialize data to json from config.ManytaskGroupConfig params
        start: datetime, steps: dict[float, datetime | timedelta], end: datetime | timedelta
    ) -> dict[str, str | dict[str, str]]:
        def convert(value: datetime | timedelta) -> str:
            if isinstance(value, datetime):
                return value.isoformat()
            return (start + value).isoformat()

        serialized: dict[str, str | dict[str, str]] = {
            "start": convert(start),
            "steps": {str(k): convert(v) for k, v in steps.items()},
            "end": convert(end),
        }

        return serialized

    @staticmethod
    def _get(
        session: Session,
        model: Type[ModelType],
        **kwargs: Any,  # params for get
    ) -> ModelType:
        try:
            return session.query(model).filter_by(**kwargs).one()
        except NoResultFound:
            raise NoResultFound(f"{model} not found with params: {kwargs}")

    @staticmethod
    def _update(
        session: Session,
        model: Type[ModelType],
        defaults: Optional[dict[str, Any]] = None,  # params for update
        **kwargs: Any,  # params for get
    ) -> ModelType:
        instance = DataBaseApi._get(session, model, **kwargs)

        if defaults:
            for key, value in defaults.items():
                setattr(instance, key, value)
            session.commit()
        return instance

    @staticmethod
    def _create(
        session: Session,
        model: Type[ModelType],
        **kwargs: Any,  # params for create
    ) -> ModelType:
        try:
            instance = model(**kwargs)
            session.add(instance)
            session.commit()
            return instance
        except IntegrityError:
            session.rollback()
            return session.query(model).filter_by(**kwargs).one()

    @staticmethod
    def _query_with_for_update(
        session: Session, model: Type[ModelType], allow_none: bool = True, **kwargs: Any
    ) -> Optional[ModelType]:
        """Query a model with SELECT FOR UPDATE to prevent concurrent modifications.

        :param session: SQLAlchemy session
        :param model: Model class to query
        :param allow_none: If True, returns None if no instance found, otherwise raises NoResultFound
        :param kwargs: Filter parameters
        :return: Model instance or None if allow_none is True and no instance found
        :raises: NoResultFound if allow_none is False and no instance found
        """
        query = session.query(model).with_for_update().filter_by(**kwargs)
        return query.one_or_none() if allow_none else query.one()

    @staticmethod
    def _create_or_update_instance(
        session: Session,
        model: Type[ModelType],
        instance: Optional[ModelType],
        defaults: Optional[dict[str, Any]] = None,
        create_defaults: Optional[dict[str, Any]] = None,
        **kwargs: Any,
    ) -> ModelType:
        """Create a new instance or update existing one with defaults.

        :param session: SQLAlchemy session
        :param model: Model class
        :param instance: Existing instance if any
        :param defaults: Default values to update on the instance
        :param create_defaults: Additional defaults to use only for creation
        :param kwargs: Parameters for instance creation
        :return: Created or updated instance
        """
        if instance:
            if defaults:
                for key, value in defaults.items():
                    setattr(instance, key, value)
                session.flush()
            return instance

        if defaults is not None:
            kwargs.update(defaults)
        if create_defaults is not None:
            kwargs.update(create_defaults)

        try:
            new_instance = model(**kwargs)
            session.add(new_instance)
            session.flush()
            return new_instance
        except IntegrityError:
            session.rollback()
            existing_instance = cast(
                ModelType, DataBaseApi._query_with_for_update(session, model, allow_none=False, **kwargs)
            )
            if defaults:
                for key, value in defaults.items():
                    setattr(existing_instance, key, value)
            session.flush()
            return existing_instance

    @staticmethod
    def _get_or_create(
        session: Session,
        model: Type[ModelType],
        defaults: Optional[dict[str, Any]] = None,  # params for create
        **kwargs: Any,  # params for get
    ) -> ModelType:
        try:
            instance = DataBaseApi._query_with_for_update(session, model, **kwargs)
            return DataBaseApi._create_or_update_instance(session, model, instance, defaults, **kwargs)
        except Exception:
            session.rollback()
            raise

    @staticmethod
    def _update_or_create(
        session: Session,
        model: Type[ModelType],
        defaults: Optional[dict[str, Any]] = None,  # params for update
        create_defaults: Optional[dict[str, Any]] = None,  # params for create
        **kwargs: Any,  # params for get
    ) -> ModelType:
        try:
            instance = DataBaseApi._query_with_for_update(session, model, **kwargs)
            return DataBaseApi._create_or_update_instance(session, model, instance, defaults, create_defaults, **kwargs)
        except Exception:
            session.rollback()
            raise

    @staticmethod
    def _get_or_create_sfu_grade(
        session: Session,
        user_on_course_id: int,
        task_id: int,
    ) -> models.Grade:
        """Get or create a Grade with SELECT FOR UPDATE to prevent concurrent modifications.

        :param session: SQLAlchemy session
        :param user_on_course_id: ID of the UserOnCourse
        :param task_id: ID of the Task
        :return: The existing or newly created Grade
        """
        try:
            grade = DataBaseApi._query_with_for_update(
                session, models.Grade, user_on_course_id=user_on_course_id, task_id=task_id
            )
            return DataBaseApi._create_or_update_instance(
                session,
                models.Grade,
                grade,
                create_defaults={"score": 0},
                user_on_course_id=user_on_course_id,
                task_id=task_id,
            )
        except Exception:
            session.rollback()
            raise

    @staticmethod
    def _get_task_by_name_and_course_id(session: Session, name: str, course_id: int) -> models.Task:
        return (
            session.query(models.Task).filter_by(name=name).join(models.TaskGroup).filter_by(course_id=course_id).one()
        )

    @staticmethod
    def _update_deadline_for_task_group(
        session: Session,
        task_group: models.TaskGroup,
        deadline_data: dict[Any, Any],  # json data
    ) -> None:
        if task_group.deadline_id is None:
            deadline = DataBaseApi._create(session, models.Deadline, data=deadline_data)
            DataBaseApi._update(session, models.TaskGroup, defaults={"deadline_id": deadline.id}, id=task_group.id)
        else:
            DataBaseApi._update(session, models.Deadline, defaults={"data": deadline_data}, id=task_group.deadline.id)

    @staticmethod
    def _get_all_grades(user_on_course: models.UserOnCourse, only_bonus: bool = False) -> Iterable["models.Grade"]:
        if only_bonus:
            return user_on_course.grades.join(models.Task).filter_by(is_bonus=True).all()
        return user_on_course.grades.all()

    @staticmethod
    def _get_all_users(
        session: Session,
        course_name: str,
    ) -> Iterable[str]:
        course = DataBaseApi._get(session, models.Course, name=course_name)

        return [user_on_course.user.username for user_on_course in course.users_on_courses.all()]

    @staticmethod
    def _get_all_tasks(
        session: Session,
        course_name: str,
    ) -> Iterable["models.Task"]:
        course = DataBaseApi._get(session, models.Course, name=course_name)

        return session.query(models.Task).join(models.TaskGroup).filter(models.TaskGroup.course_id == course.id).all()

    @staticmethod
    def _get_course_users_on_courses_count(
        session: Session,
        course_name: str,
    ) -> int:
        course = DataBaseApi._get(session, models.Course, name=course_name)

        return session.query(func.count(models.UserOnCourse.id)).filter_by(course_id=course.id).one()[0]

    @staticmethod
    def _get_task_submits_count(
        session: Session,
        task_id: int,
    ) -> int:
        return (
            session.query(func.count(models.Grade.id))
            .filter(and_(models.Grade.task_id == task_id, models.Grade.score > 0))
            .one()[0]
        )<|MERGE_RESOLUTION|>--- conflicted
+++ resolved
@@ -1,21 +1,16 @@
 import logging
 from datetime import datetime, timedelta, timezone
-from pathlib import Path
 from typing import Any, Callable, Iterable, Optional, Type, TypeVar, cast
 
-from alembic import command
-from alembic.config import Config
-from alembic.runtime.migration import MigrationContext
-from alembic.script import ScriptDirectory
-from psycopg2.errors import DuplicateColumn, DuplicateTable, UniqueViolation
+from psycopg2.errors import UniqueViolation
 from sqlalchemy import and_, create_engine
-from sqlalchemy.exc import IntegrityError, NoResultFound, ProgrammingError
+from sqlalchemy.exc import IntegrityError, NoResultFound
 from sqlalchemy.orm import Session
 from sqlalchemy.sql.functions import func
 
 from . import models
 from .abstract import StorageApi, StoredUser, ViewerApi
-from .config import ManytaskConfig, ManytaskDeadlinesConfig
+from .config import ManytaskDeadlinesConfig
 from .glab import Student
 
 ModelType = TypeVar("ModelType", bound=models.Base)
@@ -25,8 +20,6 @@
 
 class DataBaseApi(ViewerApi, StorageApi):
     """Class for interacting with a database with the StorageApi functionality"""
-
-    DEFAULT_ALEMBIC_PATH = Path(__file__).parent / "alembic.ini"
 
     def __init__(
         self,
@@ -34,14 +27,9 @@
         course_name: str,
         gitlab_instance_host: str,
         registration_secret: str,
-<<<<<<< HEAD
         token: str,
         show_allscores: bool,
-        create_tables_if_not_exist: bool = False
-=======
-        show_allscores: bool,
-        apply_migrations: bool = False,
->>>>>>> c8db1c33
+        create_tables_if_not_exist: bool = False,
     ):
         """Constructor of DataBaseApi class
 
@@ -53,16 +41,13 @@
         :param registration_secret: secret to registering for course
         :param token: token for course in manytask
         :param show_allscores: flag for showing results to all users
-        :param apply_migrations: flag for applying migrations
+        :param create_tables_if_not_exist: flag for creating database tables if they don't exist
         """
 
         self.engine = create_engine(database_url, echo=False)
 
-        if self._check_pending_migrations(database_url):
-            if apply_migrations:
-                self._apply_migrations(database_url)
-            else:
-                logger.error("There are pending migrations that have not been applied")
+        if create_tables_if_not_exist:
+            self._create_tables()
 
         with Session(self.engine) as session:
             try:
@@ -79,12 +64,8 @@
                     name=course_name,
                     gitlab_instance_host=gitlab_instance_host,
                     registration_secret=registration_secret,
-<<<<<<< HEAD
                     token=token,
-                    show_allscores=show_allscores
-=======
                     show_allscores=show_allscores,
->>>>>>> c8db1c33
                 )
                 session.commit()
 
@@ -93,12 +74,12 @@
                 session,
                 models.Course,
                 defaults={
-                    'gitlab_instance_host': gitlab_instance_host,
-                    'registration_secret': registration_secret,
-                    'token': token,
-                    'show_allscores': show_allscores
+                    "gitlab_instance_host": gitlab_instance_host,
+                    "registration_secret": registration_secret,
+                    "token": token,
+                    "show_allscores": show_allscores,
                 },
-                name=self.course_name
+                name=self.course_name,
             )
 
     def get_scoreboard_url(self) -> str:
@@ -313,7 +294,6 @@
                     )
             session.commit()
 
-<<<<<<< HEAD
     def get_course(
         self,
         course_name: str,
@@ -325,103 +305,11 @@
             return None
 
     def _create_tables(self) -> None:
-=======
-    def update_task_groups_from_config(
-        self,
-        config_data: dict[str, Any],
-    ) -> None:
-        """Update task groups based on new config data.
-
-        This method:
-        1. Finds tasks that need to be moved to different groups
-        2. Creates any missing groups
-        3. Updates task group assignments
-
-        :param config_data: Raw config data from yaml
-        """
-        with Session(self.engine) as session:
-            new_config = ManytaskConfig(**config_data)
-            new_task_names = set()
-            new_task_to_group = {}
-            for group in new_config.deadlines.get_groups(enabled=True, started=True):
-                for task_config in group.tasks:
-                    if task_config.enabled:
-                        new_task_names.add(task_config.name)
-                        new_task_to_group[task_config.name] = group.name
-
-            existing_tasks = session.query(models.Task).join(models.TaskGroup).all()
-
-            # Check for duplicates (name + course)
-            tasks_to_update = {}
-            for existing_task in existing_tasks:
-                if existing_task.name in new_task_names:
-                    task_group = existing_task.group
-                    task_course = task_group.course
-
-                    if task_course.name == self.course_name:
-                        new_group_name = new_task_to_group[existing_task.name]
-                        if task_group.name != new_group_name:
-                            tasks_to_update[existing_task.id] = new_group_name
-
-            # Create any missing groups
-            course = self._get(session, models.Course, name=self.course_name)
-            needed_group_names = set(tasks_to_update.values())
-            existing_groups = session.query(models.TaskGroup).filter_by(course_id=course.id).all()
-            existing_group_names = {g.name for g in existing_groups}
-
-            for group_name in needed_group_names:
-                if group_name not in existing_group_names:
-                    new_group = models.TaskGroup(name=group_name, course_id=course.id)
-                    session.add(new_group)
-
-            session.commit()
-
-            # Update groups for existing tasks
-            for task_id, new_group_name in tasks_to_update.items():
-                existing_task = session.query(models.Task).filter_by(id=task_id).one()
-
-                new_group = (
-                    session.query(models.TaskGroup)
-                    .filter_by(name=new_group_name, course_id=existing_task.group.course_id)
-                    .one()
-                )
-                existing_task.group = new_group
-
-            session.commit()
-
-    def _check_pending_migrations(self, database_url: str) -> bool:
-        alembic_cfg = Config(self.DEFAULT_ALEMBIC_PATH, config_args={"sqlalchemy.url": database_url})
-
-        with self.engine.begin() as connection:
-            alembic_cfg.attributes["connection"] = connection
-
-            context = MigrationContext.configure(connection)
-            current_rev = context.get_current_revision()
-
-            script = ScriptDirectory.from_config(alembic_cfg)
-            head_rev = script.get_current_head()
-
-            if current_rev == head_rev:
-                return False
-
-            return True
-
-    def _apply_migrations(self, database_url: str) -> None:
-        alembic_cfg = Config(self.DEFAULT_ALEMBIC_PATH, config_args={"sqlalchemy.url": database_url})
-
->>>>>>> c8db1c33
-        try:
-            with self.engine.begin() as connection:
-                alembic_cfg.attributes["connection"] = connection
-                command.upgrade(alembic_cfg, "head")  # models.Base.metadata.create_all(self.engine)
+        try:
+            models.Base.metadata.create_all(self.engine)
         except IntegrityError as e:  # if tables are created concurrently
             if not isinstance(e.orig, UniqueViolation):
                 raise
-        except ProgrammingError as e:  # if tables are created concurrently
-            if not isinstance(e.orig, DuplicateColumn):
-                raise
-        except DuplicateTable:  # if tables are created concurrently
-            pass
 
     def _get_or_create_user_on_course(
         self, session: Session, student: Student, course: models.Course
