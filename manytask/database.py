--- conflicted
+++ resolved
@@ -362,13 +362,9 @@
                 grade.last_submit_date = datetime.now(timezone.utc)
 
                 session.commit()
-<<<<<<< HEAD
-                logger.info(f"Setting score = {new_score} for {user_on_course.user.username} to {task_name}")
-=======
                 logger.info(
-                    f"Updated score for user '{username}' on task '{task_name}' from {old_score} to {new_score}"
-                )
->>>>>>> e0848e75
+                    f"Updated score for user '{username}' on task '{task_name}' from {old_score} to {new_score} for {user_on_course.user.username} to {task_name}"
+                )
                 return new_score
 
             except Exception as e:
