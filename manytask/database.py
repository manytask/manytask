import logging
from dataclasses import dataclass
from datetime import datetime, timedelta, timezone
from pathlib import Path
from typing import Any, Callable, Iterable, Optional, Type, TypeVar, cast
from zoneinfo import ZoneInfo

from alembic import command
from alembic.config import Config
from alembic.runtime.migration import MigrationContext
from alembic.script import ScriptDirectory
from psycopg2.errors import DuplicateColumn, DuplicateTable, UniqueViolation
from pydantic import AnyUrl
<<<<<<< HEAD
from sqlalchemy import and_, create_engine, or_, select
=======
from sqlalchemy import Row, and_, create_engine, select
>>>>>>> 05de2fb7
from sqlalchemy.exc import IntegrityError, NoResultFound, ProgrammingError
from sqlalchemy.orm import Session, joinedload, selectinload, sessionmaker
from sqlalchemy.sql.functions import coalesce, func

from . import models
from .abstract import StorageApi, StoredUser
from .config import (
    ManytaskConfig,
    ManytaskDeadlinesConfig,
    ManytaskFinalGradeConfig,
    ManytaskGroupConfig,
    ManytaskTaskConfig,
)
from .course import Course as AppCourse
from .course import CourseConfig as AppCourseConfig
from .course import CourseStatus
from .models import Course, Deadline, Grade, Task, TaskGroup, User, UserOnCourse

ModelType = TypeVar("ModelType", bound=models.Base)

logger = logging.getLogger(__name__)


class TaskDisabledError(Exception):
    pass


@dataclass
class DatabaseConfig:
    """Configuration for Database connection and settings."""

    database_url: str
    instance_admin_username: str
    apply_migrations: bool = False
    session_factory: Optional[Callable[[], Session]] = None


class DataBaseApi(StorageApi):
    """Class for interacting with a database with the StorageApi functionality"""

    DEFAULT_ALEMBIC_PATH = Path(__file__).parent / "alembic.ini"

    def __init__(
        self,
        config: DatabaseConfig,
    ):
        """Initialize Database connection with configuration.

        :param config: DatabaseConfig instance containing all necessary settings
        """
        self.database_url = config.database_url
        self.apply_migrations = config.apply_migrations

        self.engine = create_engine(self.database_url, echo=False)

        if config.session_factory is None:
            self._session_create: Callable[[], Session] = sessionmaker(bind=self.engine)
        else:
            self._session_create = config.session_factory

        if self._check_pending_migrations(self.database_url):
            if self.apply_migrations:
                self._apply_migrations(self.database_url)
            else:
                logger.error("There are pending migrations that have not been applied")

        # Create the zero-instance admin user if it does not exist
        with self._session_create() as session:
            self._update_or_create(
                session,
                models.User,
                username=config.instance_admin_username,
                defaults={"is_instance_admin": True},
                create_defaults={"first_name": "Instance", "last_name": "Admin", "rms_id": -1},
            )
            session.commit()

    def get_scores(
        self,
        course_name: str,
        username: str,
    ) -> dict[str, int]:
        """Method for getting all user scores

        :param course_name: course name
        :param username: student username

        :return: dict with the names of tasks and their scores
        """

        with self._session_create() as session:
            grades = self._get_scores(session, course_name, username, enabled=True, started=True, only_bonus=False)

            if grades is None:
                return {}

            scores: dict[str, int] = {}
            for grade in grades:
                scores[grade.task.name] = grade.score

        return scores

    def get_bonus_score(
        self,
        course_name: str,
        username: str,
    ) -> int:
        """Method for getting user's total bonus score

        :param course_name: course name
        :param username: student username

        :return: user's total bonus score
        """

        with self._session_create() as session:
            grades = self._get_scores(session, course_name, username, enabled=True, started=True, only_bonus=True)

        if grades is None:
            return 0

        return sum([grade.score for grade in grades])

    def get_stored_user(
        self,
        username: str,
    ) -> StoredUser:
        """Method for getting user's stored data

        :param course_name: course name
        :param username: user name

        :return: created or received StoredUser object
        """

        with self._session_create() as session:
            user = self._get(
                session,
                models.User,
                username=username,
            )

            return StoredUser(
                username=user.username,
                first_name=user.first_name,
                last_name=user.last_name,
                rms_id=user.rms_id,
                instance_admin=user.is_instance_admin,
            )

    def check_if_instance_admin(
        self,
        username: str,
    ) -> bool:
        """Method for checking user's admin status

        :param username: user name

        :return: if the user is an admin on any course
        """
        logger.debug(f"Checking instance admin status for user '{username}'")

        with self._session_create() as session:
            try:
                user = self._get(session, models.User, username=username)
                is_admin = user.is_instance_admin
                logger.info(f"User '{username}' instance admin status: {is_admin}")
                return is_admin
            except NoResultFound as e:
                logger.info(f"No user found with username '{username}' when checking admin status: {e}")
                return False

    def check_if_course_admin(
        self,
        course_name: str,
        username: str,
    ) -> bool:
        """Method for checking user's admin status

        :param course_name: course name
        :param username: user name

        :return: cif the user is an admin on the course
        """

        with self._session_create() as session:
            try:
                course = self._get(session, models.Course, name=course_name)
                user = self._get(
                    session,
                    models.User,
                    username=username,
                )
                user_on_course = self._get(session, models.UserOnCourse, user_id=user.id, course_id=course.id)
                return user_on_course.is_course_admin
            except NoResultFound as e:
                logger.info(f"No user found with username '{username}' when checking admin status: {e}")
                return False

    def sync_user_on_course(self, course_name: str, username: str, course_admin: bool) -> None:
        """Method for sync user's gitlab and stored data

        :param course_name: course name
        :param username: user name

        :return: created or updated StoredUser object
        """

        with self._session_create() as session:
            course = self._get(session, models.Course, name=course_name)
            user_on_course = self._get_or_create_user_on_course(session, username, course)
            user_on_course.is_course_admin = user_on_course.is_course_admin or course_admin

            session.commit()

    def get_all_scores_with_names(self, course_name: str) -> dict[str, tuple[dict[str, int], tuple[str, str]]]:
        """Get all users' scores with names for the given course."""

        with self._session_create() as session:
            statement = (
                select(
                    User.username,
                    User.first_name,
                    User.last_name,
                    Task.name,
                    coalesce(Grade.score, 0),
                )
                .join(UserOnCourse, UserOnCourse.user_id == User.id)
                .join(Course, Course.id == UserOnCourse.course_id)
                .outerjoin(Grade, (Grade.user_on_course_id == UserOnCourse.id))
                .outerjoin(Task, (Task.id == Grade.task_id))
                .outerjoin(TaskGroup, (TaskGroup.id == Task.group_id))
                .where(
                    Course.name == course_name,
                )
            )

            rows = session.execute(statement).all()

            scores_and_names: dict[str, tuple[dict[str, int], tuple[str, str]]] = {}

            for username, first_name, last_name, task_name, score in rows:
                if username not in scores_and_names:
                    scores_and_names[username] = ({}, (first_name, last_name))
                if task_name is not None:
                    scores_and_names[username][0][task_name] = score

            return scores_and_names

    def get_grades(self, course_name: str) -> ManytaskFinalGradeConfig:
        """Method for getting config with grades for the course

        :param course_name: course name

        :return: dict with list of possible criterions for each grade
        """

        with self._session_create() as session:
            course = DataBaseApi._get(session, models.Course, name=course_name)

            grades: dict[int, list[dict[Path, int | float]]] = {}
            for grade in course.course_grades:
                formulas = []
                for f in grade.primary_formulas.all():
                    f.primary_formula
                    formulas.append({Path(k): v for k, v in f.primary_formula.items()})

                grades[grade.grade] = formulas

            grades_order = sorted(list(grades.keys()), reverse=True)
            return ManytaskFinalGradeConfig(grades=grades, grades_order=grades_order)

    def get_stats(self, course_name: str) -> dict[str, float]:
        """Method for getting stats of all tasks

        :param course_name: course name

        :return: dict with the names of tasks and their stats
        """

        with self._session_create() as session:
            users_on_courses_count = (
                session.query(func.count(UserOnCourse.id))
                .join(Course, Course.id == UserOnCourse.course_id)
                .filter(Course.name == course_name)
                .scalar()
            )

            # fmt: off
            return {
                task_name: (
                    submits_count / users_on_courses_count
                    if users_on_courses_count > 0
                    else 0
                )
                for task_id, task_name, submits_count in self._get_tasks_submits_count(session, course_name)
            }
            # fmt: on

    def get_scores_update_timestamp(self, course_name: str) -> str:
        """Method(deprecated) for getting last cached scores update timestamp

        :param course_name: course name

        :return: last update timestamp
        """

        return datetime.now(timezone.utc).isoformat()

    def update_cached_scores(self, course_name: str) -> None:
        """Method(deprecated) for updating cached scores"""

        return

    def store_score(self, course_name: str, username: str, task_name: str, update_fn: Callable[..., Any]) -> int:
        """Method for storing user's task score

        :param course_name: course name
        :param username: user name
        :param task_name: task name
        :param update_fn: function for updating the score

        :return: saved score
        """
        logger.debug(f"Attempting to store score for user '{username}' in course '{course_name}' task '{task_name}'")

        # TODO: in GoogleDocApi imported from google table, they used to increase the deadline for the user
        # flags = ''

        with self._session_create() as session:
            try:
                course = self._get(session, models.Course, name=course_name)
                user_on_course = self._get_or_create_user_on_course(session, username, course)
                session.commit()

                try:
                    task = self._get_task_by_name_and_course_id(session, task_name, course.id)
                except NoResultFound:
                    logger.warning(f"Task '{task_name}' not found in course '{course_name}'")
                    return 0

                grade = self._get_or_create_sfu_grade(session, user_on_course.id, task.id)
                new_score = update_fn("", grade.score)
                grade.score = new_score
                grade.last_submit_date = datetime.now(timezone.utc)

                session.commit()
                logger.info(
                    "Setting score to %d for user_id=%s (username=%s) on task=%s",
                    new_score,
                    user_on_course.user.id,
                    user_on_course.user.username,
                    task_name,
                )
                return new_score

            except Exception as e:
                session.rollback()
                logger.error(f"Failed to update score for '{username}' on '{task_name}': {str(e)}")
                raise

    def get_course(
        self,
        course_name: str,
    ) -> AppCourse | None:
        """Get course.Course by course_name

        Get models.Course by course_name from database and convert it to course.Course
        """
        try:
            with self._session_create() as session:
                course: models.Course = self._get(session, models.Course, name=course_name)

            return course.to_app_course()
        except NoResultFound:
            return None

    def create_course(
        self,
        settings_config: AppCourseConfig,
    ) -> bool:
        """Create from config object

        :param settings_config: CourseConfig object

        :return: is course created, false if course created before
        """
        logger.info(f"Attempting to create course with name '{settings_config.course_name}'")

        with self._session_create() as session:
            try:
                self._get(session, models.Course, name=settings_config.course_name)
                logger.info(f"Course '{settings_config.course_name}' already exists")
                return False
            except NoResultFound:
                logger.debug(f"Creating new course '{settings_config.course_name}'")
                self._create(
                    session,
                    models.Course,
                    name=settings_config.course_name,
                    registration_secret=settings_config.registration_secret,
                    token=settings_config.token,
                    show_allscores=settings_config.show_allscores,
                    status=settings_config.status,
                    gitlab_course_group=settings_config.gitlab_course_group,
                    gitlab_course_public_repo=settings_config.gitlab_course_public_repo,
                    gitlab_course_students_group=settings_config.gitlab_course_students_group,
                    gitlab_default_branch=settings_config.gitlab_default_branch,
                    task_url_template=settings_config.task_url_template,
                    links=settings_config.links,
                    deadlines_type=settings_config.deadlines_type,
                )
                logger.info(f"Successfully created course '{settings_config.course_name}'")
                return True

    def edit_course(
        self,
        settings_config: AppCourseConfig,
    ) -> bool:
        """Edit Course by course_name from config object

        :param course_name: course name
        :param settings_config: CourseConfig object

        :return: True if course was updated, False if course not found
        """
        logger.info(f"Attempting to edit course '{settings_config.course_name}'")

        with self._session_create() as session:
            try:
                self._update(
                    session,
                    models.Course,
                    defaults={
                        "gitlab_course_group": settings_config.gitlab_course_group,
                        "gitlab_course_public_repo": settings_config.gitlab_course_public_repo,
                        "gitlab_course_students_group": settings_config.gitlab_course_students_group,
                        "gitlab_default_branch": settings_config.gitlab_default_branch,
                        "registration_secret": settings_config.registration_secret,
                        "show_allscores": settings_config.show_allscores,
                        "status": settings_config.status,
                        "task_url_template": settings_config.task_url_template,
                        "links": settings_config.links,
                        "deadlines_type": settings_config.deadlines_type,
                    },
                    name=settings_config.course_name,
                )
                logger.info(f"Successfully updated course '{settings_config.course_name}'")
                return True
            except NoResultFound:
                logger.error(f"Failed to update course: course '{settings_config.course_name}' not found")
                return False

    def update_course(
        self,
        course_name: str,
        config: ManytaskConfig,
    ) -> None:
        """Update course settings from config objects

        :param course_name: course name
        :param config: ManytaskConfig object
        """
        logger.info(f"Updating course settings for course '{course_name}'")

        with self._session_create() as session:
            self._update(
                session,
                models.Course,
                defaults={
                    "task_url_template": config.ui.task_url_template,
                    "links": config.ui.links,
                    "deadlines_type": config.deadlines.deadlines,
                },
                name=course_name,
            )

        self._update_task_groups_from_config(course_name, config.deadlines)
        self._sync_columns(course_name, config.deadlines, config.status)
        self._sync_grades_config(course_name, config.grades)

        logger.info(f"Successfully updated course '{course_name}'")

    def find_task(self, course_name: str, task_name: str) -> tuple[AppCourse, ManytaskGroupConfig, ManytaskTaskConfig]:
        """Find task and its group by task name. Serialize result to Config objects.

        Raise TaskDisabledError if task or its group is disabled

        :param course_name: course name
        :param task_name: task name

        :return: pair of ManytaskGroupConfig and ManytaskTaskConfig objects
        """

        with self._session_create() as session:
            logger.debug(f"Looking for task '{task_name}' in course '{course_name}'")
            course = self._get(session, models.Course, name=course_name)
            try:
                task = self._get_task_by_name_and_course_id(session, task_name, course.id)
            except NoResultFound:
                logger.error(f"Task '{task_name}' not found in course '{course_name}'")
                raise KeyError(f"Task {task_name} not found")

            if not task.enabled:
                raise TaskDisabledError(f"Task {task_name} is disabled")
            if not task.group.enabled:
                raise TaskDisabledError(f"Task {task_name} group {task.group.name} is disabled")

            group = task.group
            group_tasks = group.tasks
            group_deadlines = group.deadline

        logger.info(f"Successfully found task '{task_name}' in course '{course_name}'")

        group_config = ManytaskGroupConfig(
            group=group.name,
            enabled=group.enabled,
            start=group_deadlines.start,
            steps=cast(dict[float, datetime | timedelta], group_deadlines.steps),
            end=group_deadlines.end,
            tasks=[
                ManytaskTaskConfig(
                    task=group_task.name,
                    enabled=group_task.enabled,
                    score=group_task.score,
                    min_score=group_task.min_score,
                    is_bonus=group_task.is_bonus,
                    is_large=group_task.is_large,
                    is_special=group_task.is_special,
                    url=AnyUrl(group_task.url) if group_task.url is not None else None,
                )
                for group_task in group_tasks
            ],
        )

        task_config = ManytaskTaskConfig(
            task=task.name,
            enabled=task.enabled,
            score=task.score,
            min_score=task.min_score,
            is_bonus=task.is_bonus,
            is_large=task.is_large,
            is_special=task.is_special,
        )

        return course.to_app_course(), group_config, task_config

    def get_groups(
        self,
        course_name: str,
        enabled: bool | None = None,
        started: bool | None = None,
        now: datetime | None = None,
    ) -> list[ManytaskGroupConfig]:
        """Get tasks groups. Serialize result to Config object.

        :param course_name: course name
        :param enabled: flag to check for group is enabled
        :param started: flag to check for group is started
        :param now: optional param for setting current time

        :return: list of ManytaskGroupConfig objects
        """

        if now is None:
            now = self.get_now_with_timezone(course_name)

        with self._session_create() as session:
            logger.debug(f"Fetching groups for course '{course_name}', enabled={enabled}, started={started}, now={now}")
            course = self._get(session, models.Course, name=course_name)

            query = (
                session.query(models.TaskGroup)
                .join(models.Deadline)
                .filter(models.TaskGroup.course_id == course.id)
                .options(
                    joinedload(models.TaskGroup.deadline),
                    selectinload(models.TaskGroup.tasks).selectinload(models.Task.grades),
                )
            )

            if enabled is not None:
                query = query.filter(models.TaskGroup.enabled == enabled)

            if started is not None:
                if started:
                    query = query.filter(now >= models.Deadline.start)
                else:
                    query = query.filter(now < models.Deadline.start)

            groups = query.order_by(models.TaskGroup.position).all()
            logger.info(f"Found {len(groups)} groups in course '{course_name}'")

            result_groups = []
            for group in groups:
                tasks = []

                for task in group.tasks:
                    if enabled is not None and enabled != task.enabled:
                        continue

                    tasks.append(
                        ManytaskTaskConfig(
                            task=task.name,
                            enabled=task.enabled,
                            score=task.score,
                            min_score=task.min_score,
                            is_bonus=task.is_bonus,
                            is_large=task.is_large,
                            is_special=task.is_special,
                            url=AnyUrl(task.url) if task.url is not None else None,
                        )
                    )

                result_groups.append(
                    ManytaskGroupConfig(
                        group=group.name,
                        enabled=group.enabled,
                        start=group.deadline.start,
                        steps=cast(dict[float, datetime | timedelta], group.deadline.steps),
                        end=group.deadline.end,
                        tasks=tasks,
                    )
                )

        return result_groups

    def get_now_with_timezone(self, course_name: str) -> datetime:
        """Get current time with course timezone"""

        with self._session_create() as session:
            course = self._get(session, models.Course, name=course_name)
        return datetime.now(tz=ZoneInfo(course.timezone))

    def max_score(self, course_name: str, started: bool | None = True) -> int:
        with self._session_create() as session:
            tasks = self._get_all_tasks(session, course_name, enabled=True, started=started, is_bonus=False)

        return sum(task.score for task in tasks)

    def max_score_started(self, course_name: str) -> int:
        return self.max_score(course_name, started=True)

    def sync_and_get_admin_status(self, course_name: str, username: str, course_admin: bool) -> bool:
        """Sync admin flag in gitlab and db"""

        with self._session_create() as session:
            logger.debug(
                f"Syncing admin status for user '{username}' in course '{course_name}', new_status={course_admin}"
            )
            course = self._get(session, models.Course, name=course_name)
            user = self._get(session, models.User, username=username)
            user_on_course = self._get(session, models.UserOnCourse, user_id=user.id, course_id=course.id)
            if course_admin != user_on_course.is_course_admin and course_admin:
                logger.info(f"Granting course admin rights to '{username}' in course '{course_name}'")
                user_on_course = self._update(
                    session=session,
                    model=models.UserOnCourse,
                    defaults={"is_course_admin": course_admin},
                    user_id=user.id,
                    course_id=course.id,
                )
            return user_on_course.is_course_admin

    def check_user_on_course(self, course_name: str, username: str) -> bool:
        """Checking that user has been enrolled on course"""

        with self._session_create() as session:
            logger.debug(f"Checking if user '{username}' is enrolled in course '{course_name}'")
            course = self._get(session, models.Course, name=course_name)
            user = self._get(session, models.User, username=username)
            try:
                self._get(session, models.UserOnCourse, user_id=user.id, course_id=course.id)
                logger.info(f"User '{username}' is enrolled in course '{course_name}'")
                return True
            except Exception:
                logger.warning(f"User '{username}' isn't enrolled in course '{course_name}'")
                return False

    def create_user_if_not_exist(self, username: str, first_name: str, last_name: str, rms_id: int) -> None:
        """Create user in DB if not exist"""

        with self._session_create() as session:
            logger.debug(
                f"Ensuring user '{username}' exists (first_name={first_name}, last_name={last_name}, rms_id={rms_id})"
            )
            self._get_or_create(
                session,
                models.User,
                defaults=dict(
                    first_name=first_name,
                    rms_id=rms_id,
                    last_name=last_name,
                ),
                username=username,
            )
            session.commit()
            logger.info(f"User '{username}' ensured in database")

    def get_user_courses_names_with_statuses(self, username: str) -> list[tuple[str, CourseStatus]]:
        """Get a list of courses names that the user participates in"""

        with self._session_create() as session:
            logger.debug(f"Fetching courses with statuses for user '{username}'")
            try:
                user = self._get(session, models.User, username=username)
            except NoResultFound:
                logger.warning(f"User '{username}' not found in database")
                return []

            hidden_for_user = [CourseStatus.CREATED, CourseStatus.HIDDEN]
            user_on_courses = user.users_on_courses.filter(models.Course.status.notin_(hidden_for_user)).all()

            result = [(user_on_course.course.name, user_on_course.course.status) for user_on_course in user_on_courses]
            logger.info(f"User '{username}' participates in {len(result)} courses")
            return result

    def get_all_courses_names_with_statuses(self) -> list[tuple[str, CourseStatus]]:
        """Get a list of all courses names"""

        with self._session_create() as session:
            courses = session.query(models.Course).all()
            logger.info(f"Fetched all courses: count={len(courses)}")

            result = [(course.name, course.status) for course in courses]
            return result

    def get_all_users(self) -> list[StoredUser]:
        """Get all users from the database

        :return: list of all users
        """
        with self._session_create() as session:
            users = session.query(models.User).all()
            logger.info(f"Fetched all users: count={len(users)}")
            return [
                StoredUser(
                    username=user.username,
                    first_name=user.first_name,
                    last_name=user.last_name,
                    rms_id=user.rms_id,
                    instance_admin=user.is_instance_admin,
                )
                for user in users
            ]

    def set_instance_admin_status(self, username: str, is_admin: bool) -> None:
        """Change user admin status

        :param username: user name
        :param is_admin: new admin status
        """
        logger.info(f"Setting instance admin status to {is_admin} for user '{username}'")

        with self._session_create() as session:
            try:
                if not is_admin:
                    logger.debug(f"Checking admin count before removing admin status from '{username}'")
                    admin_count = session.query(func.count()).filter(models.User.is_instance_admin.is_(True)).scalar()
                    if admin_count <= 1:
                        logger.error(f"Cannot remove admin status from user '{username}': this is the last admin")
                        return

                self._update(session, models.User, defaults={"is_instance_admin": is_admin}, username=username)
                logger.info(f"Successfully updated admin status for user '{username}' to {is_admin}")

            except NoResultFound:
                logger.error(f"Failed to set admin status: user '{username}' not found in database")

    def update_user_profile(self, username: str, new_first_name: str | None, new_last_name: str | None) -> None:
        """Update user profile information
        :param username: user name
        :param new_first_name: new first name
        :param new_last_name: new last name
        """
        with self._session_create() as session:
            try:
                user = self._get(session, models.User, username=username)
                old_first_name, old_last_name = user.first_name, user.last_name

                if new_first_name:
                    user.first_name = new_first_name
                if new_last_name:
                    user.last_name = new_last_name

                session.commit()

                changes = []
                if new_first_name:
                    changes.append(f"first_name: {old_first_name} -> {new_first_name}")
                if new_last_name:
                    changes.append(f"last_name: {old_last_name} -> {new_last_name}")

                if changes:
                    logger.info(f"Updated user {username} profile: {', '.join(changes)}")
            except NoResultFound:
                logger.error(f"User {username} not found in the database")

    def _update_task_groups_from_config(
        self,
        course_name: str,
        deadlines_config: ManytaskDeadlinesConfig,
    ) -> None:
        """Update task groups based on new deadline config data.

        This method:
        1. Finds tasks that need to be moved to different groups
        2. Creates any missing groups
        3. Updates task group assignments

        :param deadlines_config: ManytaskDeadlinesConfig object
        """
        with self._session_create() as session:
            logger.debug(f"Updating task groups from config for course '{course_name}'")
            new_task_names = set()
            new_task_to_group = {}
            for group in deadlines_config.groups:
                for task_config in group.tasks:
                    new_task_names.add(task_config.name)
                    new_task_to_group[task_config.name] = group.name

            existing_tasks = session.query(models.Task).join(models.TaskGroup).all()

            # Check for duplicates (name + course)
            tasks_to_update = {}
            for existing_task in existing_tasks:
                if existing_task.name in new_task_names:
                    task_group = existing_task.group
                    task_course = task_group.course

                    if task_course.name == course_name:
                        new_group_name = new_task_to_group[existing_task.name]
                        if task_group.name != new_group_name:
                            tasks_to_update[existing_task.id] = new_group_name

            # Create any missing groups
            course = self._get(session, models.Course, name=course_name)
            needed_group_names = set(tasks_to_update.values())
            existing_groups = session.query(models.TaskGroup).filter_by(course_id=course.id).all()
            existing_group_names = {g.name for g in existing_groups}

            for group_name in needed_group_names:
                if group_name not in existing_group_names:
                    new_group = models.TaskGroup(name=group_name, course_id=course.id)
                    session.add(new_group)
                    logger.info(f"Created new task group '{group_name}' for course '{course_name}'")

            session.commit()

            # Update groups for existing tasks
            for task_id, new_group_name in tasks_to_update.items():
                existing_task = session.query(models.Task).filter_by(id=task_id).one()

                new_group = (
                    session.query(models.TaskGroup)
                    .filter_by(name=new_group_name, course_id=existing_task.group.course_id)
                    .one()
                )
                existing_task.group = new_group
                logger.info(f"Moved task '{existing_task.name}' to group '{new_group_name}' in course '{course_name}'")

            session.commit()
            logger.info(f"Task groups updated from config for course '{course_name}'")

    def _sync_columns(
        self,
        course_name: str,
        deadlines_config: ManytaskDeadlinesConfig,
        status: CourseStatus | None,
    ) -> None:
        """Method for updating deadlines config

        :param course_name: course name
        :param deadlines_config: ManytaskDeadlinesConfig object
        :param status: status of course
        """

        groups = deadlines_config.groups

        logger.info(f"Syncing deadlines config for course '{course_name}'")
        with self._session_create() as session:
            course = self._get(session, models.Course, name=course_name)

            if course.status == CourseStatus.CREATED:
                course.status = CourseStatus.HIDDEN

            if status is not None:
                course.status = status

            existing_course_tasks = (
                session.query(models.Task).join(models.TaskGroup).filter(models.TaskGroup.course_id == course.id).all()
            )
            existing_course_groups = session.query(models.TaskGroup).filter_by(course_id=course.id).all()

            # Disabling tasks and groups removed from the config
            for existing_task in existing_course_tasks:
                existing_task.enabled = False
                existing_task.position = 0
            for existing_group in existing_course_groups:
                existing_group.enabled = False
                existing_group.position = 0

            # update deadlines parameters
            course.timezone = deadlines_config.timezone
            course.max_submissions = deadlines_config.max_submissions
            course.submission_penalty = deadlines_config.submission_penalty

            # update deadlines for each group
            for group_pos, group in enumerate(groups, start=1):
                tasks = group.tasks

                deadline_start = group.start
                deadline_steps = {
                    k: self._convert_timedelta_to_datetime(group.start, v) for k, v in group.steps.items()
                }
                deadline_end = self._convert_timedelta_to_datetime(group.start, group.end)

                task_group = DataBaseApi._update_or_create(
                    session,
                    models.TaskGroup,
                    defaults={"enabled": group.enabled, "position": group_pos},
                    name=group.name,
                    course_id=course.id,
                )

                DataBaseApi._update_deadline_for_task_group(
                    session, task_group, deadline_start, deadline_steps, deadline_end
                )
                logger.debug(f"Updated deadline for group '{group.name}' in course '{course_name}'")

                for task_pos, task in enumerate(tasks, start=1):
                    self._update_or_create(
                        session,
                        models.Task,
                        defaults={
                            "score": task.score,
                            "min_score": task.min_score,
                            "is_bonus": task.is_bonus,
                            "is_large": task.is_large,
                            "is_special": task.is_special,
                            "enabled": task.enabled,
                            "url": str(task.url) if task.url is not None else None,
                            "position": task_pos,
                        },
                        name=task.name,
                        group_id=task_group.id,
                    )
                    logger.debug(f"Updated/created task '{task.name}' in group '{group.name}' (course '{course_name}')")
            session.commit()
        logger.info(f"Deadlines config synced for course '{course_name}'")

    def _sync_grades_config(self, course_name: str, grades_config: ManytaskFinalGradeConfig | None) -> None:
        if grades_config is None:
            # shortcut to remove existing grade formulas
            logger.debug(f"No grades config provided for course={course_name}, skipping sync")
            grades_config = ManytaskFinalGradeConfig(grades={}, grades_order=[])
            return

        with self._session_create() as session:
            course = self._get(session, models.Course, name=course_name)
            logger.debug(f"Syncing grades config for course={course.name} id={course.id}")
            existing_complex_formulas = session.query(models.ComplexFormula).filter_by(course_id=course.id).all()

            existing_complex_formulas_grades = set(
                complex_formula.grade for complex_formula in existing_complex_formulas
            )
            config_complex_formulas_grades = set(grades_config.grades.keys())

            # add new grades
            for grade in config_complex_formulas_grades - existing_complex_formulas_grades:
                logger.info(f"Adding new grade={grade} to course_id={course.id}")
                complex_formula = self._update_or_create(
                    session, models.ComplexFormula, grade=grade, course_id=course.id
                )

                for primary_formula in grades_config.grades[grade]:
                    primary_formula_dict = {str(k): v for k, v in primary_formula.items()}
                    logger.debug(f"Creating primary formula={primary_formula_dict} for grade={grade}")
                    self._create(
                        session,
                        models.PrimaryFormula,
                        primary_formula=primary_formula_dict,
                        complex_id=complex_formula.id,
                    )

            # remove deleted grades
            for grade in existing_complex_formulas_grades - config_complex_formulas_grades:
                logger.info(f"Removing deleted grade={grade} from course_id={course.id}")
                complex_formula = (
                    session.query(models.ComplexFormula)
                    .filter_by(
                        course_id=course.id,
                        grade=grade,
                    )
                    .one()
                )

                session.query(models.PrimaryFormula).filter_by(
                    complex_id=complex_formula.id,
                ).delete()

                session.query(models.ComplexFormula).filter_by(
                    course_id=course.id,
                    grade=grade,
                ).delete()

            # update existing grades
            for grade in existing_complex_formulas_grades & config_complex_formulas_grades:
                logger.debug(f"Updating existing grade={grade} for course_id={course.id}")
                complex_formula = (
                    session.query(models.ComplexFormula)
                    .filter_by(
                        course_id=course.id,
                        grade=grade,
                    )
                    .one()
                )

                existing_primary_formulas = (
                    session.query(models.PrimaryFormula).filter_by(complex_id=complex_formula.id).all()
                )
                existing_primary_formulas_set = set(
                    frozenset((k, v) for k, v in primary_formula.primary_formula.items())
                    for primary_formula in existing_primary_formulas
                )
                new_primary_formulas_set = set(
                    frozenset((str(k), v) for k, v in primary_formula.items())
                    for primary_formula in grades_config.grades[grade]
                )

                # remove deleted primary formulas
                for formula in existing_primary_formulas_set - new_primary_formulas_set:
                    formula_dict = dict()
                    for k, v in formula:
                        formula_dict[k] = v
                    logger.debug(f"Removing primary formula={formula_dict} from grade={grade}")
                    session.query(models.PrimaryFormula).filter_by(
                        complex_id=complex_formula.id,
                        primary_formula=formula_dict,
                    ).delete()

                # add new primary formulas
                for formula in new_primary_formulas_set - existing_primary_formulas_set:
                    formula_dict = dict()
                    for k, v in formula:
                        formula_dict[k] = v
                    logger.debug(f"Adding new primary formula={formula_dict} to grade={grade}")
                    self._create(
                        session,
                        models.PrimaryFormula,
                        primary_formula=formula_dict,
                        complex_id=complex_formula.id,
                    )

            session.commit()
            logger.info(f"Grades config sync completed for course={course.name} id={course.id}")

    def _check_pending_migrations(self, database_url: str) -> bool:
        logger.debug(f"Checking pending migrations for database_url={database_url}")
        alembic_cfg = Config(self.DEFAULT_ALEMBIC_PATH, config_args={"sqlalchemy.url": database_url})

        with self.engine.begin() as connection:
            alembic_cfg.attributes["connection"] = connection

            context = MigrationContext.configure(connection)
            current_rev = context.get_current_revision()

            script = ScriptDirectory.from_config(alembic_cfg)
            head_rev = script.get_current_head()

            logger.debug(f"Current revision={current_rev}, head revision={head_rev}")
            if current_rev == head_rev:
                logger.info("No pending migrations found")
                return False

            logger.info("Pending migrations detected")
            return True

    def _apply_migrations(self, database_url: str) -> None:
        logger.info(f"Applying migrations for database_url={database_url}")
        alembic_cfg = Config(self.DEFAULT_ALEMBIC_PATH, config_args={"sqlalchemy.url": database_url})

        try:
            with self.engine.begin() as connection:
                alembic_cfg.attributes["connection"] = connection
                command.upgrade(alembic_cfg, "head")  # models.Base.metadata.create_all(self.engine)
            logger.info("Migrations applied successfully")
        except IntegrityError as e:  # if tables are created concurrently
            if not isinstance(e.orig, UniqueViolation):
                raise
        except ProgrammingError as e:  # if tables are created concurrently
            if not isinstance(e.orig, DuplicateColumn):
                raise
        except DuplicateTable:  # if tables are created concurrently
            pass

    def _get_or_create_user_on_course(
        self, session: Session, username: str, course: models.Course
    ) -> models.UserOnCourse:
        user = self._get(
            session,
            models.User,
            username=username,
        )

        user_on_course = self._get_or_create(session, models.UserOnCourse, user_id=user.id, course_id=course.id)

        return user_on_course

    def _get_scores(
        self,
        session: Session,
        course_name: str,
        username: str,
        enabled: bool | None = None,
        started: bool | None = None,
        only_bonus: bool = False,
    ) -> Optional[Iterable["models.Grade"]]:
        try:
            course = self._get(session, models.Course, name=course_name)
            user = self._get(session, models.User, username=username)

            user_on_course = self._get(session, models.UserOnCourse, user_id=user.id, course_id=course.id)
        except NoResultFound:
            return None

        grades = self._get_all_grades(
            user_on_course, enabled=enabled, started=started, only_bonus=only_bonus, include_bonus_score=True
        )
        return grades

    @staticmethod
    def _convert_timedelta_to_datetime(start: datetime, value: datetime | timedelta) -> datetime:
        if isinstance(value, datetime):
            return value
        return start + value

    @staticmethod
    def _get(
        session: Session,
        model: Type[ModelType],
        **kwargs: Any,  # params for get
    ) -> ModelType:
        try:
            logger.debug(f"Getting {model.__name__} with params: {kwargs}")
            return session.query(model).filter_by(**kwargs).one()
        except NoResultFound:
            logger.error(f"{model.__name__} not found with params: {kwargs}")
            raise NoResultFound(f"{model.__name__} not found with params: {kwargs}")

    @staticmethod
    def _update(
        session: Session,
        model: Type[ModelType],
        defaults: Optional[dict[str, Any]] = None,  # params for update
        **kwargs: Any,  # params for get
    ) -> ModelType:
        instance = DataBaseApi._get(session, model, **kwargs)

        if defaults:
            logger.debug(f"Updating {model.__name__} {kwargs}")
            for key, value in defaults.items():
                setattr(instance, key, value)
            session.commit()
        return instance

    @staticmethod
    def _create(
        session: Session,
        model: Type[ModelType],
        **kwargs: Any,  # params for create
    ) -> ModelType:
        try:
            logger.debug(f"Creating {model.__name__} with params: {kwargs}")
            instance = model(**kwargs)
            session.add(instance)
            session.commit()
            return instance
        except IntegrityError:
            session.rollback()
            logger.warning(f"{model.__name__} with params {kwargs} already exists, fetching existing")
            return session.query(model).filter_by(**kwargs).one()

    @staticmethod
    def _query_with_for_update(
        session: Session, model: Type[ModelType], allow_none: bool = True, **kwargs: Any
    ) -> Optional[ModelType]:
        """Query a model with SELECT FOR UPDATE to prevent concurrent modifications.

        :param session: SQLAlchemy session
        :param model: Model class to query
        :param allow_none: If True, returns None if no instance found, otherwise raises NoResultFound
        :param kwargs: Filter parameters
        :return: Model instance or None if allow_none is True and no instance found
        :raises: NoResultFound if allow_none is False and no instance found
        """
        query = session.query(model).with_for_update().filter_by(**kwargs)
        return query.one_or_none() if allow_none else query.one()

    @staticmethod
    def _create_or_update_instance(
        session: Session,
        model: Type[ModelType],
        instance: Optional[ModelType],
        defaults: Optional[dict[str, Any]] = None,
        create_defaults: Optional[dict[str, Any]] = None,
        **kwargs: Any,
    ) -> ModelType:
        """Create a new instance or update existing one with defaults.

        :param session: SQLAlchemy session
        :param model: Model class
        :param instance: Existing instance if any
        :param defaults: Default values to update on the instance
        :param create_defaults: Additional defaults to use only for creation
        :param kwargs: Parameters for instance creation
        :return: Created or updated instance
        """
        if instance:
            logger.debug(f"Updating existing {model.__name__} with defaults: {defaults}")
            if defaults:
                for key, value in defaults.items():
                    setattr(instance, key, value)
                session.flush()
            return instance

        if defaults is not None:
            kwargs.update(defaults)
        if create_defaults is not None:
            kwargs.update(create_defaults)

        try:
            logger.debug(f"Creating new {model.__name__} with params: {kwargs}")
            new_instance = model(**kwargs)
            session.add(new_instance)
            session.flush()
            return new_instance
        except IntegrityError:
            session.rollback()
            logger.warning(f"{model.__name__} creation conflict, fetching existing")
            existing_instance = cast(
                ModelType, DataBaseApi._query_with_for_update(session, model, allow_none=False, **kwargs)
            )
            if defaults:
                for key, value in defaults.items():
                    setattr(existing_instance, key, value)
            session.flush()
            return existing_instance

    @staticmethod
    def _get_or_create(
        session: Session,
        model: Type[ModelType],
        defaults: Optional[dict[str, Any]] = None,  # params for create
        **kwargs: Any,  # params for get
    ) -> ModelType:
        try:
            instance = DataBaseApi._query_with_for_update(session, model, **kwargs)
            return DataBaseApi._create_or_update_instance(
                session,
                model,
                instance,
                defaults=None,
                create_defaults=defaults,
                **kwargs,
            )
        except Exception:
            session.rollback()
            logger.exception(f"Failed to get or create {model.__name__} with params {kwargs}")
            raise

    @staticmethod
    def _update_or_create(
        session: Session,
        model: Type[ModelType],
        defaults: Optional[dict[str, Any]] = None,  # params for update
        create_defaults: Optional[dict[str, Any]] = None,  # params for create
        **kwargs: Any,  # params for get
    ) -> ModelType:
        try:
            instance = DataBaseApi._query_with_for_update(session, model, **kwargs)
            return DataBaseApi._create_or_update_instance(session, model, instance, defaults, create_defaults, **kwargs)
        except Exception:
            session.rollback()
            logger.exception(f"Failed to update or create {model.__name__} with params {kwargs}")
            raise

    @staticmethod
    def _get_or_create_sfu_grade(
        session: Session,
        user_on_course_id: int,
        task_id: int,
    ) -> models.Grade:
        """Get or create a Grade with SELECT FOR UPDATE to prevent concurrent modifications.

        :param session: SQLAlchemy session
        :param user_on_course_id: ID of the UserOnCourse
        :param task_id: ID of the Task
        :return: The existing or newly created Grade
        """
        try:
            grade = DataBaseApi._query_with_for_update(
                session, models.Grade, user_on_course_id=user_on_course_id, task_id=task_id
            )
            return DataBaseApi._create_or_update_instance(
                session,
                models.Grade,
                grade,
                create_defaults={"score": 0},
                user_on_course_id=user_on_course_id,
                task_id=task_id,
            )
        except Exception:
            session.rollback()
            logger.exception(
                f"Failed to get or create grade for user_on_course_id={user_on_course_id}, task_id={task_id}"
            )
            raise

    @staticmethod
    def _get_task_by_name_and_course_id(session: Session, name: str, course_id: int) -> models.Task:
        logger.debug(f"Fetching task '{name}' for course_id={course_id}")
        return (
            session.query(models.Task).filter_by(name=name).join(models.TaskGroup).filter_by(course_id=course_id).one()
        )

    @staticmethod
    def _update_deadline_for_task_group(
        session: Session,
        task_group: models.TaskGroup,
        deadline_start: datetime,
        deadline_steps: dict[Any, Any],  # json steps
        deadline_end: datetime,
    ) -> None:
        if task_group.deadline_id is None:
            deadline = DataBaseApi._create(
                session, models.Deadline, start=deadline_start, steps=deadline_steps, end=deadline_end
            )
            DataBaseApi._update(session, models.TaskGroup, defaults={"deadline_id": deadline.id}, id=task_group.id)
            logger.info(f"Created new deadline for task group '{task_group.name}'")
        else:
            DataBaseApi._update(
                session,
                models.Deadline,
                defaults={"start": deadline_start, "steps": deadline_steps, "end": deadline_end},
                id=task_group.deadline.id,
            )
            logger.debug(f"Updated deadline for task group '{task_group.name}'")

    def _get_all_grades(
        self,
        user_on_course: models.UserOnCourse,
        enabled: bool | None = None,
        started: bool | None = None,
        only_bonus: bool = False,
        include_bonus_score: bool = False,
    ) -> Iterable["models.Grade"]:
        query = (
            user_on_course.grades.options(selectinload(models.Grade.task))
            .join(models.Task)
            .join(models.TaskGroup)
            .join(models.Deadline)
        )

        if enabled is not None:
            if include_bonus_score:
                query = query.filter(
                    or_(
                        and_(models.Task.enabled == enabled, models.TaskGroup.enabled == enabled),
                        models.Task.name == "bonus_score",
                    )
                )
            else:
                query = query.filter(and_(models.Task.enabled == enabled, models.TaskGroup.enabled == enabled))

        if started is not None:
            if started:
                query = query.filter(self.get_now_with_timezone(user_on_course.course.name) >= models.Deadline.start)
            else:
                query = query.filter(self.get_now_with_timezone(user_on_course.course.name) < models.Deadline.start)

        if only_bonus:
            query = query.filter(models.Task.is_bonus)

        return query.all()

    def _get_all_tasks(
        self,
        session: Session,
        course_name: str,
        enabled: bool | None = None,
        started: bool | None = None,
        is_bonus: bool | None = None,
    ) -> Iterable["models.Task"]:
        course = DataBaseApi._get(session, models.Course, name=course_name)

        query = (
            session.query(models.Task)
            .join(models.TaskGroup)
            .join(models.Deadline)
            .filter(models.TaskGroup.course_id == course.id)
            .options(selectinload(models.Task.grades))
        )

        if enabled is not None:
            query = query.filter(and_(models.Task.enabled == enabled, models.TaskGroup.enabled == enabled))

        if is_bonus is not None:
            query = query.filter(models.Task.is_bonus == is_bonus)

        if started is not None:
            now = self.get_now_with_timezone(course_name)
            if started:
                query = query.filter(now >= models.Deadline.start)
            else:
                query = query.filter(now < models.Deadline.start)

        return query.all()

    @staticmethod
    def _get_course_users_on_courses_count(
        session: Session,
        course_name: str,
    ) -> int:
        course = DataBaseApi._get(session, models.Course, name=course_name)

        return session.query(func.count(models.UserOnCourse.id)).filter_by(course_id=course.id).one()[0]

    def _get_tasks_submits_count(
        self,
        session: Session,
        course_name: str,
    ) -> list[Row[tuple[int, str, int]]]:
        return (
            session.query(
                Task.id,
                Task.name,
                func.count(Grade.id),
            )
            .join(TaskGroup, Task.group_id == TaskGroup.id)
            .join(Course, Course.id == TaskGroup.course_id)
            .join(Deadline, TaskGroup.deadline_id == Deadline.id)
            .outerjoin(
                Grade,
                and_(Grade.task_id == Task.id),
            )
            .filter(
                Course.name == course_name,
                Task.enabled.is_(True),
                TaskGroup.enabled.is_(True),
                self.get_now_with_timezone(course_name) >= models.Deadline.start,
            )
            .group_by(Task.id, Task.name)
            .all()
        )<|MERGE_RESOLUTION|>--- conflicted
+++ resolved
@@ -11,11 +11,7 @@
 from alembic.script import ScriptDirectory
 from psycopg2.errors import DuplicateColumn, DuplicateTable, UniqueViolation
 from pydantic import AnyUrl
-<<<<<<< HEAD
-from sqlalchemy import and_, create_engine, or_, select
-=======
-from sqlalchemy import Row, and_, create_engine, select
->>>>>>> 05de2fb7
+from sqlalchemy import Row, and_, create_engine, or_, select
 from sqlalchemy.exc import IntegrityError, NoResultFound, ProgrammingError
 from sqlalchemy.orm import Session, joinedload, selectinload, sessionmaker
 from sqlalchemy.sql.functions import coalesce, func
