import logging
from datetime import datetime, timedelta, timezone
from typing import Any, Callable, Iterable, Optional, Type, TypeVar, cast

from psycopg2.errors import UniqueViolation
from sqlalchemy import and_, create_engine
from sqlalchemy.exc import IntegrityError, NoResultFound
from sqlalchemy.orm import Session
from sqlalchemy.sql.functions import func

from . import models
from .abstract import StorageApi, StoredUser, ViewerApi
from .config import ManytaskDeadlinesConfig
from .glab import Student


ModelType = TypeVar('ModelType', bound=models.Base)

logger = logging.getLogger(__name__)


class DataBaseApi(ViewerApi, StorageApi):
    """Class for interacting with a database with the StorageApi functionality"""

    def __init__(
<<<<<<< HEAD
        self,
        database_url: str,
        course_name: str,
        gitlab_instance_host: str,
        registration_secret: str,
        token: str,
        show_allscores: bool,
        create_tables_if_not_exist: bool = False
=======
            self,
            database_url: str,
            course_name: str,
            gitlab_instance_host: str,
            registration_secret: str,
            show_allscores: bool,
            create_tables_if_not_exist: bool = False
>>>>>>> f86b7df8
    ):
        """Constructor of DataBaseApi class

        Creates a couse with specified parameters if it doesn't exist yet

        :param database_url: full url for database connection
        :param course_name: unique course name
        :param gitlab_instance_host: gitlab instance host url
        :param registration_secret: secret to registering for course
        :param token: token for course in manytask
        :param show_allscores: flag for showing results to all users
        :param create_tables_if_not_exist: flag for creating database tables if they don't exist
        """

        self.engine = create_engine(database_url, echo=False)

        if create_tables_if_not_exist:
            self._create_tables()

        with Session(self.engine) as session:
            try:
                course = self._get(session, models.Course, name=course_name)
                if course.gitlab_instance_host != gitlab_instance_host:
                    raise AttributeError(
                        "Can't update gitlab_instance_host param on created course")
                course.registration_secret = registration_secret
                course.show_allscores = show_allscores
                session.commit()
            except NoResultFound:
                self._create(
                    session,
                    models.Course,
                    name=course_name,
                    gitlab_instance_host=gitlab_instance_host,
                    registration_secret=registration_secret,
                    show_allscores=show_allscores
                )
                session.commit()

            self.course_name = course_name
<<<<<<< HEAD
            self._update_or_create(
                session,
                models.Course,
                defaults={
                    'gitlab_instance_host': gitlab_instance_host,
                    'registration_secret': registration_secret,
                    'token': token,
                    'show_allscores': show_allscores
                },
                name=self.course_name
            )
=======
>>>>>>> f86b7df8

    def get_scoreboard_url(self) -> str:
        return ""

    def get_scores(
            self,
            username: str,
    ) -> dict[str, int]:
        """Method for getting all user scores

        :param username: student username

        :return: dict with the names of tasks and their scores
        """

        with Session(self.engine) as session:
            grades = self._get_scores(session, username, only_bonus=False)

            if grades is None:
                return {}

            scores: dict[str, int] = {}
            for grade in grades:
                scores[grade.task.name] = grade.score

        return scores

    def get_bonus_score(
            self,
            username: str,
    ) -> int:
        """Method for getting user's total bonus score

        :param username: student username

        :return: user's total bonus score
        """

        with Session(self.engine) as session:
            grades = self._get_scores(session, username, only_bonus=True)

        if grades is None:
            return 0

        return sum([grade.score for grade in grades])

    def get_stored_user(
        self,
        student: Student,
    ) -> StoredUser:
        """Method for getting user's stored data

        :param student: Student object

        :return: created or received StoredUser object
        """

        with Session(self.engine) as session:
            course = self._get(session, models.Course, name=self.course_name)
            user_on_course = self._get_or_create_user_on_course(session, student, course)
            session.commit()

            return StoredUser(
                username=user_on_course.user.username,
                course_admin=user_on_course.is_course_admin
            )

    def sync_stored_user(
        self,
        student: Student,
    ) -> StoredUser:
        """Method for sync user's gitlab and stored data

        :param student: Student object

        :return: created or updated StoredUser object
        """

        with Session(self.engine) as session:
            course = self._get(session, models.Course, name=self.course_name)
            user_on_course = self._get_or_create_user_on_course(session, student, course)

            user_on_course.is_course_admin = user_on_course.is_course_admin or student.course_admin

            session.commit()

            return StoredUser(
                username=user_on_course.user.username,
                course_admin=user_on_course.is_course_admin
            )

    def get_all_scores(self) -> dict[str, dict[str, int]]:
        """Method for getting all scores for all users

        :return: dict with usernames and all their scores
        """

        with Session(self.engine) as session:
            all_users = self._get_all_users(session, self.course_name)

        all_scores: dict[str, dict[str, int]] = {}
        for username in all_users:
            all_scores[username] = self.get_scores(username)

        return all_scores

    def get_stats(self) -> dict[str, float]:
        """Method for getting stats of all tasks

        :return: dict with the names of tasks and their stats
        """

        with Session(self.engine) as session:
            tasks = self._get_all_tasks(session, self.course_name)

            users_on_courses_count = self._get_course_users_on_courses_count(
                session, self.course_name)
            tasks_stats: dict[str, float] = {}
            for task in tasks:
                if users_on_courses_count == 0:
                    tasks_stats[task.name] = 0
                else:
                    tasks_stats[task.name] = self._get_task_submits_count(
                        session, task.id) / users_on_courses_count

        return tasks_stats

    def get_scores_update_timestamp(self) -> str:
        """Method(deprecated) for getting last cached scores update timestamp

        :return: last update timestamp
        """

        return datetime.now(timezone.utc).isoformat()

    def update_cached_scores(self) -> None:
        """Method(deprecated) for updating cached scores"""

        return

    def store_score(
            self,
            student: Student,
            task_name: str,
            update_fn: Callable[..., Any],
    ) -> int:
        """Method for storing user's task score

        :param student: Student object
        :param task_name: task name
        :param update_fn: function for updating the score

        :return: saved score
        """

        # TODO: in GoogleDocApi imported from google table, they used to increase the deadline for the user
        # flags = ''

        with Session(self.engine) as session:

            try:
                course = self._get(session, models.Course, name=self.course_name)
                user_on_course = self._get_or_create_user_on_course(session, student, course)
                session.commit()

                try:
                    task = self._get_task_by_name_and_course_id(session, task_name, course.id)
                except NoResultFound:
                    return 0

                grade = self._get_or_create_sfu_grade(session, user_on_course.id, task.id)
                new_score = update_fn('', grade.score)
                grade.score = new_score
                grade.last_submit_date = datetime.now(timezone.utc)

                session.commit()
                logger.info(f"Setting score = {new_score}")
                return new_score

            except Exception as e:
                session.rollback()
                logger.error(f"Failed to update score for {student.username} on {task_name}: {str(e)}")
                raise

    def sync_columns(
            self,
            deadlines_config: ManytaskDeadlinesConfig,
    ) -> None:
        """Method for updating deadlines config

        :param deadlines_config: ManytaskDeadlinesConfig object
        """

        groups = deadlines_config.get_groups(enabled=True, started=True)
        tasks = deadlines_config.get_tasks(enabled=True, started=True)

        logger.info("Syncing database tasks...")
        with Session(self.engine) as session:
            course = self._get(session, models.Course, name=self.course_name)

            for group in groups:
                exist_tasks = [task for task in group.tasks if task in tasks]

                if len(exist_tasks) == 0:
                    continue

                deadline_data = DataBaseApi._serialize_deadline_data(
                    group.start, group.steps, group.end)

                task_group = DataBaseApi._get_or_create(
                    session,
                    models.TaskGroup,
                    name=group.name,
                    course_id=course.id
                )

                DataBaseApi._update_deadline_for_task_group(session, task_group, deadline_data)

                for task in exist_tasks:
                    self._update_or_create(
                        session,
                        models.Task,
                        defaults={
                            'is_bonus': task.is_bonus
                        },
                        name=task.name,
                        group_id=task_group.id
                    )
            session.commit()

    def get_course(
        self,
        course_name: str,
    ) -> models.Course | None:
        try:
            with Session(self.engine) as session:
                return self._get(session, models.Course, name=course_name)
        except NoResultFound:
            return None

    def _create_tables(self) -> None:
        try:
            models.Base.metadata.create_all(self.engine)
        except IntegrityError as e:  # if tables are created concurrently
            if not isinstance(e.orig, UniqueViolation):
                raise

    def _get_or_create_user_on_course(
        self,
        session: Session,
        student: Student,
        course: models.Course
    ) -> models.UserOnCourse:
        user = self._get_or_create(
            session,
            models.User,
            username=student.username,
            gitlab_instance_host=course.gitlab_instance_host
        )

        user_on_course = self._get_or_create(
            session,
            models.UserOnCourse,
            defaults={
                'repo_name': student.repo
            },
            user_id=user.id,
            course_id=course.id
        )

        return user_on_course

    def _get_scores(
            self,
            session: Session,
            username: str,
            only_bonus: bool = False
    ) -> Optional[Iterable['models.Grade']]:
        try:
            course = self._get(session, models.Course, name=self.course_name)
            user = self._get(
                session,
                models.User,
                username=username,
                gitlab_instance_host=course.gitlab_instance_host
            )

            user_on_course = self._get(
                session,
                models.UserOnCourse,
                user_id=user.id,
                course_id=course.id
            )
        except NoResultFound:
            return None

        grades = self._get_all_grades(user_on_course, only_bonus=only_bonus)
        return grades

    @staticmethod
    def _serialize_deadline_data(  # serialize data to json from config.ManytaskGroupConfig params
            start: datetime,
            steps: dict[float, datetime | timedelta],
            end: datetime | timedelta
    ) -> dict[str, str | dict[str, str]]:
        def convert(value: datetime | timedelta) -> str:
            if isinstance(value, datetime):
                return value.isoformat()
            return (start + value).isoformat()

        serialized: dict[str, str | dict[str, str]] = {
            'start': convert(start),
            'steps': {str(k): convert(v) for k, v in steps.items()},
            'end': convert(end)
        }

        return serialized

    @staticmethod
    def _get(
            session: Session,
            model: Type[ModelType],
            **kwargs: Any  # params for get
    ) -> ModelType:
        try:
            return session.query(model).filter_by(**kwargs).one()
        except NoResultFound:
            raise NoResultFound(f"{model} not found with params: {kwargs}")

    @staticmethod
    def _update(
            session: Session,
            model: Type[ModelType],
            defaults: Optional[dict[str, Any]] = None,  # params for update
            **kwargs: Any  # params for get
    ) -> ModelType:
        instance = DataBaseApi._get(session, model, **kwargs)

        if defaults:
            for key, value in defaults.items():
                setattr(instance, key, value)
            session.commit()
        return instance

    @staticmethod
    def _create(
            session: Session,
            model: Type[ModelType],
            **kwargs: Any  # params for create
    ) -> ModelType:
        try:
            instance = model(**kwargs)
            session.add(instance)
            session.commit()
            return instance
        except IntegrityError:
            session.rollback()
            return session.query(model).filter_by(**kwargs).one()

    @staticmethod
    def _query_with_for_update(
            session: Session,
            model: Type[ModelType],
            allow_none: bool = True,
            **kwargs: Any
    ) -> Optional[ModelType]:
        """Query a model with SELECT FOR UPDATE to prevent concurrent modifications.
        
        :param session: SQLAlchemy session
        :param model: Model class to query
        :param allow_none: If True, returns None if no instance found, otherwise raises NoResultFound
        :param kwargs: Filter parameters
        :return: Model instance or None if allow_none is True and no instance found
        :raises: NoResultFound if allow_none is False and no instance found
        """
        query = session.query(model).with_for_update().filter_by(**kwargs)
        return query.one_or_none() if allow_none else query.one()

    @staticmethod
    def _create_or_update_instance(
            session: Session,
            model: Type[ModelType],
            instance: Optional[ModelType],
            defaults: Optional[dict[str, Any]] = None,
            create_defaults: Optional[dict[str, Any]] = None,
            **kwargs: Any
    ) -> ModelType:
        """Create a new instance or update existing one with defaults.
        
        :param session: SQLAlchemy session
        :param model: Model class
        :param instance: Existing instance if any
        :param defaults: Default values to update on the instance
        :param create_defaults: Additional defaults to use only for creation
        :param kwargs: Parameters for instance creation
        :return: Created or updated instance
        """
        if instance:
            if defaults:
                for key, value in defaults.items():
                    setattr(instance, key, value)
                session.flush()
            return instance

        if defaults is not None:
            kwargs.update(defaults)
        if create_defaults is not None:
            kwargs.update(create_defaults)

        try:
            new_instance = model(**kwargs)
            session.add(new_instance)
            session.flush()
            return new_instance
        except IntegrityError:
            session.rollback()
            existing_instance = cast(ModelType,
                                     DataBaseApi._query_with_for_update(session, model, allow_none=False, **kwargs))
            if defaults:
                for key, value in defaults.items():
                    setattr(existing_instance, key, value)
            session.flush()
            return existing_instance

    @staticmethod
    def _get_or_create(
            session: Session,
            model: Type[ModelType],
            defaults: Optional[dict[str, Any]] = None,  # params for create
            **kwargs: Any  # params for get
    ) -> ModelType:
        try:
            instance = DataBaseApi._query_with_for_update(session, model, **kwargs)
            return DataBaseApi._create_or_update_instance(session, model, instance, defaults, **kwargs)
        except Exception:
            session.rollback()
            raise

    @staticmethod
    def _update_or_create(
            session: Session,
            model: Type[ModelType],
            defaults: Optional[dict[str, Any]] = None,  # params for update
            create_defaults: Optional[dict[str, Any]] = None,  # params for create
            **kwargs: Any  # params for get
    ) -> ModelType:
        try:
            instance = DataBaseApi._query_with_for_update(session, model, **kwargs)
            return DataBaseApi._create_or_update_instance(
                session, model, instance, defaults, create_defaults, **kwargs)
        except Exception:
            session.rollback()
            raise

    @staticmethod
    def _get_or_create_sfu_grade(
            session: Session,
            user_on_course_id: int,
            task_id: int,
    ) -> models.Grade:
        """Get or create a Grade with SELECT FOR UPDATE to prevent concurrent modifications.
        
        :param session: SQLAlchemy session
        :param user_on_course_id: ID of the UserOnCourse
        :param task_id: ID of the Task
        :return: The existing or newly created Grade
        """
        try:
            grade = DataBaseApi._query_with_for_update(
                session,
                models.Grade,
                user_on_course_id=user_on_course_id,
                task_id=task_id
            )
            return DataBaseApi._create_or_update_instance(
                session,
                models.Grade,
                grade,
                create_defaults={'score': 0},
                user_on_course_id=user_on_course_id,
                task_id=task_id
            )
        except Exception:
            session.rollback()
            raise

    @staticmethod
    def _get_task_by_name_and_course_id(
            session: Session,
            name: str,
            course_id: int
    ) -> models.Task:
        return session.query(models.Task).filter_by(name=name).join(
            models.TaskGroup).filter_by(course_id=course_id).one()

    @staticmethod
    def _update_deadline_for_task_group(
            session: Session,
            task_group: models.TaskGroup,
            deadline_data: dict[Any, Any]  # json data
    ) -> None:

        if task_group.deadline_id is None:
            deadline = DataBaseApi._create(session, models.Deadline, data=deadline_data)
            DataBaseApi._update(
                session,
                models.TaskGroup,
                defaults={
                    'deadline_id': deadline.id
                },
                id=task_group.id
            )
        else:
            DataBaseApi._update(
                session,
                models.Deadline,
                defaults={
                    'data': deadline_data
                },
                id=task_group.deadline.id
            )

    @staticmethod
    def _get_all_grades(
            user_on_course: models.UserOnCourse,
            only_bonus: bool = False
    ) -> Iterable['models.Grade']:
        if only_bonus:
            return user_on_course.grades.join(models.Task).filter_by(is_bonus=True).all()
        return user_on_course.grades.all()

    @staticmethod
    def _get_all_users(
            session: Session,
            course_name: str,
    ) -> Iterable[str]:
        course = DataBaseApi._get(session, models.Course, name=course_name)

        return [user_on_course.user.username for user_on_course in course.users_on_courses.all()]

    @staticmethod
    def _get_all_tasks(
            session: Session,
            course_name: str,
    ) -> Iterable['models.Task']:
        course = DataBaseApi._get(session, models.Course, name=course_name)

        return session.query(models.Task).join(
            models.TaskGroup
        ).filter(
            models.TaskGroup.course_id == course.id
        ).all()

    @staticmethod
    def _get_course_users_on_courses_count(
            session: Session,
            course_name: str,
    ) -> int:
        course = DataBaseApi._get(session, models.Course, name=course_name)

        return session.query(func.count(models.UserOnCourse.id)).filter_by(course_id=course.id).one()[0]

    @staticmethod
    def _get_task_submits_count(
            session: Session,
            task_id: int,
    ) -> int:
        return session.query(func.count(models.Grade.id)).filter(
            and_(models.Grade.task_id == task_id, models.Grade.score > 0)).one()[0]<|MERGE_RESOLUTION|>--- conflicted
+++ resolved
@@ -23,7 +23,6 @@
     """Class for interacting with a database with the StorageApi functionality"""
 
     def __init__(
-<<<<<<< HEAD
         self,
         database_url: str,
         course_name: str,
@@ -32,15 +31,6 @@
         token: str,
         show_allscores: bool,
         create_tables_if_not_exist: bool = False
-=======
-            self,
-            database_url: str,
-            course_name: str,
-            gitlab_instance_host: str,
-            registration_secret: str,
-            show_allscores: bool,
-            create_tables_if_not_exist: bool = False
->>>>>>> f86b7df8
     ):
         """Constructor of DataBaseApi class
 
@@ -81,7 +71,6 @@
                 session.commit()
 
             self.course_name = course_name
-<<<<<<< HEAD
             self._update_or_create(
                 session,
                 models.Course,
@@ -93,8 +82,6 @@
                 },
                 name=self.course_name
             )
-=======
->>>>>>> f86b7df8
 
     def get_scoreboard_url(self) -> str:
         return ""
