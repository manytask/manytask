import logging
from dataclasses import dataclass
from datetime import datetime, timedelta, timezone
from pathlib import Path
from typing import Any, Callable, Iterable, Optional, Type, TypeVar, cast
from zoneinfo import ZoneInfo

from alembic import command
from alembic.config import Config
from alembic.runtime.migration import MigrationContext
from alembic.script import ScriptDirectory
from psycopg2.errors import DuplicateColumn, DuplicateTable, UniqueViolation
from pydantic import AnyUrl
from sqlalchemy import and_, create_engine
from sqlalchemy.exc import IntegrityError, NoResultFound, ProgrammingError
from sqlalchemy.orm import Session
from sqlalchemy.sql.functions import func

from . import models
from .abstract import StorageApi, StoredUser
from .config import (
    ManytaskConfig,
    ManytaskDeadlinesConfig,
    ManytaskGroupConfig,
    ManytaskTaskConfig,
)
from .course import Course as AppCourse
from .course import CourseConfig as AppCourseConfig

ModelType = TypeVar("ModelType", bound=models.Base)

logger = logging.getLogger(__name__)


class TaskDisabledError(Exception):
    pass


@dataclass
class DatabaseConfig:
    """Configuration for Database connection and settings."""

    database_url: str
    apply_migrations: bool = False


class DataBaseApi(StorageApi):
    """Class for interacting with a database with the StorageApi functionality"""

    DEFAULT_ALEMBIC_PATH = Path(__file__).parent / "alembic.ini"

    def __init__(
        self,
        config: DatabaseConfig,
    ):
        """Initialize Database connection with configuration.

        :param config: DatabaseConfig instance containing all necessary settings
        """
        self.database_url = config.database_url
        self.apply_migrations = config.apply_migrations

        self.engine = create_engine(self.database_url, echo=False)

        if self._check_pending_migrations(self.database_url):
            if self.apply_migrations:
                self._apply_migrations(self.database_url)
            else:
                logger.error("There are pending migrations that have not been applied")

    def get_scores(
        self,
        course_name: str,
        username: str,
    ) -> dict[str, int]:
        """Method for getting all user scores

        :param course_name: course name
        :param username: student username

        :return: dict with the names of tasks and their scores
        """

        with Session(self.engine) as session:
            grades = self._get_scores(session, course_name, username, enabled=True, started=True, only_bonus=False)

            if grades is None:
                return {}

            scores: dict[str, int] = {}
            for grade in grades:
                scores[grade.task.name] = grade.score

        return scores

    def get_bonus_score(
        self,
        course_name: str,
        username: str,
    ) -> int:
        """Method for getting user's total bonus score

        :param course_name: course name
        :param username: student username

        :return: user's total bonus score
        """

        with Session(self.engine) as session:
            grades = self._get_scores(session, course_name, username, enabled=True, started=True, only_bonus=True)

        if grades is None:
            return 0

        return sum([grade.score for grade in grades])

    def get_stored_user(
        self,
        course_name: str,
        username: str,
    ) -> StoredUser:
        """Method for getting user's stored data

        :param course_name: course name
        :param username: user name

        :return: created or received StoredUser object
        """

        with Session(self.engine) as session:
            course = self._get(session, models.Course, name=course_name)
            user_on_course = self._get_or_create_user_on_course(session, username, course)
            session.commit()

            return StoredUser(
                username=user_on_course.user.username,
                first_name=user_on_course.user.first_name,
                last_name=user_on_course.user.last_name,
                course_admin=user_on_course.is_course_admin,
            )

    def sync_stored_user(
        self,
        course_name: str,
        username: str,
        repo_name: str,
        course_admin: bool,
    ) -> StoredUser:
        """Method for sync user's gitlab and stored data

        :param course_name: course name
        :param username: user name

        :return: created or updated StoredUser object
        """

        with Session(self.engine) as session:
            course = self._get(session, models.Course, name=course_name)
            user_on_course = self._get_or_create_user_on_course(session, username, course, repo_name)
            user_on_course.is_course_admin = user_on_course.is_course_admin or course_admin

            session.commit()

            return StoredUser(
                username=user_on_course.user.username,
                first_name=user_on_course.user.first_name,
                last_name=user_on_course.user.last_name,
                course_admin=user_on_course.is_course_admin,
            )

    def get_all_scores(self, course_name: str) -> dict[str, dict[str, int]]:
        """Method for getting all scores for all users

        :param course_name: course name

        :return: dict with usernames and all their scores
        """

        with Session(self.engine) as session:
            all_users = self._get_all_users(session, course_name)

        all_scores: dict[str, dict[str, int]] = {}
        for username in all_users:
            all_scores[username] = self.get_scores(course_name, username)

        return all_scores

    def get_stats(self, course_name: str) -> dict[str, float]:
        """Method for getting stats of all tasks

        :param course_name: course name

        :return: dict with the names of tasks and their stats
        """

        with Session(self.engine) as session:
            tasks = self._get_all_tasks(session, course_name, enabled=True, started=True)

            users_on_courses_count = self._get_course_users_on_courses_count(session, course_name)
            tasks_stats: dict[str, float] = {}
            for task in tasks:
                if users_on_courses_count == 0:
                    tasks_stats[task.name] = 0
                else:
                    tasks_stats[task.name] = self._get_task_submits_count(session, task.id) / users_on_courses_count

        return tasks_stats

    def get_scores_update_timestamp(self, course_name: str) -> str:
        """Method(deprecated) for getting last cached scores update timestamp

        :param course_name: course name

        :return: last update timestamp
        """

        return datetime.now(timezone.utc).isoformat()

    def update_cached_scores(self, course_name: str) -> None:
        """Method(deprecated) for updating cached scores"""

        return

    def store_score(
        self,
        course_name: str,
        username: str,
        repo_name: str,
        task_name: str,
        update_fn: Callable[..., Any],
    ) -> int:
        """Method for storing user's task score

        :param course_name: course name
        :param username: user name
        :param repo_name: student's repo name
        :param task_name: task name
        :param update_fn: function for updating the score

        :return: saved score
        """

        # TODO: in GoogleDocApi imported from google table, they used to increase the deadline for the user
        # flags = ''

        with Session(self.engine) as session:
            try:
                course = self._get(session, models.Course, name=course_name)
                user_on_course = self._get_or_create_user_on_course(session, username, course, repo_name)
                session.commit()

                try:
                    task = self._get_task_by_name_and_course_id(session, task_name, course.id)
                except NoResultFound:
                    return 0

                grade = self._get_or_create_sfu_grade(session, user_on_course.id, task.id)
                new_score = update_fn("", grade.score)
                grade.score = new_score
                grade.last_submit_date = datetime.now(timezone.utc)

                session.commit()
                logger.info(f"Setting score = {new_score}")
                return new_score

            except Exception as e:
                session.rollback()
                logger.error(f"Failed to update score for {username} on {task_name}: {str(e)}")
                raise

    def get_course(
        self,
        course_name: str,
    ) -> AppCourse | None:
        """Get course.Course by course_name

        Get models.Course by course_name from database and convert it to course.Course
        """
        try:
            with Session(self.engine) as session:
                course: models.Course = self._get(session, models.Course, name=course_name)

            return AppCourse(
                AppCourseConfig(
                    course_name=course_name,
                    gitlab_course_group=course.gitlab_course_group,
                    gitlab_course_public_repo=course.gitlab_course_public_repo,
                    gitlab_course_students_group=course.gitlab_course_students_group,
                    gitlab_default_branch=course.gitlab_default_branch,
                    registration_secret=course.registration_secret,
                    token=course.token,
                    show_allscores=course.show_allscores,
                    is_ready=course.is_ready,
                    task_url_template=course.task_url_template,
                    links=course.links,
                )
            )
        except NoResultFound:
            return None

    def create_course(
        self,
        settings_config: AppCourseConfig,
    ) -> bool:
        """Create from config object

        :param settings_config: CourseConfig object

        :return: is course created, false if course created before
        """

        with Session(self.engine) as session:
            try:
                self._get(session, models.Course, name=settings_config.course_name)
            except NoResultFound:
                self._create(
                    session,
                    models.Course,
                    name=settings_config.course_name,
                    registration_secret=settings_config.registration_secret,
                    token=settings_config.token,
                    show_allscores=settings_config.show_allscores,
                    is_ready=settings_config.is_ready,
                    gitlab_course_group=settings_config.gitlab_course_group,
                    gitlab_course_public_repo=settings_config.gitlab_course_public_repo,
                    gitlab_course_students_group=settings_config.gitlab_course_students_group,
                    gitlab_default_branch=settings_config.gitlab_default_branch,
                    task_url_template=settings_config.task_url_template,
                    links=settings_config.links,
                )
                return True

            return False

    def update_course(
        self,
        course_name: str,
        config: ManytaskConfig,
    ) -> None:
        """Update course settings from config objects

        :param course_name: course name
        :param config: ManytaskConfig object
        """

        with Session(self.engine) as session:
            self._update(
                session,
                models.Course,
                defaults={
                    "is_ready": True,
                    "task_url_template": config.ui.task_url_template,
                    "links": config.ui.links,
                },
                name=course_name,
            )

        self._update_task_groups_from_config(course_name, config.deadlines)
        self._sync_columns(course_name, config.deadlines)

    def find_task(self, course_name: str, task_name: str) -> tuple[ManytaskGroupConfig, ManytaskTaskConfig]:
        """Find task and its group by task name. Serialize result to Config objects.

        Raise TaskDisabledError if task or its group is disabled

        :param course_name: course name
        :param task_name: task name

        :return: pair of ManytaskGroupConfig and ManytaskTaskConfig objects
        """

        with Session(self.engine) as session:
            course = self._get(session, models.Course, name=course_name)
            try:
                task = self._get_task_by_name_and_course_id(session, task_name, course.id)
            except NoResultFound:
                raise KeyError(f"Task {task_name} not found")

            if not task.enabled:
                raise TaskDisabledError(f"Task {task_name} is disabled")
            if not task.group.enabled:
                raise TaskDisabledError(f"Task {task_name} group {task.group.name} is disabled")

            group = task.group
            group_tasks = group.tasks.all()
            group_deadlines = group.deadline

        group_config = ManytaskGroupConfig(
            group=group.name,
            enabled=group.enabled,
            start=group_deadlines.start,
            steps=cast(dict[float, datetime | timedelta], group_deadlines.steps),
            end=group_deadlines.end,
            tasks=[
                ManytaskTaskConfig(
                    task=group_task.name,
                    enabled=group_task.enabled,
                    score=group_task.score,
                    is_bonus=group_task.is_bonus,
                    is_large=group_task.is_large,
                    is_special=group_task.is_special,
                    url=AnyUrl(group_task.url) if group_task.url is not None else None,
                )
                for group_task in group_tasks
            ],
        )

        task_config = ManytaskTaskConfig(
            task=task.name,
            enabled=task.enabled,
            score=task.score,
            is_bonus=task.is_bonus,
            is_large=task.is_large,
            is_special=task.is_special,
        )

        return group_config, task_config

    def get_groups(
        self,
        course_name: str,
        enabled: bool | None = None,
        started: bool | None = None,
        now: datetime | None = None,
    ) -> list[ManytaskGroupConfig]:
        """Get tasks groups. Serialize result to Config object.

        :param course_name: course name
        :param enabled: flag to check for group is enabled
        :param started: flag to check for group is started
        :param now: optional param for setting current time

        :return: list of ManytaskGroupConfig objects
        """

        if now is None:
            now = self.get_now_with_timezone(course_name)

        with Session(self.engine) as session:
            course = self._get(session, models.Course, name=course_name)

            query = (
                session.query(models.TaskGroup).join(models.Deadline).filter(models.TaskGroup.course_id == course.id)
            )

            if enabled is not None:
                query = query.filter(models.TaskGroup.enabled == enabled)

            if started is not None:
                if started:
                    query = query.filter(now >= models.Deadline.start)
                else:
                    query = query.filter(now < models.Deadline.start)

            groups = query.order_by(models.TaskGroup.position).all()

            result_groups = []
            for group in groups:
                tasks = []

                for task in group.tasks:
                    if enabled is not None and enabled != task.enabled:
                        continue

                    tasks.append(
                        ManytaskTaskConfig(
                            task=task.name,
                            enabled=task.enabled,
                            score=task.score,
                            is_bonus=task.is_bonus,
                            is_large=task.is_large,
                            is_special=task.is_special,
                            url=AnyUrl(task.url) if task.url is not None else None,
                        )
                    )

                result_groups.append(
                    ManytaskGroupConfig(
                        group=group.name,
                        enabled=group.enabled,
                        start=group.deadline.start,
                        steps=cast(dict[float, datetime | timedelta], group.deadline.steps),
                        end=group.deadline.end,
                        tasks=tasks,
                    )
                )

        return result_groups

    def get_now_with_timezone(self, course_name: str) -> datetime:
        """Get current time with course timezone"""

        with Session(self.engine) as session:
            course = self._get(session, models.Course, name=course_name)
        return datetime.now(tz=ZoneInfo(course.timezone))

    def max_score(self, course_name: str, started: bool | None = True) -> int:
        with Session(self.engine) as session:
            tasks = self._get_all_tasks(session, course_name, enabled=True, started=started, is_bonus=False)

        return sum(task.score for task in tasks)

    def max_score_started(self, course_name: str) -> int:
        return self.max_score(course_name, started=True)

    def sync_and_get_admin_status(self, course_name: str, username: str, course_admin: bool) -> bool:
        """Sync admin flag in gitlab and db"""

        with Session(self.engine) as session:
            course = self._get(session, models.Course, name=course_name)
<<<<<<< HEAD
            user = self._get(session, models.User, username=student.username)
=======
            user = self._get(session, models.User, username=username, gitlab_instance_host=course.gitlab_instance_host)
>>>>>>> 659979a0
            user_on_course = self._get(session, models.UserOnCourse, user_id=user.id, course_id=course.id)
            if course_admin != user_on_course.is_course_admin and course_admin:
                user_on_course = self._update(
                    session=session,
                    model=models.UserOnCourse,
                    defaults={"is_course_admin": course_admin},
                    user_id=user.id,
                    course_id=course.id,
                )
                session.refresh(user_on_course)
            return user_on_course.is_course_admin

    def check_user_on_course(self, course_name: str, username: str) -> bool:
        """Checking that user has been enrolled on course"""

        with Session(self.engine) as session:
            course = self._get(session, models.Course, name=course_name)
<<<<<<< HEAD
            user = self._get(session, models.User, username=student.username)
=======
            user = self._get(session, models.User, username=username, gitlab_instance_host=course.gitlab_instance_host)
>>>>>>> 659979a0
            try:
                self._get(session, models.UserOnCourse, user_id=user.id, course_id=course.id)
                return True
            except Exception:
                return False

<<<<<<< HEAD
    def create_user_if_not_exist(self, student: Student) -> None:
        """Create user in DB if not exist"""

        with Session(self.engine) as session:
            first_name, last_name = student.name.split()  # TODO: come up with how to separate names
=======
    def create_user_if_not_exist(self, username: str, first_name: str, last_name: str, course_name: str) -> None:
        """Create user in DB if not exist"""

        with Session(self.engine) as session:
            course = self._get(session, models.Course, name=course_name)
>>>>>>> 659979a0
            user = self._get_or_create(
                session,
                models.User,
                username=username,
                first_name=first_name,
                last_name=last_name,
            )
            session.commit()
            session.refresh(user)

    def get_user_courses_names(self, username: str) -> list[str]:
        """Get a list of courses names that the user participates in"""

        with Session(self.engine) as session:
            try:
                user = self._get(session, models.User, username=username)
            except NoResultFound:
                return []

            user_on_courses = user.users_on_courses.all()

            result = [user_on_course.course.name for user_on_course in user_on_courses]
            return result

    def get_all_courses_names(self) -> list[str]:
        """Get a list of all courses names"""

        with Session(self.engine) as session:
            courses = session.query(models.Course).all()

            result = [course.name for course in courses]
            return result

    def _update_task_groups_from_config(
        self,
        course_name: str,
        deadlines_config: ManytaskDeadlinesConfig,
    ) -> None:
        """Update task groups based on new deadline config data.

        This method:
        1. Finds tasks that need to be moved to different groups
        2. Creates any missing groups
        3. Updates task group assignments

        :param deadlines_config: ManytaskDeadlinesConfig object
        """
        with Session(self.engine) as session:
            new_task_names = set()
            new_task_to_group = {}
            for group in deadlines_config.groups:
                for task_config in group.tasks:
                    new_task_names.add(task_config.name)
                    new_task_to_group[task_config.name] = group.name

            existing_tasks = session.query(models.Task).join(models.TaskGroup).all()

            # Check for duplicates (name + course)
            tasks_to_update = {}
            for existing_task in existing_tasks:
                if existing_task.name in new_task_names:
                    task_group = existing_task.group
                    task_course = task_group.course

                    if task_course.name == course_name:
                        new_group_name = new_task_to_group[existing_task.name]
                        if task_group.name != new_group_name:
                            tasks_to_update[existing_task.id] = new_group_name

            # Create any missing groups
            course = self._get(session, models.Course, name=course_name)
            needed_group_names = set(tasks_to_update.values())
            existing_groups = session.query(models.TaskGroup).filter_by(course_id=course.id).all()
            existing_group_names = {g.name for g in existing_groups}

            for group_name in needed_group_names:
                if group_name not in existing_group_names:
                    new_group = models.TaskGroup(name=group_name, course_id=course.id)
                    session.add(new_group)

            session.commit()

            # Update groups for existing tasks
            for task_id, new_group_name in tasks_to_update.items():
                existing_task = session.query(models.Task).filter_by(id=task_id).one()

                new_group = (
                    session.query(models.TaskGroup)
                    .filter_by(name=new_group_name, course_id=existing_task.group.course_id)
                    .one()
                )
                existing_task.group = new_group

            session.commit()

    def _sync_columns(
        self,
        course_name: str,
        deadlines_config: ManytaskDeadlinesConfig,
    ) -> None:
        """Method for updating deadlines config

        :param course_name: course name
        :param deadlines_config: ManytaskDeadlinesConfig object
        """

        groups = deadlines_config.groups

        logger.info("Syncing database tasks...")
        with Session(self.engine) as session:
            course = self._get(session, models.Course, name=course_name)

            existing_course_tasks = (
                session.query(models.Task).join(models.TaskGroup).filter(models.TaskGroup.course_id == course.id).all()
            )
            existing_course_groups = session.query(models.TaskGroup).filter_by(course_id=course.id).all()

            # Disabling tasks and groups removed from the config
            for existing_task in existing_course_tasks:
                existing_task.enabled = False
                existing_task.position = 0
            for existing_group in existing_course_groups:
                existing_group.enabled = False
                existing_group.position = 0

            # update deadlines parameters
            course.timezone = deadlines_config.timezone
            course.max_submissions = deadlines_config.max_submissions
            course.submission_penalty = deadlines_config.submission_penalty

            # update deadlines for each group
            for group_pos, group in enumerate(groups, start=1):
                tasks = group.tasks

                deadline_start = group.start
                deadline_steps = {
                    k: self._convert_timedelta_to_datetime(group.start, v) for k, v in group.steps.items()
                }
                deadline_end = self._convert_timedelta_to_datetime(group.start, group.end)

                task_group = DataBaseApi._update_or_create(
                    session,
                    models.TaskGroup,
                    defaults={"enabled": group.enabled, "position": group_pos},
                    name=group.name,
                    course_id=course.id,
                )

                DataBaseApi._update_deadline_for_task_group(
                    session, task_group, deadline_start, deadline_steps, deadline_end
                )

                for task_pos, task in enumerate(tasks, start=1):
                    self._update_or_create(
                        session,
                        models.Task,
                        defaults={
                            "score": task.score,
                            "is_bonus": task.is_bonus,
                            "is_large": task.is_large,
                            "is_special": task.is_special,
                            "enabled": task.enabled,
                            "url": str(task.url) if task.url is not None else None,
                            "position": task_pos,
                        },
                        name=task.name,
                        group_id=task_group.id,
                    )
            session.commit()

    def _check_pending_migrations(self, database_url: str) -> bool:
        alembic_cfg = Config(self.DEFAULT_ALEMBIC_PATH, config_args={"sqlalchemy.url": database_url})

        with self.engine.begin() as connection:
            alembic_cfg.attributes["connection"] = connection

            context = MigrationContext.configure(connection)
            current_rev = context.get_current_revision()

            script = ScriptDirectory.from_config(alembic_cfg)
            head_rev = script.get_current_head()

            if current_rev == head_rev:
                return False

            return True

    def _apply_migrations(self, database_url: str) -> None:
        alembic_cfg = Config(self.DEFAULT_ALEMBIC_PATH, config_args={"sqlalchemy.url": database_url})

        try:
            with self.engine.begin() as connection:
                alembic_cfg.attributes["connection"] = connection
                command.upgrade(alembic_cfg, "head")  # models.Base.metadata.create_all(self.engine)
        except IntegrityError as e:  # if tables are created concurrently
            if not isinstance(e.orig, UniqueViolation):
                raise
        except ProgrammingError as e:  # if tables are created concurrently
            if not isinstance(e.orig, DuplicateColumn):
                raise
        except DuplicateTable:  # if tables are created concurrently
            pass

    def _get_or_create_user_on_course(
        self,
        session: Session,
        username: str,
        course: models.Course,
        repo_name: str | None = None,
    ) -> models.UserOnCourse:
        user = self._get(
            session,
            models.User,
<<<<<<< HEAD
            username=student.username,
            first_name=first_name,
            last_name=last_name,
=======
            username=username,
            gitlab_instance_host=course.gitlab_instance_host,
>>>>>>> 659979a0
        )

        defaults = {}
        if repo_name is not None:
            defaults["repo_name"] = repo_name
        else:
            defaults["repo_name"] = ""

        user_on_course = self._get_or_create(
            session, models.UserOnCourse, defaults=defaults, user_id=user.id, course_id=course.id
        )

        return user_on_course

    def _get_scores(
        self,
        session: Session,
        course_name: str,
        username: str,
        enabled: bool | None = None,
        started: bool | None = None,
        only_bonus: bool = False,
    ) -> Optional[Iterable["models.Grade"]]:
        try:
            course = self._get(session, models.Course, name=course_name)
            user = self._get(session, models.User, username=username)

            user_on_course = self._get(session, models.UserOnCourse, user_id=user.id, course_id=course.id)
        except NoResultFound:
            return None

        grades = self._get_all_grades(user_on_course, enabled=enabled, started=started, only_bonus=only_bonus)
        return grades

    @staticmethod
    def _convert_timedelta_to_datetime(start: datetime, value: datetime | timedelta) -> datetime:
        if isinstance(value, datetime):
            return value
        return start + value

    @staticmethod
    def _get(
        session: Session,
        model: Type[ModelType],
        **kwargs: Any,  # params for get
    ) -> ModelType:
        try:
            return session.query(model).filter_by(**kwargs).one()
        except NoResultFound:
            raise NoResultFound(f"{model} not found with params: {kwargs}")

    @staticmethod
    def _update(
        session: Session,
        model: Type[ModelType],
        defaults: Optional[dict[str, Any]] = None,  # params for update
        **kwargs: Any,  # params for get
    ) -> ModelType:
        instance = DataBaseApi._get(session, model, **kwargs)

        if defaults:
            for key, value in defaults.items():
                setattr(instance, key, value)
            session.commit()
        return instance

    @staticmethod
    def _create(
        session: Session,
        model: Type[ModelType],
        **kwargs: Any,  # params for create
    ) -> ModelType:
        try:
            instance = model(**kwargs)
            session.add(instance)
            session.commit()
            return instance
        except IntegrityError:
            session.rollback()
            return session.query(model).filter_by(**kwargs).one()

    @staticmethod
    def _query_with_for_update(
        session: Session, model: Type[ModelType], allow_none: bool = True, **kwargs: Any
    ) -> Optional[ModelType]:
        """Query a model with SELECT FOR UPDATE to prevent concurrent modifications.

        :param session: SQLAlchemy session
        :param model: Model class to query
        :param allow_none: If True, returns None if no instance found, otherwise raises NoResultFound
        :param kwargs: Filter parameters
        :return: Model instance or None if allow_none is True and no instance found
        :raises: NoResultFound if allow_none is False and no instance found
        """
        query = session.query(model).with_for_update().filter_by(**kwargs)
        return query.one_or_none() if allow_none else query.one()

    @staticmethod
    def _create_or_update_instance(
        session: Session,
        model: Type[ModelType],
        instance: Optional[ModelType],
        defaults: Optional[dict[str, Any]] = None,
        create_defaults: Optional[dict[str, Any]] = None,
        **kwargs: Any,
    ) -> ModelType:
        """Create a new instance or update existing one with defaults.

        :param session: SQLAlchemy session
        :param model: Model class
        :param instance: Existing instance if any
        :param defaults: Default values to update on the instance
        :param create_defaults: Additional defaults to use only for creation
        :param kwargs: Parameters for instance creation
        :return: Created or updated instance
        """
        if instance:
            if defaults:
                for key, value in defaults.items():
                    setattr(instance, key, value)
                session.flush()
            return instance

        if defaults is not None:
            kwargs.update(defaults)
        if create_defaults is not None:
            kwargs.update(create_defaults)

        try:
            new_instance = model(**kwargs)
            session.add(new_instance)
            session.flush()
            return new_instance
        except IntegrityError:
            session.rollback()
            existing_instance = cast(
                ModelType, DataBaseApi._query_with_for_update(session, model, allow_none=False, **kwargs)
            )
            if defaults:
                for key, value in defaults.items():
                    setattr(existing_instance, key, value)
            session.flush()
            return existing_instance

    @staticmethod
    def _get_or_create(
        session: Session,
        model: Type[ModelType],
        defaults: Optional[dict[str, Any]] = None,  # params for create
        **kwargs: Any,  # params for get
    ) -> ModelType:
        try:
            instance = DataBaseApi._query_with_for_update(session, model, **kwargs)
            return DataBaseApi._create_or_update_instance(session, model, instance, defaults, **kwargs)
        except Exception:
            session.rollback()
            raise

    @staticmethod
    def _update_or_create(
        session: Session,
        model: Type[ModelType],
        defaults: Optional[dict[str, Any]] = None,  # params for update
        create_defaults: Optional[dict[str, Any]] = None,  # params for create
        **kwargs: Any,  # params for get
    ) -> ModelType:
        try:
            instance = DataBaseApi._query_with_for_update(session, model, **kwargs)
            return DataBaseApi._create_or_update_instance(session, model, instance, defaults, create_defaults, **kwargs)
        except Exception:
            session.rollback()
            raise

    @staticmethod
    def _get_or_create_sfu_grade(
        session: Session,
        user_on_course_id: int,
        task_id: int,
    ) -> models.Grade:
        """Get or create a Grade with SELECT FOR UPDATE to prevent concurrent modifications.

        :param session: SQLAlchemy session
        :param user_on_course_id: ID of the UserOnCourse
        :param task_id: ID of the Task
        :return: The existing or newly created Grade
        """
        try:
            grade = DataBaseApi._query_with_for_update(
                session, models.Grade, user_on_course_id=user_on_course_id, task_id=task_id
            )
            return DataBaseApi._create_or_update_instance(
                session,
                models.Grade,
                grade,
                create_defaults={"score": 0},
                user_on_course_id=user_on_course_id,
                task_id=task_id,
            )
        except Exception:
            session.rollback()
            raise

    @staticmethod
    def _get_task_by_name_and_course_id(session: Session, name: str, course_id: int) -> models.Task:
        return (
            session.query(models.Task).filter_by(name=name).join(models.TaskGroup).filter_by(course_id=course_id).one()
        )

    @staticmethod
    def _update_deadline_for_task_group(
        session: Session,
        task_group: models.TaskGroup,
        deadline_start: datetime,
        deadline_steps: dict[Any, Any],  # json steps
        deadline_end: datetime,
    ) -> None:
        if task_group.deadline_id is None:
            deadline = DataBaseApi._create(
                session, models.Deadline, start=deadline_start, steps=deadline_steps, end=deadline_end
            )
            DataBaseApi._update(session, models.TaskGroup, defaults={"deadline_id": deadline.id}, id=task_group.id)
        else:
            DataBaseApi._update(
                session,
                models.Deadline,
                defaults={"start": deadline_start, "steps": deadline_steps, "end": deadline_end},
                id=task_group.deadline.id,
            )

    def _get_all_grades(
        self,
        user_on_course: models.UserOnCourse,
        enabled: bool | None = None,
        started: bool | None = None,
        only_bonus: bool = False,
    ) -> Iterable["models.Grade"]:
        query = user_on_course.grades.join(models.Task).join(models.TaskGroup).join(models.Deadline)

        if enabled is not None:
            query = query.filter(and_(models.Task.enabled == enabled, models.TaskGroup.enabled == enabled))

        if started is not None:
            if started:
                query = query.filter(self.get_now_with_timezone(user_on_course.course.name) >= models.Deadline.start)
            else:
                query = query.filter(self.get_now_with_timezone(user_on_course.course.name) < models.Deadline.start)

        if only_bonus:
            query = query.filter(models.Task.is_bonus)

        return query.all()

    @staticmethod
    def _get_all_users(
        session: Session,
        course_name: str,
    ) -> Iterable[str]:
        course = DataBaseApi._get(session, models.Course, name=course_name)

        return [user_on_course.user.username for user_on_course in course.users_on_courses.all()]

    def _get_all_tasks(
        self,
        session: Session,
        course_name: str,
        enabled: bool | None = None,
        started: bool | None = None,
        is_bonus: bool | None = None,
    ) -> Iterable["models.Task"]:
        course = DataBaseApi._get(session, models.Course, name=course_name)

        query = (
            session.query(models.Task)
            .join(models.TaskGroup)
            .join(models.Deadline)
            .filter(models.TaskGroup.course_id == course.id)
        )

        if enabled is not None:
            query = query.filter(and_(models.Task.enabled == enabled, models.TaskGroup.enabled == enabled))

        if is_bonus is not None:
            query = query.filter(and_(models.Task.is_bonus == is_bonus))

        if started is not None:
            if started:
                query = query.filter(self.get_now_with_timezone(course_name) >= models.Deadline.start)
            else:
                query = query.filter(self.get_now_with_timezone(course_name) < models.Deadline.start)

        return query.all()

    @staticmethod
    def _get_course_users_on_courses_count(
        session: Session,
        course_name: str,
    ) -> int:
        course = DataBaseApi._get(session, models.Course, name=course_name)

        return session.query(func.count(models.UserOnCourse.id)).filter_by(course_id=course.id).one()[0]

    @staticmethod
    def _get_task_submits_count(
        session: Session,
        task_id: int,
    ) -> int:
        return (
            session.query(func.count(models.Grade.id))
            .filter(and_(models.Grade.task_id == task_id, models.Grade.score > 0))
            .one()[0]
        )<|MERGE_RESOLUTION|>--- conflicted
+++ resolved
@@ -508,11 +508,7 @@
 
         with Session(self.engine) as session:
             course = self._get(session, models.Course, name=course_name)
-<<<<<<< HEAD
-            user = self._get(session, models.User, username=student.username)
-=======
-            user = self._get(session, models.User, username=username, gitlab_instance_host=course.gitlab_instance_host)
->>>>>>> 659979a0
+            user = self._get(session, models.User, username=username)
             user_on_course = self._get(session, models.UserOnCourse, user_id=user.id, course_id=course.id)
             if course_admin != user_on_course.is_course_admin and course_admin:
                 user_on_course = self._update(
@@ -530,30 +526,17 @@
 
         with Session(self.engine) as session:
             course = self._get(session, models.Course, name=course_name)
-<<<<<<< HEAD
-            user = self._get(session, models.User, username=student.username)
-=======
-            user = self._get(session, models.User, username=username, gitlab_instance_host=course.gitlab_instance_host)
->>>>>>> 659979a0
+            user = self._get(session, models.User, username=username)
             try:
                 self._get(session, models.UserOnCourse, user_id=user.id, course_id=course.id)
                 return True
             except Exception:
                 return False
 
-<<<<<<< HEAD
-    def create_user_if_not_exist(self, student: Student) -> None:
+    def create_user_if_not_exist(self, username: str, first_name: str, last_name: str) -> None:
         """Create user in DB if not exist"""
 
         with Session(self.engine) as session:
-            first_name, last_name = student.name.split()  # TODO: come up with how to separate names
-=======
-    def create_user_if_not_exist(self, username: str, first_name: str, last_name: str, course_name: str) -> None:
-        """Create user in DB if not exist"""
-
-        with Session(self.engine) as session:
-            course = self._get(session, models.Course, name=course_name)
->>>>>>> 659979a0
             user = self._get_or_create(
                 session,
                 models.User,
@@ -767,14 +750,7 @@
         user = self._get(
             session,
             models.User,
-<<<<<<< HEAD
-            username=student.username,
-            first_name=first_name,
-            last_name=last_name,
-=======
             username=username,
-            gitlab_instance_host=course.gitlab_instance_host,
->>>>>>> 659979a0
         )
 
         defaults = {}
