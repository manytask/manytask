--- conflicted
+++ resolved
@@ -30,11 +30,8 @@
         self.projects: Dict[str, MockRmsProject] = {}  # key: "group/project"
         self.namespace_groups: Dict[str, int] = {}  # path -> group_id
         self.last_user: int = -1
-<<<<<<< HEAD
         self.register_new_user("instance_admin", "Admin", "Adminov", "mail@spam.com", "qwerty")
-=======
         self.last_group_id: int = 0
->>>>>>> 7a005f92
 
     @property
     def base_url(self) -> str:
