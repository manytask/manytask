--- conflicted
+++ resolved
@@ -186,43 +186,21 @@
     first_name3 = "Peter"
     last_name3 = "Nordstrom"
 
-<<<<<<< HEAD
+    db_api_with_two_initialized_courses.create_user_if_not_exist(username1, first_name1, last_name1, FIRST_COURSE_NAME)
+    db_api_with_two_initialized_courses.create_user_if_not_exist(username2, first_name2, last_name2, SECOND_COURSE_NAME)
+    db_api_with_two_initialized_courses.create_user_if_not_exist(username3, first_name3, last_name3, FIRST_COURSE_NAME)
+
     assert db_api_with_two_initialized_courses.get_user_courses_names(username1) == []
     assert db_api_with_two_initialized_courses.get_user_courses_names(username2) == []
     assert db_api_with_two_initialized_courses.get_user_courses_names(username3) == []
-
-=======
-    db_api_with_two_initialized_courses.create_user_if_not_exist(username1, first_name1, last_name1, FIRST_COURSE_NAME)
-    db_api_with_two_initialized_courses.create_user_if_not_exist(username2, first_name2, last_name2, SECOND_COURSE_NAME)
-    db_api_with_two_initialized_courses.create_user_if_not_exist(username3, first_name3, last_name3, FIRST_COURSE_NAME)
-
-    assert db_api_with_two_initialized_courses.get_user_courses_names(username1) == []
-    assert db_api_with_two_initialized_courses.get_user_courses_names(username2) == []
-    assert db_api_with_two_initialized_courses.get_user_courses_names(username3) == []
->>>>>>> d3021f36
     assert sorted(db_api_with_two_initialized_courses.get_all_courses_names()) == sorted(
         [FIRST_COURSE_NAME, SECOND_COURSE_NAME]
     )
 
-<<<<<<< HEAD
-    db_api_with_two_initialized_courses.sync_stored_user(
-        FIRST_COURSE_NAME, username1, first_name1, last_name1, "repo1", True
-    )
-    db_api_with_two_initialized_courses.sync_stored_user(
-        SECOND_COURSE_NAME, username2, first_name2, last_name2, "repo2", False
-    )
-    db_api_with_two_initialized_courses.sync_stored_user(
-        FIRST_COURSE_NAME, username3, first_name3, last_name3, "repo3", False
-    )
-    db_api_with_two_initialized_courses.sync_stored_user(
-        SECOND_COURSE_NAME, username3, first_name3, last_name3, "repo3", True
-    )
-=======
     db_api_with_two_initialized_courses.sync_stored_user(FIRST_COURSE_NAME, username1, "repo1", True)
     db_api_with_two_initialized_courses.sync_stored_user(SECOND_COURSE_NAME, username2, "repo2", False)
     db_api_with_two_initialized_courses.sync_stored_user(FIRST_COURSE_NAME, username3, "repo3", False)
     db_api_with_two_initialized_courses.sync_stored_user(SECOND_COURSE_NAME, username3, "repo3", True)
->>>>>>> d3021f36
 
     assert db_api_with_two_initialized_courses.get_user_courses_names(username1) == [FIRST_COURSE_NAME]
     assert db_api_with_two_initialized_courses.get_user_courses_names(username2) == [SECOND_COURSE_NAME]
