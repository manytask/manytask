--- conflicted
+++ resolved
@@ -176,19 +176,6 @@
 
 
 def test_get_courses_names_with_courses(db_api_with_two_initialized_courses):
-<<<<<<< HEAD
-    student1 = Student(id=0, username="username1", name="Ivan Ivanov")
-    student2 = Student(id=1, username="username2", name="Ivan Orlov")
-    student3 = Student(id=2, username="username3", name="Ivan Olegov")
-
-    db_api_with_two_initialized_courses.create_user_if_not_exist(student1, FIRST_COURSE_NAME)
-    db_api_with_two_initialized_courses.create_user_if_not_exist(student2, SECOND_COURSE_NAME)
-    db_api_with_two_initialized_courses.create_user_if_not_exist(student3, FIRST_COURSE_NAME)
-
-    assert db_api_with_two_initialized_courses.get_user_courses_names(student1) == []
-    assert db_api_with_two_initialized_courses.get_user_courses_names(student2) == []
-    assert db_api_with_two_initialized_courses.get_user_courses_names(student3) == []
-=======
     username1 = "username1"
     first_name1 = "Ivan"
     last_name1 = "Ivanov"
@@ -199,26 +186,21 @@
     first_name3 = "Peter"
     last_name3 = "Nordstrom"
 
+    db_api_with_two_initialized_courses.create_user_if_not_exist(username1, first_name1, last_name1, FIRST_COURSE_NAME)
+    db_api_with_two_initialized_courses.create_user_if_not_exist(username2, first_name2, last_name2, SECOND_COURSE_NAME)
+    db_api_with_two_initialized_courses.create_user_if_not_exist(username3, first_name3, last_name3, FIRST_COURSE_NAME)
+
     assert db_api_with_two_initialized_courses.get_user_courses_names(username1) == []
     assert db_api_with_two_initialized_courses.get_user_courses_names(username2) == []
     assert db_api_with_two_initialized_courses.get_user_courses_names(username3) == []
->>>>>>> 060c9ef1
     assert sorted(db_api_with_two_initialized_courses.get_all_courses_names()) == sorted(
         [FIRST_COURSE_NAME, SECOND_COURSE_NAME]
     )
 
-    db_api_with_two_initialized_courses.sync_stored_user(
-        FIRST_COURSE_NAME, username1, first_name1, last_name1, "repo1", True
-    )
-    db_api_with_two_initialized_courses.sync_stored_user(
-        SECOND_COURSE_NAME, username2, first_name2, last_name2, "repo2", False
-    )
-    db_api_with_two_initialized_courses.sync_stored_user(
-        FIRST_COURSE_NAME, username3, first_name3, last_name3, "repo3", False
-    )
-    db_api_with_two_initialized_courses.sync_stored_user(
-        SECOND_COURSE_NAME, username3, first_name3, last_name3, "repo3", True
-    )
+    db_api_with_two_initialized_courses.sync_stored_user(FIRST_COURSE_NAME, username1, "repo1", True)
+    db_api_with_two_initialized_courses.sync_stored_user(SECOND_COURSE_NAME, username2, "repo2", False)
+    db_api_with_two_initialized_courses.sync_stored_user(FIRST_COURSE_NAME, username3, "repo3", False)
+    db_api_with_two_initialized_courses.sync_stored_user(SECOND_COURSE_NAME, username3, "repo3", True)
 
     assert db_api_with_two_initialized_courses.get_user_courses_names(username1) == [FIRST_COURSE_NAME]
     assert db_api_with_two_initialized_courses.get_user_courses_names(username2) == [SECOND_COURSE_NAME]
