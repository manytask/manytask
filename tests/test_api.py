import os
from dataclasses import dataclass
from datetime import datetime, timedelta
from unittest.mock import MagicMock, patch
from zoneinfo import ZoneInfo

import pytest
import yaml
from dotenv import load_dotenv
from flask import Flask, json

from manytask.api import _parse_flags, _update_score, bp as api_bp
<<<<<<< HEAD
from manytask.database import DataBaseApi
from manytask.models import Course as DBCourse
=======
from manytask.web import bp as web_bp
>>>>>>> f86b7df8


# Constants
TEST_USER_ID = 123
TEST_USERNAME = "test_user"
INVALID_TASK_NAME = "invalid_task"
TEST_TASK_NAME = "test_task"
TEST_SECRET_KEY = "test_key"


@pytest.fixture(autouse=True)
def setup_environment(monkeypatch):
    load_dotenv()
    if not os.getenv('MANYTASK_COURSE_TOKEN'):
        monkeypatch.setenv('MANYTASK_COURSE_TOKEN', 'test_token')
    monkeypatch.setenv('FLASK_SECRET_KEY', 'test_key')
    monkeypatch.setenv('TESTING', 'true')
    yield


@pytest.fixture
def app():
    app = Flask(__name__)
    app.config['DEBUG'] = False
    app.config['TESTING'] = True
    app.secret_key = TEST_SECRET_KEY
    app.register_blueprint(web_bp)
    app.register_blueprint(api_bp)
    return app


@pytest.fixture
def mock_course():
    class MockGroup:
        def __init__(self):
            self.tasks = []

        @staticmethod
        def get_current_percent_multiplier(now):
            return 1.0

        def get_tasks(self):
            return self.tasks

    class MockTask:
        def __init__(self):
            self.name = TEST_TASK_NAME
            self.score = 100

    class MockStudent:
        def __init__(self, student_id, username):
            self.id = student_id
            self.username = username


    class MockSolutionsApi:

        def store_task_from_folder(self, task_name, username, folder_path):
            pass

        def get_task_aggregated_zip_io(self, task_name):
            from io import BytesIO
            return BytesIO(b"test data")

    class MockDeadlines:
        def __init__(self):
            self.timezone = "UTC"
            self.mock_task = MockTask()
            self.mock_group = MockGroup()
            self.mock_group.tasks = [self.mock_task]
            self.groups = [self.mock_group]

        @staticmethod
        def get_now_with_timezone():
            return datetime.now(tz=ZoneInfo("UTC"))

        @staticmethod
        def find_task(task_name):
            if task_name == INVALID_TASK_NAME:
                raise KeyError("Task not found")
            return MockGroup(), MockTask()

    class MockCourse:
        def __init__(self):
            self.config = {"test": "config"}
            self.deadlines = MockDeadlines()
            self.storage_api = self.storage_api()
            self.solutions_api = MockSolutionsApi()
            self.gitlab_api = self.gitlab_api()
            self.debug = False

        def store_config(self, config_data):
            self.config = config_data

        class storage_api:
            def __init__(self):
                self.scores = {}

            def store_score(self, student, task_name, update_fn):
                old_score = self.scores.get(f"{student.username}_{task_name}", 0)
                new_score = update_fn("", old_score)
                self.scores[f"{student.username}_{task_name}"] = new_score
                return new_score

            @staticmethod
            def get_scores(_username):
                return {"task1": 100, "task2": 90, "test_task": 80}
            
            @staticmethod
            def get_course(_name):
                @dataclass
                class Course:
                    token: str
                return Course(os.getenv('MANYTASK_COURSE_TOKEN'))

            def get_all_scores(self):
                return {"test_user": self.get_scores("test_user")}

            @staticmethod
            def get_stored_user(student):
                from manytask.abstract import StoredUser
                return StoredUser(username=student.username, course_admin=True)

            def update_cached_scores(self):
                pass

            def get_solutions(self, student):
                if student == TEST_USERNAME:
                    return {"solutions": []}
                raise Exception("Student not found")

            def sync_columns(self, deadlines):
                pass

        def get_groups(self):
                return self.groups

        class gitlab_api:
            @staticmethod
            def get_student(user_id):
                if user_id == TEST_USER_ID:
                    return MockStudent(TEST_USER_ID, TEST_USERNAME)
                raise Exception("Student not found")

            @staticmethod
            def get_student_by_username(username):
                if username == TEST_USERNAME:
                    return MockStudent(TEST_USER_ID, TEST_USERNAME)
                raise Exception("Student not found")

            @staticmethod
            def get_url_for_repo(username):
                return f"https://gitlab.com/{username}/test-repo"

    return MockCourse()


@pytest.fixture
def authenticated_client(app):
    """
    Provides a client with anauthenticated session
    """
    with app.test_client() as client:
        with client.session_transaction() as session:
            session['gitlab'] = {
                "version": 1.5,
                "username": TEST_USERNAME,
                "user_id": TEST_USER_ID,
                "repo": "test_repo",
                "course_admin": False
            }
        yield client


def test_parse_flags_no_flags():
    assert _parse_flags(None) == timedelta()
    assert _parse_flags("") == timedelta()


def test_parse_flags_valid():
    future_date = (datetime.now() + timedelta(days=1)).strftime("%Y-%m-%dT%H:%M:%S")
    flags = f"flag:3:{future_date}"
    assert _parse_flags(flags) == timedelta(days=3)


def test_parse_flags_past_date():
    past_date = (datetime.now() - timedelta(days=1)).strftime("%Y-%m-%dT%H:%M:%S")
    flags = f"flag:3:{past_date}"
    assert _parse_flags(flags) == timedelta()


def test_update_score_basic(mock_course):
    group = mock_course.deadlines.find_task("test_task")[0]
    task = mock_course.deadlines.find_task("test_task")[1]
    score = _update_score(group, task, 80, "", 0, datetime.now(tz=ZoneInfo("UTC")))
    assert score == 80


def test_update_score_with_old_score(mock_course):
    group = mock_course.deadlines.find_task("test_task")[0]
    task = mock_course.deadlines.find_task("test_task")[1]
    score = _update_score(group, task, 70, "", 80, datetime.now(tz=ZoneInfo("UTC")))
    assert score == 80  # Should keep higher old score


def test_healthcheck(app, mock_course):
    with app.test_request_context():
        app.course = mock_course
        response = app.test_client().get('/api/healthcheck')
        assert response.status_code == 200
        assert response.data == b'OK'


def test_report_score_missing_task(app, mock_course):
    with app.test_request_context():
        app.course = mock_course
        data = {'user_id': str(TEST_USER_ID)}
<<<<<<< HEAD
        headers = {'Authorization': f'Bearer {os.environ["MANYTASK_COURSE_TOKEN"]}'}
        
=======
        headers = {'Authorization': f'Bearer {os.environ["TESTER_TOKEN"]}'}

>>>>>>> f86b7df8
        response = app.test_client().post('/api/report',
                                          data=data,
                                          headers=headers)
        assert response.status_code == 400
        assert b'task' in response.data


def test_report_score_missing_user(app, mock_course):
    with app.test_request_context():
        app.course = mock_course
        data = {'task': TEST_TASK_NAME}
<<<<<<< HEAD
        headers = {'Authorization': f'Bearer {os.environ["MANYTASK_COURSE_TOKEN"]}'}
        
=======
        headers = {'Authorization': f'Bearer {os.environ["TESTER_TOKEN"]}'}

>>>>>>> f86b7df8
        response = app.test_client().post('/api/report',
                                          data=data,
                                          headers=headers)
        assert response.status_code == 400
        assert b'user_id' in response.data


def test_report_score_invalid_task(app, mock_course):
    with app.test_request_context():
        app.course = mock_course
        data = {'task': INVALID_TASK_NAME, 'user_id': str(TEST_USER_ID)}
<<<<<<< HEAD
        headers = {'Authorization': f'Bearer {os.environ["MANYTASK_COURSE_TOKEN"]}'}
        
=======
        headers = {'Authorization': f'Bearer {os.environ["TESTER_TOKEN"]}'}

>>>>>>> f86b7df8
        response = app.test_client().post('/api/report',
                                          data=data,
                                          headers=headers)
        assert response.status_code == 404


def test_report_score_success(app, mock_course):
    with app.test_request_context():
        app.course = mock_course
        data = {
            'task': TEST_TASK_NAME,
            'user_id': str(TEST_USER_ID),
            'score': '90',
            'check_deadline': 'True'
        }
        headers = {'Authorization': f'Bearer {os.environ["MANYTASK_COURSE_TOKEN"]}'}
        expected_data = {
            'username': TEST_USERNAME,
            'score': 90
        }

        response = app.test_client().post('/api/report',
                                          data=data,
                                          headers=headers)
        assert response.status_code == 200
        data = json.loads(response.data)
        assert data['username'] == expected_data['username']
        assert data['score'] == expected_data['score']


def test_get_score_success(app, mock_course):
    with app.test_request_context():
        app.course = mock_course
        data = {
            'task': TEST_TASK_NAME,
            'username': TEST_USERNAME
        }
        headers = {'Authorization': f'Bearer {os.environ["MANYTASK_COURSE_TOKEN"]}'}
        expected_data = {
            'score': 80,
            'task': TEST_TASK_NAME,
            'user_id': TEST_USER_ID,
            'username': TEST_USERNAME
        }

        response = app.test_client().get('/api/score',
                                         data=data,
                                         headers=headers)
        assert response.status_code == 200
        data = json.loads(response.data)
        assert data == expected_data

<<<<<<< HEAD
def test_no_course_in_db(app, mock_course):
    """Test the decorator when no course information is present in the database, leading to an abort."""

    with patch('manytask.api.abort', side_effect=Exception('Aborted')) as mock_abort:
        app.course = mock_course
        app.course.storage_api = MagicMock(DataBaseApi)
        app.course.storage_api.course_name = "NoSuchCourse"
        app.course.storage_api.get_course.return_value = None
        headers = {'Authorization': f'Bearer {os.environ["MANYTASK_COURSE_TOKEN"]}'}

        with pytest.raises(Exception, match='Aborted'):
            app.test_client().get('/api/score', headers=headers)
        
        mock_abort.assert_called_once_with(403)

def test_invalid_token(app, mock_course):
    """Test the decorator when an invalid token is provided, leading to an abort."""
    with patch('manytask.api.abort', side_effect=Exception('Aborted')) as mock_abort:
        app.course = mock_course
        app.course.storage_api = MagicMock(DataBaseApi)
        app.course.storage_api.course_name = "Course"
        db_course = MagicMock(DBCourse)
        db_course.token = os.environ["MANYTASK_COURSE_TOKEN"]
        app.course.storage_api.get_course.return_value = db_course
        headers = {'Authorization': 'Bearer invalid_token'}

        with pytest.raises(Exception, match='Aborted'):
            app.test_client().get('/api/score', headers=headers)
        
        mock_abort.assert_called_once_with(403)
=======

def test_update_database_not_json(app, mock_course, authenticated_client):
    app.course = mock_course
    response = authenticated_client.post('/api/database/update',
                                         data='not json',
                                         content_type='text/plain')
    assert response.status_code == 400
    data = json.loads(response.data)
    assert data['success'] is False
    assert 'Request must be JSON' in data['message']


def test_update_database_missing_fields(app, mock_course, authenticated_client):
    app.course = mock_course

    # Empty data
    response = authenticated_client.post('/api/database/update',
                                         json={})
    assert response.status_code == 400
    data = json.loads(response.data)
    assert data['success'] is False
    assert 'Missing required fields' in data['message']

    # Partial data
    response = authenticated_client.post('/api/database/update',
                                         json={'username': TEST_USERNAME})
    assert response.status_code == 400
    data = json.loads(response.data)
    assert data['success'] is False
    assert 'Missing required fields' in data['message']


def test_update_database_success(app, mock_course, authenticated_client):
    app.course = mock_course
    test_data = {
        'username': TEST_USERNAME,
        'scores': {
            'task1': 90,
            'task2': 85
        }
    }
    response = authenticated_client.post('/api/database/update',
                                         json=test_data)
    assert response.status_code == 200
    data = json.loads(response.data)
    assert data['success']


def test_update_database_invalid_score_type(app, mock_course, authenticated_client):
    app.course = mock_course
    test_data = {
        'username': TEST_USERNAME,
        'scores': {
            'task1': 'not a number',  # invalid score type
            'task2': 85
        }
    }
    response = authenticated_client.post('/api/database/update',
                                         json=test_data)
    assert response.status_code == 200
    data = json.loads(response.data)
    assert data['success']


def test_update_database_unauthorized(app, mock_course):
    app.course = mock_course
    test_data = {
        'username': TEST_USERNAME,
        'scores': {
            'task1': 90,
            'task2': 85
        }
    }
    response = app.test_client().post('/api/database/update',
                                      json=test_data)
    # Signup
    assert response.status_code == 302
    assert response.location == '/signup'


def test_update_database_not_ready(app, mock_course, authenticated_client):
    mock_course.config = None
    app.course = mock_course
    test_data = {
        'username': TEST_USERNAME,
        'scores': {
            'task1': 90,
            'task2': 85
        }
    }
    response = authenticated_client.post('/api/database/update',
                                         json=test_data)
    # Not ready
    assert response.status_code == 302


def test_requires_token_invalid_token(app):
    client = app.test_client()
    headers = {'Authorization': 'Bearer invalid_token'}
    response = client.post('/api/report', headers=headers)
    assert response.status_code == 403


def test_requires_token_missing_token(app):
    client = app.test_client()
    response = client.post('/api/report')
    assert response.status_code == 403


def test_parse_flags_invalid_date(app):
    result = _parse_flags("flag:2024-13-45T25:99:99")  # Invalid date format
    assert result == timedelta()


def test_update_score_after_deadline(mock_course):
    group = mock_course.deadlines.find_task(TEST_TASK_NAME)[0]
    task = mock_course.deadlines.find_task(TEST_TASK_NAME)[1]
    score = 100
    flags = ""
    old_score = 0
    submit_time = datetime.now(ZoneInfo("UTC"))
    
    # Test with check_deadline=True
    result = _update_score(group, task, score, flags, old_score, submit_time, check_deadline=True)
    assert result == score * group.get_current_percent_multiplier(submit_time)


def test_get_solutions_success(app, mock_course):
    app.course = mock_course
    client = app.test_client()
    headers = {'Authorization': f'Bearer {os.getenv("TESTER_TOKEN")}'}
    
    response = client.get('/api/solutions', data={'task': TEST_TASK_NAME}, headers=headers)
    assert response.status_code == 200


def test_get_solutions_missing_student(app, mock_course):
    app.course = mock_course
    client = app.test_client()
    headers = {'Authorization': f'Bearer {os.getenv("TESTER_TOKEN")}'}
    
    response = client.get('/api/solutions', headers=headers)
    assert response.status_code == 400


def test_update_config_success(app, mock_course):
    app.course = mock_course
    client = app.test_client()
    headers = {'Authorization': f'Bearer {os.getenv("TESTER_TOKEN")}'}
    
    data = {"test": "config"}
    response = client.post('/api/update_config', data=yaml.dump(data), headers=headers)
    assert response.status_code == 200


def test_update_cache_success(app, mock_course):
    app.course = mock_course
    client = app.test_client()
    headers = {'Authorization': f'Bearer {os.getenv("TESTER_TOKEN")}'}
    
    response = client.post('/api/update_cache', headers=headers)
    assert response.status_code == 200


def test_get_database_unauthorized(app, mock_course):
    app.debug = False  # Disable debug mode to test auth
    app.course = mock_course
    client = app.test_client()
    response = client.get('/api/database')
    assert response.status_code == 302  # Redirects to login


def test_get_database_not_ready(app, mock_course):
    app.debug = False  # Disable debug mode to test auth
    mock_course.config = None
    app.course = mock_course
    client = app.test_client()
    with client.session_transaction() as session:
        session['gitlab'] = {
            'version': 1.5,
            'username': TEST_USERNAME,
            'user_id': TEST_USER_ID,
            'repo': 'test-repo',
            'course_admin': True
        }
    response = client.get('/api/database')
    assert response.status_code == 302  # Redirects to not ready page


def test_update_database_invalid_json(app, mock_course):
    app.course = mock_course
    client = app.test_client()
    with client.session_transaction() as session:
        session['gitlab'] = {
            'version': 1.5,
            'username': TEST_USERNAME,
            'user_id': TEST_USER_ID,
            'repo': 'test-repo',
            'course_admin': True
        }
    response = client.post('/api/database/update', 
                          data='invalid json',
                          content_type='application/json')
    assert response.status_code == 400


def test_update_database_missing_student(app, mock_course):
    app.course = mock_course
    client = app.test_client()
    with client.session_transaction() as session:
        session['gitlab'] = {
            'version': 1.5,
            'username': TEST_USERNAME,
            'user_id': TEST_USER_ID,
            'repo': 'test-repo',
            'course_admin': True
        }
    data = {
        'scores': {
            TEST_TASK_NAME: 100
        }
    }
    response = client.post('/api/database/update', json=data)
    assert response.status_code == 400
    assert 'Missing required fields' in json.loads(response.data)['message']


def test_report_score_with_flags(app, mock_course):
    app.course = mock_course
    client = app.test_client()
    headers = {'Authorization': f'Bearer {os.getenv("TESTER_TOKEN")}'}
    
    data = {
        'user_id': str(TEST_USER_ID),
        'task': TEST_TASK_NAME,
        'score': '100',  # API expects string
        'flags': 'flag:2024-03-20T15:30:00',
        'submit_time': '2024-03-20T15:30:00',
        'check_deadline': 'True'
    }
    response = client.post('/api/report', data=data, headers=headers)  # Use form data, not JSON
    assert response.status_code == 200


def test_report_score_invalid_submit_time(app, mock_course):
    with app.test_request_context():
        app.course = mock_course
        client = app.test_client()
        headers = {'Authorization': f'Bearer {os.getenv("TESTER_TOKEN")}'}
        
        data = {
            'student': TEST_USERNAME,
            'task': TEST_TASK_NAME,
            'score': 100,
            'flags': '',
            'submit_time': 'invalid_time'
        }
        response = client.post('/api/report', json=data, headers=headers)
        assert response.status_code == 400


def test_get_score_invalid_student(app, mock_course):
    app.course = mock_course
    client = app.test_client()
    headers = {'Authorization': f'Bearer {os.getenv("TESTER_TOKEN")}'}
    
    response = client.get('/api/score', data={'username': 'nonexistent_user', 'task': TEST_TASK_NAME}, headers=headers)
    assert response.status_code == 404




def test_update_database_invalid_task(app, mock_course):
    app.course = mock_course
    client = app.test_client()
    with client.session_transaction() as session:
        session['gitlab'] = {
            'version': 1.5,
            'username': TEST_USERNAME,
            'user_id': TEST_USER_ID,
            'repo': 'test-repo',
            'course_admin': True
        }
    data = {
        'username': TEST_USERNAME,
        'scores': {
            INVALID_TASK_NAME: 100
        }
    }
    response = client.post('/api/database/update', json=data)
    # API silently ignores invalid tasks
    assert response.status_code == 200


def test_update_database_invalid_score_value(app, mock_course):
    app.course = mock_course
    client = app.test_client()
    with client.session_transaction() as session:
        session['gitlab'] = {
            'version': 1.5,
            'username': TEST_USERNAME,
            'user_id': TEST_USER_ID,
            'repo': 'test-repo',
            'course_admin': True
        }
    data = {
        'username': TEST_USERNAME,
        'scores': {
            TEST_TASK_NAME: -1  # Invalid score value
        }
    }
    response = client.post('/api/database/update', json=data)
    # API silently ignores invalid scores
    assert response.status_code == 200
    data = json.loads(response.data)
    assert data['success']
>>>>>>> f86b7df8
<|MERGE_RESOLUTION|>--- conflicted
+++ resolved
@@ -10,12 +10,9 @@
 from flask import Flask, json
 
 from manytask.api import _parse_flags, _update_score, bp as api_bp
-<<<<<<< HEAD
 from manytask.database import DataBaseApi
 from manytask.models import Course as DBCourse
-=======
 from manytask.web import bp as web_bp
->>>>>>> f86b7df8
 
 
 # Constants
@@ -233,13 +230,8 @@
     with app.test_request_context():
         app.course = mock_course
         data = {'user_id': str(TEST_USER_ID)}
-<<<<<<< HEAD
-        headers = {'Authorization': f'Bearer {os.environ["MANYTASK_COURSE_TOKEN"]}'}
+        headers = {'Authorization': f'Bearer {os.environ["TESTER_TOKEN"]}'}
         
-=======
-        headers = {'Authorization': f'Bearer {os.environ["TESTER_TOKEN"]}'}
-
->>>>>>> f86b7df8
         response = app.test_client().post('/api/report',
                                           data=data,
                                           headers=headers)
@@ -251,13 +243,8 @@
     with app.test_request_context():
         app.course = mock_course
         data = {'task': TEST_TASK_NAME}
-<<<<<<< HEAD
-        headers = {'Authorization': f'Bearer {os.environ["MANYTASK_COURSE_TOKEN"]}'}
+        headers = {'Authorization': f'Bearer {os.environ["TESTER_TOKEN"]}'}
         
-=======
-        headers = {'Authorization': f'Bearer {os.environ["TESTER_TOKEN"]}'}
-
->>>>>>> f86b7df8
         response = app.test_client().post('/api/report',
                                           data=data,
                                           headers=headers)
@@ -269,13 +256,8 @@
     with app.test_request_context():
         app.course = mock_course
         data = {'task': INVALID_TASK_NAME, 'user_id': str(TEST_USER_ID)}
-<<<<<<< HEAD
         headers = {'Authorization': f'Bearer {os.environ["MANYTASK_COURSE_TOKEN"]}'}
         
-=======
-        headers = {'Authorization': f'Bearer {os.environ["TESTER_TOKEN"]}'}
-
->>>>>>> f86b7df8
         response = app.test_client().post('/api/report',
                                           data=data,
                                           headers=headers)
@@ -328,38 +310,6 @@
         data = json.loads(response.data)
         assert data == expected_data
 
-<<<<<<< HEAD
-def test_no_course_in_db(app, mock_course):
-    """Test the decorator when no course information is present in the database, leading to an abort."""
-
-    with patch('manytask.api.abort', side_effect=Exception('Aborted')) as mock_abort:
-        app.course = mock_course
-        app.course.storage_api = MagicMock(DataBaseApi)
-        app.course.storage_api.course_name = "NoSuchCourse"
-        app.course.storage_api.get_course.return_value = None
-        headers = {'Authorization': f'Bearer {os.environ["MANYTASK_COURSE_TOKEN"]}'}
-
-        with pytest.raises(Exception, match='Aborted'):
-            app.test_client().get('/api/score', headers=headers)
-        
-        mock_abort.assert_called_once_with(403)
-
-def test_invalid_token(app, mock_course):
-    """Test the decorator when an invalid token is provided, leading to an abort."""
-    with patch('manytask.api.abort', side_effect=Exception('Aborted')) as mock_abort:
-        app.course = mock_course
-        app.course.storage_api = MagicMock(DataBaseApi)
-        app.course.storage_api.course_name = "Course"
-        db_course = MagicMock(DBCourse)
-        db_course.token = os.environ["MANYTASK_COURSE_TOKEN"]
-        app.course.storage_api.get_course.return_value = db_course
-        headers = {'Authorization': 'Bearer invalid_token'}
-
-        with pytest.raises(Exception, match='Aborted'):
-            app.test_client().get('/api/score', headers=headers)
-        
-        mock_abort.assert_called_once_with(403)
-=======
 
 def test_update_database_not_json(app, mock_course, authenticated_client):
     app.course = mock_course
@@ -676,4 +626,34 @@
     assert response.status_code == 200
     data = json.loads(response.data)
     assert data['success']
->>>>>>> f86b7df8
+
+def test_no_course_in_db(app, mock_course):
+    """Test the decorator when no course information is present in the database, leading to an abort."""
+
+    with patch('manytask.api.abort', side_effect=Exception('Aborted')) as mock_abort:
+        app.course = mock_course
+        app.course.storage_api = MagicMock(DataBaseApi)
+        app.course.storage_api.course_name = "NoSuchCourse"
+        app.course.storage_api.get_course.return_value = None
+        headers = {'Authorization': f'Bearer {os.environ["MANYTASK_COURSE_TOKEN"]}'}
+
+        with pytest.raises(Exception, match='Aborted'):
+            app.test_client().get('/api/score', headers=headers)
+        
+        mock_abort.assert_called_once_with(403)
+
+def test_invalid_token(app, mock_course):
+    """Test the decorator when an invalid token is provided, leading to an abort."""
+    with patch('manytask.api.abort', side_effect=Exception('Aborted')) as mock_abort:
+        app.course = mock_course
+        app.course.storage_api = MagicMock(DataBaseApi)
+        app.course.storage_api.course_name = "Course"
+        db_course = MagicMock(DBCourse)
+        db_course.token = os.environ["MANYTASK_COURSE_TOKEN"]
+        app.course.storage_api.get_course.return_value = db_course
+        headers = {'Authorization': 'Bearer invalid_token'}
+
+        with pytest.raises(Exception, match='Aborted'):
+            app.test_client().get('/api/score', headers=headers)
+        
+        mock_abort.assert_called_once_with(403)