--- conflicted
+++ resolved
@@ -97,24 +97,14 @@
         def __init__(self):
             self.scores = {}
             self.stored_user = StoredUser(
-<<<<<<< HEAD
                 username=constants.TEST_USERNAME,
                 first_name=constants.TEST_FIRST_NAME,
                 last_name=constants.TEST_LAST_NAME,
                 rms_id=constants.TEST_RMS_ID,
-                course_admin=False,
+                instance_admin=False,
             )
             self.course_name = constants.TEST_COURSE_NAME
-=======
-                username=TEST_USERNAME,
-                first_name=TEST_FIRST_NAME,
-                last_name=TEST_LAST_NAME,
-                rms_id=TEST_RMS_ID,
-                instance_admin=False,
-            )
-            self.course_name = TEST_COURSE_NAME
             self.course_admin = False
->>>>>>> 5a6b8dfe
 
         def store_score(self, _course_name, username, task_name, update_fn):
             old_score = self.scores.get(f"{username}_{task_name}", 0)
@@ -227,7 +217,7 @@
             return True
 
         def get_authenticated_user(self, access_token):
-            return AuthenticatedUser(id=TEST_USER_ID, username=TEST_USERNAME)
+            return AuthenticatedUser(id=constants.TEST_USER_ID, username=constants.TEST_USERNAME)
 
     return MockAuthApi()
 
@@ -516,15 +506,10 @@
         with client.session_transaction() as session:
             session["gitlab"] = {
                 "version": 1.5,
-<<<<<<< HEAD
                 "username": constants.TEST_USERNAME,
                 "user_id": constants.TEST_USER_ID,
-=======
-                "username": TEST_USERNAME,
-                "user_id": TEST_USER_ID,
                 "access_token": "123",
                 "refresh_token": "123",
->>>>>>> 5a6b8dfe
             }
         response = client.get(f"/api/{constants.TEST_COURSE_NAME}/database")
         assert response.status_code == HTTPStatus.FOUND  # Redirects to not ready page
