import os
from dataclasses import dataclass
from datetime import datetime, timedelta
from http import HTTPStatus
from unittest.mock import MagicMock, patch
from zoneinfo import ZoneInfo

import pytest
import yaml
from dotenv import load_dotenv
from flask import Flask, json, url_for
from werkzeug.exceptions import HTTPException

from manytask.abstract import RmsUser, StoredUser
from manytask.api import _parse_flags, _process_score, _update_score, _validate_and_extract_params
from manytask.api import bp as api_bp
from manytask.database import DataBaseApi, TaskDisabledError
from manytask.glab import GitLabApiException
from manytask.web import course_bp, root_bp

TEST_USER_ID = 123
TEST_USERNAME = "test_user"
TEST_FIRST_NAME = "Ivan"
TEST_LAST_NAME = "Ivanov"
TEST_NAME = "Ivan Ivanov"
INVALID_TASK_NAME = "invalid_task"
TASK_NAME_WITH_DISABLED_TASK_OR_GROUP = "disabled_task"
TEST_TASK_NAME = "test_task"
TEST_TASK_GROUP_NAME = "test_task_group"
TEST_SECRET_KEY = "test_key"
TEST_COURSE_NAME = "Test_Course"

TEST_INVALID_USER_ID = 321
TEST_INVALID_USERNAME = "invalid_user"


@pytest.fixture(autouse=True)
def setup_environment(monkeypatch):
    load_dotenv()
    if not os.getenv("MANYTASK_COURSE_TOKEN"):
        monkeypatch.setenv("MANYTASK_COURSE_TOKEN", "test_token")
    monkeypatch.setenv("FLASK_SECRET_KEY", "test_key")
    monkeypatch.setenv("TESTING", "true")
    yield


@pytest.fixture
def app(mock_storage_api, mock_gitlab_api):
    app = Flask(__name__)
    app.config["DEBUG"] = False
    app.config["TESTING"] = True
    app.secret_key = TEST_SECRET_KEY
    app.register_blueprint(root_bp)
    app.register_blueprint(course_bp)
    app.register_blueprint(api_bp)
    app.storage_api = mock_storage_api
    app.gitlab_api = mock_gitlab_api
    app.rms_api = mock_gitlab_api
    app.manytask_version = "1.0.0"
    app.favicon = "test_favicon"

    def store_config(course_name, content):
        pass

    app.store_config = store_config

    return app


@pytest.fixture
def mock_task():
    class MockTask:
        def __init__(self):
            self.name = TEST_TASK_NAME
            self.score = 100

    return MockTask()


@pytest.fixture
def mock_group(mock_task):
    class MockGroup:
        def __init__(self):
            self.name = TEST_TASK_GROUP_NAME
            self.tasks = [mock_task]

        @staticmethod
        def get_current_percent_multiplier(now):
            return 1.0

        def get_tasks(self):
            return self.tasks

    return MockGroup()


@pytest.fixture
def mock_rms_user():
    class MockRmsUser:
        def __init__(self, user_id, username, name):
            self.id = user_id
            self.username = username
            self.name = name

    return MockRmsUser


@pytest.fixture
def mock_storage_api(mock_course, mock_task, mock_group):  # noqa: C901
    class MockStorageApi:
        def __init__(self):
            self.scores = {}
            self.stored_user = StoredUser(
                username=TEST_USERNAME, first_name=TEST_FIRST_NAME, last_name=TEST_LAST_NAME, course_admin=False
            )
            self.course_name = TEST_COURSE_NAME

        def store_score(self, _course_name, username, repo_name, task_name, update_fn):
            old_score = self.scores.get(f"{username}_{task_name}", 0)
            new_score = update_fn("", old_score)
            self.scores[f"{username}_{task_name}"] = new_score
            return new_score

        @staticmethod
        def get_scores(_course_name, _username):
            return {"task1": 100, "task2": 90, "test_task": 80}

        @staticmethod
        def get_course(_name):
            return mock_course

        def get_all_scores(course_name, self):
            return {"test_user": self.get_scores(course_name, "test_user")}

        def get_stored_user(self, _course_name, username):
            from manytask.abstract import StoredUser

            return StoredUser(
                username=username,
                first_name=self.stored_user.first_name,
                last_name=self.stored_user.last_name,
                course_admin=True,
            )

        def check_if_course_admin(self, _course_name, _username):
            return True

        def update_cached_scores(self, _course_name):
            pass

        def sync_columns(self, _course_name, _deadlines):
            pass

        def update_task_groups_from_config(self, _course_name, _config_data):
            pass

        def sync_and_get_admin_status(self, course_name: str, username: str, course_admin: bool) -> bool:
            self.stored_user.course_admin = course_admin
            return self.stored_user.course_admin

        def check_user_on_course(self, *a, **k):
            return True

        @staticmethod
        def find_task(_course_name, task_name):
            if task_name == INVALID_TASK_NAME:
                raise KeyError("Task not found")
            if task_name == TASK_NAME_WITH_DISABLED_TASK_OR_GROUP:
                raise TaskDisabledError(f"Task {task_name} is disabled")
            return mock_group, mock_task

        @staticmethod
        def get_now_with_timezone(_course_name):
            return datetime.now(tz=ZoneInfo("UTC"))

        def get_groups(self, _course_name):
            return [mock_group]

    return MockStorageApi()


@pytest.fixture
def mock_gitlab_api(mock_rms_user):
    class MockGitlabApi:
        def __init__(self):
            self.course_admin = False
            self._rms_user_class = mock_rms_user

        def get_rms_user_by_id(self, user_id: int):
            if user_id == TEST_USER_ID:
                return self._rms_user_class(TEST_USER_ID, TEST_USERNAME, TEST_NAME)
            raise GitLabApiException("User not found")

        def get_rms_user_by_username(self, username):
            if username == TEST_USERNAME:
                return self._rms_user_class(TEST_USER_ID, TEST_USERNAME, TEST_NAME)
            raise GitLabApiException("User not found")

<<<<<<< HEAD
        def get_authenticated_rms_user(self, access_token):
            return RmsUser(id=TEST_USER_ID, username=TEST_USERNAME, name="")
=======
        def check_authenticated_student(self, access_token):
            pass

        def get_authenticated_student(self, access_token):
            return Student(id=TEST_USER_ID, username=TEST_USERNAME, name="")
>>>>>>> bf94f24b

        @staticmethod
        def get_url_for_repo(username, course_students_group):
            return f"https://gitlab.com/{username}/test-repo"

        @staticmethod
        def check_project_exists(_project_name, _project_group):
            return True

    return MockGitlabApi()


@pytest.fixture
def mock_course():
    class MockCourse:
        def __init__(self):
            self.course_name = TEST_COURSE_NAME
            self.is_ready = True
            self.show_allscores = True
            self.registration_secret = "test_secret"
            self.token = os.environ["MANYTASK_COURSE_TOKEN"]
            self.gitlab_course_group = "test_group"
            self.gitlab_course_public_repo = "public_2025_spring"
            self.gitlab_course_students_group = "students_2025_spring"
            self.gitlab_default_branch = "main"

    return MockCourse()


@pytest.fixture
def authenticated_client(app, mock_gitlab_oauth):
    """
    Provides a client with anauthenticated session
    """
    with (
        app.test_client() as client,
        patch.object(app.rms_api, "get_authenticated_rms_user") as mock_get_authenticated_rms_user,
        patch.object(app.rms_api, "check_project_exists") as mock_check_project_exists,
        patch.object(mock_gitlab_oauth.gitlab, "authorize_access_token") as mock_authorize_access_token,
    ):
        app.oauth = mock_gitlab_oauth

        mock_get_authenticated_rms_user.return_value = RmsUser(id=TEST_USER_ID, username=TEST_USERNAME, name="")
        mock_check_project_exists.return_value = True
        mock_authorize_access_token.return_value = {
            "access_token": "test_token",
            "refresh_token": "test_token",
        }
        with client.session_transaction() as session:
            session["gitlab"] = {
                "version": 1.5,
                "username": TEST_USERNAME,
                "user_id": TEST_USER_ID,
                "access_token": "",
                "refresh_token": "",
            }
        yield client


def test_parse_flags_no_flags():
    assert _parse_flags(None) == timedelta()
    assert _parse_flags("") == timedelta()


def test_parse_flags_valid():
    future_date = (datetime.now() + timedelta(days=1)).strftime("%Y-%m-%dT%H:%M:%S")
    flags = f"flag:3:{future_date}"
    assert _parse_flags(flags) == timedelta(days=3)


def test_parse_flags_past_date():
    past_date = (datetime.now() - timedelta(days=1)).strftime("%Y-%m-%dT%H:%M:%S")
    flags = f"flag:3:{past_date}"
    assert _parse_flags(flags) == timedelta()


def test_update_score_basic(app):
    group = app.storage_api.find_task(TEST_COURSE_NAME, "test_task")[0]
    task = app.storage_api.find_task(TEST_COURSE_NAME, "test_task")[1]
    updated_score = 80
    score = _update_score(group, task, updated_score, "", 0, datetime.now(tz=ZoneInfo("UTC")))
    assert score == updated_score


def test_update_score_with_old_score(app):
    group = app.storage_api.find_task(TEST_COURSE_NAME, "test_task")[0]
    task = app.storage_api.find_task(TEST_COURSE_NAME, "test_task")[1]
    updated_score = 70
    old_score = 80
    score = _update_score(group, task, updated_score, "", old_score, datetime.now(tz=ZoneInfo("UTC")))
    assert score == old_score  # Should keep higher old score


def test_report_score_missing_task(app):
    with app.test_request_context():
        data = {"user_id": str(TEST_USER_ID)}
        headers = {"Authorization": f"Bearer {os.environ['MANYTASK_COURSE_TOKEN']}"}

        response = app.test_client().post(f"/api/{TEST_COURSE_NAME}/report", data=data, headers=headers)
        assert response.status_code == HTTPStatus.BAD_REQUEST
        assert b"task" in response.data


def test_report_score_missing_user(app):
    with app.test_request_context():
        data = {"task": TEST_TASK_NAME}
        headers = {"Authorization": f"Bearer {os.environ['MANYTASK_COURSE_TOKEN']}"}

        response = app.test_client().post(f"/api/{TEST_COURSE_NAME}/report", data=data, headers=headers)
        assert response.status_code == HTTPStatus.BAD_REQUEST
        assert b"user_id" in response.data


def test_report_score_success(app):
    with app.test_request_context():
        data = {"task": TEST_TASK_NAME, "user_id": str(TEST_USER_ID), "score": "90", "check_deadline": "True"}
        headers = {"Authorization": f"Bearer {os.environ['MANYTASK_COURSE_TOKEN']}"}
        expected_data = {"username": TEST_USERNAME, "score": 90}

        response = app.test_client().post(f"/api/{TEST_COURSE_NAME}/report", data=data, headers=headers)
        assert response.status_code == HTTPStatus.OK
        data = json.loads(response.data)
        assert data["username"] == expected_data["username"]
        assert data["score"] == expected_data["score"]


def test_get_score_success(app):
    with app.test_request_context():
        data = {"task": TEST_TASK_NAME, "username": TEST_USERNAME}
        headers = {"Authorization": f"Bearer {os.environ['MANYTASK_COURSE_TOKEN']}"}
        expected_data = {"score": 80, "task": TEST_TASK_NAME, "user_id": TEST_USER_ID, "username": TEST_USERNAME}

        response = app.test_client().get(f"/api/{TEST_COURSE_NAME}/score", data=data, headers=headers)
        assert response.status_code == HTTPStatus.OK
        data = json.loads(response.data)
        assert data == expected_data


def test_update_database_not_json(app, authenticated_client, mock_gitlab_oauth):
    app.oauth = mock_gitlab_oauth
    response = authenticated_client.post(
        f"/api/{TEST_COURSE_NAME}/database/update", data="not json", content_type="text/plain"
    )
    assert response.status_code == HTTPStatus.BAD_REQUEST
    data = json.loads(response.data)
    assert data["success"] is False
    assert "Request must be JSON" in data["message"]


def test_update_database_missing_fields(app, authenticated_client):
    # Empty data
    response = authenticated_client.post(f"/api/{TEST_COURSE_NAME}/database/update", json={})
    assert response.status_code == HTTPStatus.BAD_REQUEST
    data = json.loads(response.data)
    assert data["success"] is False
    assert "Missing required fields" in data["message"]

    # Partial data
    response = authenticated_client.post(f"/api/{TEST_COURSE_NAME}/database/update", json={"username": TEST_USERNAME})
    assert response.status_code == HTTPStatus.BAD_REQUEST
    data = json.loads(response.data)
    assert data["success"] is False
    assert "Missing required fields" in data["message"]


def test_update_database_success(app, authenticated_client):
    test_data = {"username": TEST_USERNAME, "scores": {"task1": 90, "task2": 85}}
    response = authenticated_client.post(f"/api/{TEST_COURSE_NAME}/database/update", json=test_data)
    assert response.status_code == HTTPStatus.OK
    data = json.loads(response.data)
    assert data["success"]


def test_update_database_invalid_score_type(app, authenticated_client):
    test_data = {
        "username": TEST_USERNAME,
        "scores": {
            "task1": "not a number",  # invalid score type
            "task2": 85,
        },
    }
    response = authenticated_client.post(f"/api/{TEST_COURSE_NAME}/database/update", json=test_data)
    assert response.status_code == HTTPStatus.OK
    data = json.loads(response.data)
    assert data["success"]


def test_update_database_unauthorized(app, mock_gitlab_oauth):
    with app.test_request_context():
        app.oauth = mock_gitlab_oauth
        test_data = {"username": TEST_USERNAME, "scores": {"task1": 90, "task2": 85}}
        response = app.test_client().post(f"/api/{TEST_COURSE_NAME}/database/update", json=test_data)
        # Signup
        assert response.status_code == HTTPStatus.FOUND
        assert response.location == url_for("root.signup")


def test_update_database_not_ready(app, authenticated_client):
    with patch.object(app.storage_api, "get_course") as mock_get_course:

        @dataclass
        class Course:
            is_ready = False

        mock_get_course.return_value = Course()

        test_data = {"username": TEST_USERNAME, "scores": {"task1": 90, "task2": 85}}
        response = authenticated_client.post(f"/api/{TEST_COURSE_NAME}/database/update", json=test_data)
        # Not ready
        assert response.status_code == HTTPStatus.FOUND


def test_requires_token_invalid_token(app):
    client = app.test_client()
    headers = {"Authorization": "Bearer invalid_token"}
    response = client.post("/api/{TEST_COURSE_NAME}/report", headers=headers)
    assert response.status_code == HTTPStatus.FORBIDDEN


def test_requires_token_missing_token(app):
    client = app.test_client()
    response = client.post(f"/api/{TEST_COURSE_NAME}/report")
    assert response.status_code == HTTPStatus.FORBIDDEN


def test_parse_flags_invalid_date(app):
    result = _parse_flags("flag:2024-13-45T25:99:99")  # Invalid date format
    assert result == timedelta()


def test_update_score_after_deadline(app):
    group = app.storage_api.find_task(TEST_COURSE_NAME, TEST_TASK_NAME)[0]
    task = app.storage_api.find_task(TEST_COURSE_NAME, TEST_TASK_NAME)[1]
    score = 100
    flags = ""
    old_score = 0
    submit_time = datetime.now(ZoneInfo("UTC"))

    # Test with check_deadline=True
    result = _update_score(group, task, score, flags, old_score, submit_time, check_deadline=True)
    assert result == score * group.get_current_percent_multiplier(submit_time)


def test_update_config_success(app):
    client = app.test_client()
    headers = {"Authorization": f"Bearer {os.getenv('MANYTASK_COURSE_TOKEN')}"}

    data = {"test": "config"}
    response = client.post(f"/api/{TEST_COURSE_NAME}/update_config", data=yaml.dump(data), headers=headers)
    assert response.status_code == HTTPStatus.OK


def test_update_cache_success(app):
    client = app.test_client()
    headers = {"Authorization": f"Bearer {os.getenv('MANYTASK_COURSE_TOKEN')}"}

    response = client.post(f"/api/{TEST_COURSE_NAME}/update_cache", headers=headers)
    assert response.status_code == HTTPStatus.OK


def test_get_database_unauthorized(app, mock_gitlab_oauth):
    app.debug = False  # Disable debug mode to test auth
    app.oauth = mock_gitlab_oauth
    client = app.test_client()
    response = client.get(f"/api/{TEST_COURSE_NAME}/database")
    assert response.status_code == HTTPStatus.FOUND  # Redirects to login


def test_get_database_not_ready(app, mock_gitlab_oauth):
    with patch.object(app.storage_api, "get_course") as mock_get_course:

        @dataclass
        class Course:
            is_ready = False

        mock_get_course.return_value = Course()
        app.debug = False  # Disable debug mode to test auth
        app.oauth = mock_gitlab_oauth
        client = app.test_client()
        with client.session_transaction() as session:
            session["gitlab"] = {
                "version": 1.5,
                "username": TEST_USERNAME,
                "user_id": TEST_USER_ID,
            }
        response = client.get(f"/api/{TEST_COURSE_NAME}/database")
        assert response.status_code == HTTPStatus.FOUND  # Redirects to not ready page


def test_update_database_invalid_json(app, authenticated_client, mock_gitlab_oauth):
    app.oauth = mock_gitlab_oauth
    client = app.test_client()
    with client.session_transaction() as session:
        session["gitlab"] = {
            "version": 1.5,
            "username": TEST_USERNAME,
            "user_id": TEST_USER_ID,
        }
    response = authenticated_client.post(
        f"/api/{TEST_COURSE_NAME}/database/update", data="invalid json", content_type="application/json"
    )
    assert response.status_code == HTTPStatus.BAD_REQUEST


def test_update_database_missing_student(app, authenticated_client, mock_gitlab_oauth):
    app.oauth = mock_gitlab_oauth
    client = app.test_client()
    with client.session_transaction() as session:
        session["gitlab"] = {
            "version": 1.5,
            "username": TEST_USERNAME,
            "user_id": TEST_USER_ID,
        }
    data = {"scores": {TEST_TASK_NAME: 100}}
    response = authenticated_client.post(f"/api/{TEST_COURSE_NAME}/database/update", json=data)
    assert response.status_code == HTTPStatus.BAD_REQUEST
    assert "Missing required fields" in json.loads(response.data)["message"]


def test_report_score_with_flags(app):
    client = app.test_client()
    headers = {"Authorization": f"Bearer {os.getenv('MANYTASK_COURSE_TOKEN')}"}

    data = {
        "user_id": str(TEST_USER_ID),
        "task": TEST_TASK_NAME,
        "score": "100",  # API expects string
        "flags": "flag:2024-03-20T15:30:00",
        "submit_time": "2024-03-20T15:30:00",
        "check_deadline": "True",
    }
    response = client.post(f"/api/{TEST_COURSE_NAME}/report", data=data, headers=headers)  # Use form data, not JSON
    assert response.status_code == HTTPStatus.OK


def test_report_score_invalid_submit_time(app):
    with app.test_request_context():
        client = app.test_client()
        headers = {"Authorization": f"Bearer {os.getenv('MANYTASK_COURSE_TOKEN')}"}

        data = {
            "student": TEST_USERNAME,
            "task": TEST_TASK_NAME,
            "score": 100,
            "flags": "",
            "submit_time": "invalid_time",
        }
        response = client.post(f"/api/{TEST_COURSE_NAME}/report", json=data, headers=headers)
        assert response.status_code == HTTPStatus.BAD_REQUEST


def test_get_score_invalid_student(app):
    client = app.test_client()
    headers = {"Authorization": f"Bearer {os.getenv('MANYTASK_COURSE_TOKEN')}"}

    response = client.get(
        f"/api/{TEST_COURSE_NAME}/score", data={"username": "nonexistent_user", "task": TEST_TASK_NAME}, headers=headers
    )
    assert response.status_code == HTTPStatus.NOT_FOUND


def test_update_database_invalid_task(app, authenticated_client, mock_gitlab_oauth):
    app.oauth = mock_gitlab_oauth
    client = app.test_client()
    with client.session_transaction() as session:
        session["gitlab"] = {
            "version": 1.5,
            "username": TEST_USERNAME,
            "user_id": TEST_USER_ID,
        }
    data = {"username": TEST_USERNAME, "scores": {INVALID_TASK_NAME: 100}}
    response = authenticated_client.post(f"/api/{TEST_COURSE_NAME}/database/update", json=data)
    # API silently ignores invalid tasks
    assert response.status_code == HTTPStatus.OK


def test_update_database_invalid_score_value(app, authenticated_client, mock_gitlab_oauth):
    app.oauth = mock_gitlab_oauth
    client = app.test_client()
    with client.session_transaction() as session:
        session["gitlab"] = {
            "version": 1.5,
            "username": TEST_USERNAME,
            "user_id": TEST_USER_ID,
        }
    data = {
        "username": TEST_USERNAME,
        "scores": {
            TEST_TASK_NAME: -1  # Invalid score value
        },
    }
    response = authenticated_client.post(f"/api/{TEST_COURSE_NAME}/database/update", json=data)
    # API silently ignores invalid scores
    assert response.status_code == HTTPStatus.OK
    data = json.loads(response.data)
    assert data["success"]


def test_no_course_in_db(app):
    """Test the decorator when no course information is present in the database, leading to an abort."""

    app.storage_api = MagicMock(DataBaseApi)
    app.storage_api.get_course.return_value = None
    headers = {"Authorization": f"Bearer {os.environ['MANYTASK_COURSE_TOKEN']}"}
    client = app.test_client()
    response = client.post(f"/api/{TEST_COURSE_NAME}/report", headers=headers)
    assert response.status_code == HTTPStatus.NOT_FOUND


def test_process_score_no_score():
    """Test when score is not in form_data"""
    form_data = {}
    task_score = 100
    assert _process_score(form_data, task_score) is None


def test_process_score_integer():
    """Test when score is an integer string"""
    score_integer = 75
    form_data = {"score": str(score_integer)}
    task_score = 100
    assert _process_score(form_data, task_score) == score_integer


def test_process_score_float_multiplier():
    """Test when score is a float multiplier"""
    score_float = 0.8
    form_data = {"score": str(score_float)}
    task_score = 100
    assert _process_score(form_data, task_score) == score_float * task_score


def test_process_score_zero():
    """Test when score is zero"""
    form_data = {"score": "0"}
    task_score = 100
    assert _process_score(form_data, task_score) == 0


def test_process_score_negative():
    """Test when score is negative"""
    form_data = {"score": "-0.5"}
    task_score = 100
    assert _process_score(form_data, task_score) == 0


def test_process_score_too_large():
    """Test when score is above max_score"""
    form_data = {"score": "2.5"}
    task_score = 100
    with pytest.raises(HTTPException) as exc_info:
        _process_score(form_data, task_score)
    assert exc_info.value.code == HTTPStatus.BAD_REQUEST


def test_process_score_invalid_format():
    """Test when score is not a valid number"""
    form_data = {"score": "invalid"}
    task_score = 100
    with pytest.raises(HTTPException) as exc_info:
        _process_score(form_data, task_score)
    assert exc_info.value.code == HTTPStatus.BAD_REQUEST


def test_validate_and_extract_params_get_student_by_id(app):
    """Test parsing form data getting student by username"""
    form_data = {"user_id": TEST_USER_ID, "task": TEST_TASK_NAME}
    course_name = "Pyhton"

    rms_user, task, group = _validate_and_extract_params(form_data, app.rms_api, app.storage_api, course_name)

    assert rms_user.id == TEST_USER_ID
    assert rms_user.username == TEST_USERNAME
    assert rms_user.name == TEST_NAME
    assert task.name == TEST_TASK_NAME
    assert group.name == TEST_TASK_GROUP_NAME


def test_validate_and_extract_params_get_student_by_username(app):
    """Test parsing form data getting student by id"""
    form_data = {"username": TEST_USERNAME, "task": TEST_TASK_NAME}
    course_name = "Pyhton"

    rms_user, task, group = _validate_and_extract_params(form_data, app.rms_api, app.storage_api, course_name)

    assert rms_user.id == TEST_USER_ID
    assert rms_user.username == TEST_USERNAME
    assert rms_user.name == TEST_NAME
    assert task.name == TEST_TASK_NAME
    assert group.name == TEST_TASK_GROUP_NAME


def test_validate_and_extract_params_no_student_name_or_id(app):
    """Test parsing form data user is not defined"""
    form_data = {"task": TEST_TASK_NAME}
    course_name = "Pyhton"

    with pytest.raises(HTTPException) as exc_info:
        _validate_and_extract_params(form_data, app.rms_api, app.storage_api, course_name)

    assert exc_info.value.code == HTTPStatus.BAD_REQUEST


def test_validate_and_extract_params_both_student_name_and_id(app):
    """Test parsing form data user is not defined"""
    form_data = {"user_id": TEST_USER_ID, "username": TEST_USERNAME, "task": TEST_TASK_NAME}
    course_name = "Pyhton"

    with pytest.raises(HTTPException) as exc_info:
        _validate_and_extract_params(form_data, app.rms_api, app.storage_api, course_name)

    assert exc_info.value.code == HTTPStatus.BAD_REQUEST


def test_validate_and_extract_params_user_id_not_an_int(app):
    """Test parsing form data user is not defined"""
    form_data = {"user_id": TEST_USERNAME, "task": TEST_TASK_NAME}
    course_name = "Pyhton"

    with pytest.raises(HTTPException) as exc_info:
        _validate_and_extract_params(form_data, app.rms_api, app.storage_api, course_name)

    assert exc_info.value.code == HTTPStatus.BAD_REQUEST


def test_validate_and_extract_params_no_task_name(app):
    """Test parsing form data when task is not defined"""
    form_data = {"username": TEST_USERNAME}
    course_name = "Pyhton"

    with pytest.raises(HTTPException) as exc_info:
        _validate_and_extract_params(form_data, app.rms_api, app.storage_api, course_name)

    assert exc_info.value.code == HTTPStatus.BAD_REQUEST


def test_validate_and_extract_params_student_id_not_found(app):
    """Test parsing form data wrong id"""
    form_data = {"user_id": TEST_INVALID_USER_ID, "task": TEST_TASK_NAME}
    course_name = "Pyhton"

    with pytest.raises(HTTPException) as exc_info:
        _validate_and_extract_params(form_data, app.rms_api, app.storage_api, course_name)

    assert exc_info.value.code == HTTPStatus.NOT_FOUND


def test_validate_and_extract_params_student_username_not_found(app):
    """Test parsing form data wrong username"""
    form_data = {"username": TEST_INVALID_USERNAME, "task": TEST_TASK_NAME}
    course_name = "Pyhton"

    with pytest.raises(HTTPException) as exc_info:
        _validate_and_extract_params(form_data, app.rms_api, app.storage_api, course_name)

    assert exc_info.value.code == HTTPStatus.NOT_FOUND


def test_validate_and_extract_params_task_not_found(app):
    """Test parsing form data wrong task name"""
    form_data = {"user_id": TEST_USER_ID, "task": INVALID_TASK_NAME}
    course_name = "Pyhton"

    with pytest.raises(HTTPException) as exc_info:
        _validate_and_extract_params(form_data, app.rms_api, app.storage_api, course_name)

    assert exc_info.value.code == HTTPStatus.NOT_FOUND


@pytest.mark.parametrize("task_name", [INVALID_TASK_NAME, TASK_NAME_WITH_DISABLED_TASK_OR_GROUP])
def test_post_requests_invalid_or_disabled_task(app, task_name):
    with app.test_request_context():
        data = {"task": task_name, "user_id": str(TEST_USER_ID)}
        headers = {"Authorization": f"Bearer {os.environ['MANYTASK_COURSE_TOKEN']}"}

        response = app.test_client().post(f"/api/{TEST_COURSE_NAME}/report", data=data, headers=headers)
        assert response.status_code == HTTPStatus.NOT_FOUND


@pytest.mark.parametrize("path", [f"/api/{TEST_COURSE_NAME}/score"])
@pytest.mark.parametrize("task_name", [INVALID_TASK_NAME, TASK_NAME_WITH_DISABLED_TASK_OR_GROUP])
def test_get_requests_invalid_or_disabled_task(app, path, task_name):
    with app.test_request_context():
        data = {"task": task_name, "user_id": str(TEST_USER_ID)}
        headers = {"Authorization": f"Bearer {os.environ['MANYTASK_COURSE_TOKEN']}"}

        response = app.test_client().get(path, data=data, headers=headers)
        assert response.status_code == HTTPStatus.NOT_FOUND<|MERGE_RESOLUTION|>--- conflicted
+++ resolved
@@ -196,16 +196,11 @@
                 return self._rms_user_class(TEST_USER_ID, TEST_USERNAME, TEST_NAME)
             raise GitLabApiException("User not found")
 
-<<<<<<< HEAD
+        def check_authenticated_rms_user(self, access_token):
+            pass
+
         def get_authenticated_rms_user(self, access_token):
             return RmsUser(id=TEST_USER_ID, username=TEST_USERNAME, name="")
-=======
-        def check_authenticated_student(self, access_token):
-            pass
-
-        def get_authenticated_student(self, access_token):
-            return Student(id=TEST_USER_ID, username=TEST_USERNAME, name="")
->>>>>>> bf94f24b
 
         @staticmethod
         def get_url_for_repo(username, course_students_group):
