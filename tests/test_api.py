--- conflicted
+++ resolved
@@ -131,12 +131,8 @@
         def get_stored_user(_course_name, username):
             from manytask.abstract import StoredUser
 
-<<<<<<< HEAD
-            return StoredUser(username=username, course_admin=True)
-=======
             first_name, last_name = student.name.split()
-            return StoredUser(username=student.username, first_name=first_name, last_name=last_name, course_admin=True)
->>>>>>> 007503cf
+            return StoredUser(username=username, first_name=first_name, last_name=last_name, course_admin=True)
 
         def update_cached_scores(self, _course_name):
             pass
