import os
from dataclasses import dataclass
from datetime import datetime, timedelta
<<<<<<< HEAD
from typing import Any
from unittest.mock import patch
=======
from unittest.mock import MagicMock
>>>>>>> 76337aae
from zoneinfo import ZoneInfo

import pytest
import yaml
from dotenv import load_dotenv
from flask import Flask, Response, json, url_for

from manytask.abstract import StoredUser
from manytask.api import _parse_flags, _update_score
from manytask.api import bp as api_bp
<<<<<<< HEAD
from manytask.glab import Student
=======
from manytask.database import DataBaseApi
>>>>>>> 76337aae
from manytask.web import bp as web_bp

# Constants
TEST_USER_ID = 123
TEST_USERNAME = "test_user"
INVALID_TASK_NAME = "invalid_task"
TEST_TASK_NAME = "test_task"
TEST_SECRET_KEY = "test_key"
TEST_COURSE_NAME = "Test Course"


@pytest.fixture(autouse=True)
def setup_environment(monkeypatch):
    load_dotenv()
    if not os.getenv("MANYTASK_COURSE_TOKEN"):
        monkeypatch.setenv("MANYTASK_COURSE_TOKEN", "test_token")
    monkeypatch.setenv("FLASK_SECRET_KEY", "test_key")
    monkeypatch.setenv("TESTING", "true")
    yield


@pytest.fixture
def app():
    app = Flask(__name__)
    app.config["DEBUG"] = False
    app.config["TESTING"] = True
    app.secret_key = TEST_SECRET_KEY
    app.register_blueprint(web_bp)
    app.register_blueprint(api_bp)
    return app


@pytest.fixture
def mock_course():
    class MockGroup:
        def __init__(self):
            self.tasks = []

        @staticmethod
        def get_current_percent_multiplier(now):
            return 1.0

        def get_tasks(self):
            return self.tasks

    class MockTask:
        def __init__(self):
            self.name = TEST_TASK_NAME
            self.score = 100

    class MockStudent:
        def __init__(self, student_id, username):
            self.id = student_id
            self.username = username

    class MockSolutionsApi:
        def store_task_from_folder(self, task_name, username, folder_path):
            pass

        def get_task_aggregated_zip_io(self, task_name):
            from io import BytesIO

            return BytesIO(b"test data")

    class MockDeadlines:
        def __init__(self):
            self.timezone = "UTC"
            self.mock_task = MockTask()
            self.mock_group = MockGroup()
            self.mock_group.tasks = [self.mock_task]
            self.groups = [self.mock_group]

        @staticmethod
        def get_now_with_timezone():
            return datetime.now(tz=ZoneInfo("UTC"))

        @staticmethod
        def find_task(task_name):
            if task_name == INVALID_TASK_NAME:
                raise KeyError("Task not found")
            return MockGroup(), MockTask()

    class MockCourse:
        def __init__(self):
            self.config = {"test": "config"}
            self.deadlines = MockDeadlines()
            self.storage_api = self.storage_api()
            self.solutions_api = MockSolutionsApi()
            self.gitlab_api = self.gitlab_api()
            self.debug = False

        def store_config(self, config_data):
            self.config = config_data

        class storage_api:
            def __init__(self):
                self.scores = {}
                self.stored_user = StoredUser(username=TEST_USERNAME, course_admin=False)
                self.course_name = TEST_COURSE_NAME

            def store_score(self, student, task_name, update_fn):
                old_score = self.scores.get(f"{student.username}_{task_name}", 0)
                new_score = update_fn("", old_score)
                self.scores[f"{student.username}_{task_name}"] = new_score
                return new_score

            @staticmethod
            def get_scores(_username):
                return {"task1": 100, "task2": 90, "test_task": 80}

            @staticmethod
            def get_course(_name):
                @dataclass
                class Course:
                    token: str

                return Course(os.getenv("MANYTASK_COURSE_TOKEN"))

            def get_all_scores(self):
                return {"test_user": self.get_scores("test_user")}

            @staticmethod
            def get_stored_user(student):
                from manytask.abstract import StoredUser

                return StoredUser(username=student.username, course_admin=True)

            def update_cached_scores(self):
                pass

            def get_solutions(self, student):
                if student == TEST_USERNAME:
                    return {"solutions": []}
                raise Exception("Student not found")

            def sync_columns(self, deadlines):
                pass

            def update_task_groups_from_config(self, config_data):
                pass

            def sync_and_get_admin_status(self, course_name: str, student: Student) -> bool:
                self.stored_user.course_admin = (
                    student.course_admin
                    if self.stored_user.course_admin != student.course_admin and student.course_admin
                    else self.stored_user.course_admin
                )
                return self.stored_user.course_admin

            def check_user_on_course(self, *a, **k):
                return True

        def get_groups(self):
            return self.groups

        class gitlab_api:
            def __init__(self):
                self.course_admin = False

            @staticmethod
            def get_student(user_id):
                if user_id == TEST_USER_ID:
                    return MockStudent(TEST_USER_ID, TEST_USERNAME)
                raise Exception("Student not found")

            @staticmethod
            def get_student_by_username(username):
                if username == TEST_USERNAME:
                    return MockStudent(TEST_USER_ID, TEST_USERNAME)
                raise Exception("Student not found")

            @staticmethod
            def get_url_for_repo(username):
                return f"https://gitlab.com/{username}/test-repo"

            def get_authenticated_student(self, _gitlab_access_token):
                return Student(id=TEST_USER_ID, username=TEST_USERNAME, name="", course_admin=self.course_admin)

            @staticmethod
            def check_project_exists(_student):
                return True

            @staticmethod
            def _parse_user_to_student(user: dict[str, Any]):
                return Student(id=TEST_USER_ID, username=TEST_USERNAME, name="")

    return MockCourse()


@pytest.fixture
def mock_gitlab_oauth():
    class MockGitlabOauth:
        class gitlab:
            @staticmethod
            def authorize_access_token():
                return {"access_token": "", "refresh_token": ""}

            @staticmethod
            def authorize_redirect(redirect_uri: str):
                resp = Response(status=302)
                resp.location = url_for("web.login")
                return resp

    return MockGitlabOauth()


@pytest.fixture
def authenticated_client(app, mock_course, mock_gitlab_oauth):
    """
    Provides a client with anauthenticated session
    """
    with (
        app.test_client() as client,
        patch.object(mock_course.gitlab_api, "get_authenticated_student") as mock_get_authenticated_student,
        patch.object(mock_course.gitlab_api, "check_project_exists") as mock_check_project_exists,
        patch.object(mock_gitlab_oauth.gitlab, "authorize_access_token") as mock_authorize_access_token,
    ):
        app.course = mock_course
        app.oauth = mock_gitlab_oauth

        mock_get_authenticated_student.return_value = Student(
            id=TEST_USER_ID, username=TEST_USERNAME, name="", course_admin=False
        )
        mock_check_project_exists.return_value = True
        mock_authorize_access_token.return_value = {
            "access_token": "test_token",
            "refresh_token": "test_token",
        }
        with client.session_transaction() as session:
            session["gitlab"] = {
                "version": 1.5,
                "username": TEST_USERNAME,
                "user_id": TEST_USER_ID,
                "repo": "test_repo",
                "course_admin": False,
                "access_token": "",
                "refresh_token": "",
            }
        yield client


def test_parse_flags_no_flags():
    assert _parse_flags(None) == timedelta()
    assert _parse_flags("") == timedelta()


def test_parse_flags_valid():
    future_date = (datetime.now() + timedelta(days=1)).strftime("%Y-%m-%dT%H:%M:%S")
    flags = f"flag:3:{future_date}"
    assert _parse_flags(flags) == timedelta(days=3)


def test_parse_flags_past_date():
    past_date = (datetime.now() - timedelta(days=1)).strftime("%Y-%m-%dT%H:%M:%S")
    flags = f"flag:3:{past_date}"
    assert _parse_flags(flags) == timedelta()


def test_update_score_basic(mock_course):
    group = mock_course.deadlines.find_task("test_task")[0]
    task = mock_course.deadlines.find_task("test_task")[1]
    score = _update_score(group, task, 80, "", 0, datetime.now(tz=ZoneInfo("UTC")))
    assert score == 80


def test_update_score_with_old_score(mock_course):
    group = mock_course.deadlines.find_task("test_task")[0]
    task = mock_course.deadlines.find_task("test_task")[1]
    score = _update_score(group, task, 70, "", 80, datetime.now(tz=ZoneInfo("UTC")))
    assert score == 80  # Should keep higher old score


def test_healthcheck(app, mock_course):
    with app.test_request_context():
        app.course = mock_course
        response = app.test_client().get("/api/healthcheck")
        assert response.status_code == 200
        assert response.data == b"OK"


def test_report_score_missing_task(app, mock_course):
    with app.test_request_context():
        app.course = mock_course
        data = {"user_id": str(TEST_USER_ID)}
        headers = {"Authorization": f"Bearer {os.environ['MANYTASK_COURSE_TOKEN']}"}

        response = app.test_client().post("/api/report", data=data, headers=headers)
        assert response.status_code == 400
        assert b"task" in response.data


def test_report_score_missing_user(app, mock_course):
    with app.test_request_context():
        app.course = mock_course
        data = {"task": TEST_TASK_NAME}
        headers = {"Authorization": f"Bearer {os.environ['MANYTASK_COURSE_TOKEN']}"}

        response = app.test_client().post("/api/report", data=data, headers=headers)
        assert response.status_code == 400
        assert b"user_id" in response.data


def test_report_score_invalid_task(app, mock_course):
    with app.test_request_context():
        app.course = mock_course
        data = {"task": INVALID_TASK_NAME, "user_id": str(TEST_USER_ID)}
        headers = {"Authorization": f"Bearer {os.environ['MANYTASK_COURSE_TOKEN']}"}

        response = app.test_client().post("/api/report", data=data, headers=headers)
        assert response.status_code == 404


def test_report_score_success(app, mock_course):
    with app.test_request_context():
        app.course = mock_course
        data = {"task": TEST_TASK_NAME, "user_id": str(TEST_USER_ID), "score": "90", "check_deadline": "True"}
        headers = {"Authorization": f"Bearer {os.environ['MANYTASK_COURSE_TOKEN']}"}
        expected_data = {"username": TEST_USERNAME, "score": 90}

        response = app.test_client().post("/api/report", data=data, headers=headers)
        assert response.status_code == 200
        data = json.loads(response.data)
        assert data["username"] == expected_data["username"]
        assert data["score"] == expected_data["score"]


def test_get_score_success(app, mock_course):
    with app.test_request_context():
        app.course = mock_course
        data = {"task": TEST_TASK_NAME, "username": TEST_USERNAME}
        headers = {"Authorization": f"Bearer {os.environ['MANYTASK_COURSE_TOKEN']}"}
        expected_data = {"score": 80, "task": TEST_TASK_NAME, "user_id": TEST_USER_ID, "username": TEST_USERNAME}

        response = app.test_client().get("/api/score", data=data, headers=headers)
        assert response.status_code == 200
        data = json.loads(response.data)
        assert data == expected_data


def test_update_database_not_json(app, mock_course, authenticated_client, mock_gitlab_oauth):
    app.course = mock_course
    app.oauth = mock_gitlab_oauth
    response = authenticated_client.post("/api/database/update", data="not json", content_type="text/plain")
    assert response.status_code == 400
    data = json.loads(response.data)
    assert data["success"] is False
    assert "Request must be JSON" in data["message"]


def test_update_database_missing_fields(app, mock_course, authenticated_client):
    app.course = mock_course

    # Empty data
    response = authenticated_client.post("/api/database/update", json={})
    assert response.status_code == 400
    data = json.loads(response.data)
    assert data["success"] is False
    assert "Missing required fields" in data["message"]

    # Partial data
    response = authenticated_client.post("/api/database/update", json={"username": TEST_USERNAME})
    assert response.status_code == 400
    data = json.loads(response.data)
    assert data["success"] is False
    assert "Missing required fields" in data["message"]


def test_update_database_success(app, mock_course, authenticated_client):
    app.course = mock_course
    test_data = {"username": TEST_USERNAME, "scores": {"task1": 90, "task2": 85}}
    response = authenticated_client.post("/api/database/update", json=test_data)
    assert response.status_code == 200
    data = json.loads(response.data)
    assert data["success"]


def test_update_database_invalid_score_type(app, mock_course, authenticated_client):
    app.course = mock_course
    test_data = {
        "username": TEST_USERNAME,
        "scores": {
            "task1": "not a number",  # invalid score type
            "task2": 85,
        },
    }
    response = authenticated_client.post("/api/database/update", json=test_data)
    assert response.status_code == 200
    data = json.loads(response.data)
    assert data["success"]


def test_update_database_unauthorized(app, mock_course, mock_gitlab_oauth):
    app.course = mock_course
    app.oauth = mock_gitlab_oauth
    test_data = {"username": TEST_USERNAME, "scores": {"task1": 90, "task2": 85}}
    response = app.test_client().post("/api/database/update", json=test_data)
    # Signup
    assert response.status_code == 302
    assert response.location == "/login"


def test_update_database_not_ready(app, mock_course, authenticated_client):
    mock_course.config = None
    app.course = mock_course
    test_data = {"username": TEST_USERNAME, "scores": {"task1": 90, "task2": 85}}
    response = authenticated_client.post("/api/database/update", json=test_data)
    # Not ready
    assert response.status_code == 302


def test_requires_token_invalid_token(app, mock_course):
    client = app.test_client()
    app.course = mock_course
    headers = {"Authorization": "Bearer invalid_token"}
    response = client.post("/api/report", headers=headers)
    assert response.status_code == 403


def test_requires_token_missing_token(app, mock_course):
    client = app.test_client()
    app.course = mock_course
    response = client.post("/api/report")
    assert response.status_code == 403


def test_parse_flags_invalid_date(app):
    result = _parse_flags("flag:2024-13-45T25:99:99")  # Invalid date format
    assert result == timedelta()


def test_update_score_after_deadline(mock_course):
    group = mock_course.deadlines.find_task(TEST_TASK_NAME)[0]
    task = mock_course.deadlines.find_task(TEST_TASK_NAME)[1]
    score = 100
    flags = ""
    old_score = 0
    submit_time = datetime.now(ZoneInfo("UTC"))

    # Test with check_deadline=True
    result = _update_score(group, task, score, flags, old_score, submit_time, check_deadline=True)
    assert result == score * group.get_current_percent_multiplier(submit_time)


def test_get_solutions_success(app, mock_course):
    app.course = mock_course
    client = app.test_client()
    headers = {"Authorization": f"Bearer {os.getenv('MANYTASK_COURSE_TOKEN')}"}

    response = client.get("/api/solutions", data={"task": TEST_TASK_NAME}, headers=headers)
    assert response.status_code == 200


def test_get_solutions_missing_student(app, mock_course):
    app.course = mock_course
    client = app.test_client()
    headers = {"Authorization": f"Bearer {os.getenv('MANYTASK_COURSE_TOKEN')}"}

    response = client.get("/api/solutions", headers=headers)
    assert response.status_code == 400


def test_update_config_success(app, mock_course):
    app.course = mock_course
    client = app.test_client()
    headers = {"Authorization": f"Bearer {os.getenv('MANYTASK_COURSE_TOKEN')}"}

    data = {"test": "config"}
    response = client.post("/api/update_config", data=yaml.dump(data), headers=headers)
    assert response.status_code == 200


def test_update_cache_success(app, mock_course):
    app.course = mock_course
    client = app.test_client()
    headers = {"Authorization": f"Bearer {os.getenv('MANYTASK_COURSE_TOKEN')}"}

    response = client.post("/api/update_cache", headers=headers)
    assert response.status_code == 200


def test_get_database_unauthorized(app, mock_course, mock_gitlab_oauth):
    app.debug = False  # Disable debug mode to test auth
    app.course = mock_course
    app.oauth = mock_gitlab_oauth
    client = app.test_client()
    response = client.get("/api/database")
    assert response.status_code == 302  # Redirects to login


def test_get_database_not_ready(app, mock_course, mock_gitlab_oauth):
    app.debug = False  # Disable debug mode to test auth
    mock_course.config = None
    app.course = mock_course
    app.oauth = mock_gitlab_oauth
    client = app.test_client()
    with client.session_transaction() as session:
        session["gitlab"] = {
            "version": 1.5,
            "username": TEST_USERNAME,
            "user_id": TEST_USER_ID,
            "repo": "test-repo",
            "course_admin": True,
        }
    response = client.get("/api/database")
    assert response.status_code == 302  # Redirects to not ready page


def test_update_database_invalid_json(app, authenticated_client, mock_course, mock_gitlab_oauth):
    app.course = mock_course
    app.oauth = mock_gitlab_oauth
    client = app.test_client()
    with client.session_transaction() as session:
        session["gitlab"] = {
            "version": 1.5,
            "username": TEST_USERNAME,
            "user_id": TEST_USER_ID,
            "repo": "test-repo",
            "course_admin": True,
        }
    response = authenticated_client.post("/api/database/update", data="invalid json", content_type="application/json")
    assert response.status_code == 400


def test_update_database_missing_student(app, authenticated_client, mock_course, mock_gitlab_oauth):
    app.course = mock_course
    app.oauth = mock_gitlab_oauth
    client = app.test_client()
    with client.session_transaction() as session:
        session["gitlab"] = {
            "version": 1.5,
            "username": TEST_USERNAME,
            "user_id": TEST_USER_ID,
            "repo": "test-repo",
            "course_admin": True,
        }
    data = {"scores": {TEST_TASK_NAME: 100}}
    response = authenticated_client.post("/api/database/update", json=data)
    assert response.status_code == 400
    assert "Missing required fields" in json.loads(response.data)["message"]


def test_report_score_with_flags(app, mock_course):
    app.course = mock_course
    client = app.test_client()
    headers = {"Authorization": f"Bearer {os.getenv('MANYTASK_COURSE_TOKEN')}"}

    data = {
        "user_id": str(TEST_USER_ID),
        "task": TEST_TASK_NAME,
        "score": "100",  # API expects string
        "flags": "flag:2024-03-20T15:30:00",
        "submit_time": "2024-03-20T15:30:00",
        "check_deadline": "True",
    }
    response = client.post("/api/report", data=data, headers=headers)  # Use form data, not JSON
    assert response.status_code == 200


def test_report_score_invalid_submit_time(app, mock_course):
    with app.test_request_context():
        app.course = mock_course
        client = app.test_client()
        headers = {"Authorization": f"Bearer {os.getenv('MANYTASK_COURSE_TOKEN')}"}

        data = {
            "student": TEST_USERNAME,
            "task": TEST_TASK_NAME,
            "score": 100,
            "flags": "",
            "submit_time": "invalid_time",
        }
        response = client.post("/api/report", json=data, headers=headers)
        assert response.status_code == 400


def test_get_score_invalid_student(app, mock_course):
    app.course = mock_course
    client = app.test_client()
    headers = {"Authorization": f"Bearer {os.getenv('MANYTASK_COURSE_TOKEN')}"}

    response = client.get("/api/score", data={"username": "nonexistent_user", "task": TEST_TASK_NAME}, headers=headers)
    assert response.status_code == 404


def test_update_database_invalid_task(app, authenticated_client, mock_course, mock_gitlab_oauth):
    app.course = mock_course
    app.oauth = mock_gitlab_oauth
    client = app.test_client()
    with client.session_transaction() as session:
        session["gitlab"] = {
            "version": 1.5,
            "username": TEST_USERNAME,
            "user_id": TEST_USER_ID,
            "repo": "test-repo",
            "course_admin": True,
        }
    data = {"username": TEST_USERNAME, "scores": {INVALID_TASK_NAME: 100}}
    response = authenticated_client.post("/api/database/update", json=data)
    # API silently ignores invalid tasks
    assert response.status_code == 200


def test_update_database_invalid_score_value(app, authenticated_client, mock_course, mock_gitlab_oauth):
    app.course = mock_course
    app.oauth = mock_gitlab_oauth
    client = app.test_client()
    with client.session_transaction() as session:
        session["gitlab"] = {
            "version": 1.5,
            "username": TEST_USERNAME,
            "user_id": TEST_USER_ID,
            "repo": "test-repo",
            "course_admin": True,
        }
    data = {
        "username": TEST_USERNAME,
        "scores": {
            TEST_TASK_NAME: -1  # Invalid score value
        },
    }
    response = authenticated_client.post("/api/database/update", json=data)
    # API silently ignores invalid scores
    assert response.status_code == 200
    data = json.loads(response.data)
    assert data["success"]


def test_no_course_in_db(app, mock_course):
    """Test the decorator when no course information is present in the database, leading to an abort."""

    app.course = mock_course
    app.course.storage_api = MagicMock(DataBaseApi)
    app.course.storage_api.course_name = "NoSuchCourse"
    app.course.storage_api.get_course.return_value = None
    headers = {"Authorization": f"Bearer {os.environ['MANYTASK_COURSE_TOKEN']}"}
    client = app.test_client()
    response = client.post("/api/report", headers=headers)
    assert response.status_code == 403


def test_token_when_no_course(app):
    """Test the decorator when no course information is present in the database, leading to an abort."""

    headers = {"Authorization": f"Bearer {os.environ['MANYTASK_COURSE_TOKEN']}"}
    client = app.test_client()
    response = client.post("/api/report", headers=headers)
    assert response.status_code == 403<|MERGE_RESOLUTION|>--- conflicted
+++ resolved
@@ -1,12 +1,8 @@
 import os
 from dataclasses import dataclass
 from datetime import datetime, timedelta
-<<<<<<< HEAD
 from typing import Any
-from unittest.mock import patch
-=======
-from unittest.mock import MagicMock
->>>>>>> 76337aae
+from unittest.mock import MagicMock, patch
 from zoneinfo import ZoneInfo
 
 import pytest
@@ -17,11 +13,8 @@
 from manytask.abstract import StoredUser
 from manytask.api import _parse_flags, _update_score
 from manytask.api import bp as api_bp
-<<<<<<< HEAD
+from manytask.database import DataBaseApi
 from manytask.glab import Student
-=======
-from manytask.database import DataBaseApi
->>>>>>> 76337aae
 from manytask.web import bp as web_bp
 
 # Constants
