--- conflicted
+++ resolved
@@ -26,71 +26,6 @@
 from manytask.models import Course, Deadline, Grade, Task, TaskGroup, User, UserOnCourse
 from tests import constants
 
-<<<<<<< HEAD
-=======
-DEADLINES_CONFIG_FILES = [  # part of manytask config file
-    "tests/.deadlines.test.yml",
-    "tests/.deadlines.test2.yml",
-]
-
-GRADE_CONFIG_FILES = [  # part of manytask config file
-    "tests/.grades.test.yml",
-    "tests/.grades.test2.yml",
-]
-
-FIXED_CURRENT_TIME = datetime(2025, 4, 1, 12, 0, tzinfo=ZoneInfo("Europe/Berlin"))
-FIRST_COURSE_NAME = "Test Course"
-SECOND_COURSE_NAME = "Another Test Course"
-
-FIRST_COURSE_EXPECTED_STATS_KEYS = {
-    "task_0_0",
-    "task_0_1",
-    "task_0_2",
-    "task_0_3",
-    "task_1_0",
-    "task_1_1",
-    "task_1_2",
-    "task_1_3",
-    "task_1_4",
-    "task_2_2",
-    "task_2_3",
-    "task_3_0",
-    "task_3_1",
-    "task_3_2",
-    "task_5_0",
-}
-SECOND_COURSE_EXPECTED_STATS_KEYS = {
-    "task_0_0",
-    "task_0_1",
-    "task_0_2",
-    "task_0_3",
-    "task_0_4",
-    "task_0_5",
-    "task_1_0",
-    "task_1_1",
-    "task_1_2",
-    "task_1_3",
-    "task_1_4",
-    "task_2_0",
-    "task_2_1",
-    "task_2_3",
-    "task_3_0",
-    "task_3_1",
-    "task_3_2",
-    "task_3_3",
-    "task_4_0",
-    "task_4_1",
-    "task_4_2",
-    "task_5_0",
-    "task_5_1",
-    "task_5_2",
-}
-
-FIRST_COURSE_EXPECTED_MAX_SCORE_STARTED = 250
-SECOND_COURSE_EXPECTED_MAX_SCORE_STARTED = 540
-USER_EXPECTED = 2
-
->>>>>>> 5a6b8dfe
 
 class TestException(Exception):
     pass
@@ -124,7 +59,7 @@
 
 @pytest.fixture
 def first_course_grade_config():
-    with open(GRADE_CONFIG_FILES[0], "r") as f:
+    with open(constants.GRADE_CONFIG_FILES[0], "r") as f:
         grade_config_data = yaml.load(f, Loader=yaml.SafeLoader)
 
     return ManytaskFinalGradeConfig(**grade_config_data["grades"])
@@ -132,7 +67,7 @@
 
 @pytest.fixture
 def first_course_grade_config_with_changed_numbers():
-    with open(GRADE_CONFIG_FILES[0], "r") as f:
+    with open(constants.GRADE_CONFIG_FILES[0], "r") as f:
         grade_config_data = yaml.load(f, Loader=yaml.SafeLoader)
 
     grade_config_data_changed_numbers = dict()
@@ -145,7 +80,7 @@
 
 @pytest.fixture
 def second_course_grade_config():
-    with open(GRADE_CONFIG_FILES[1], "r") as f:
+    with open(constants.GRADE_CONFIG_FILES[1], "r") as f:
         grade_config_data = yaml.load(f, Loader=yaml.SafeLoader)
 
     return ManytaskFinalGradeConfig(**grade_config_data["grades"])
@@ -153,7 +88,7 @@
 
 @pytest.fixture
 def second_course_grade_config_with_additional_grade():
-    with open(GRADE_CONFIG_FILES[1], "r") as f:
+    with open(constants.GRADE_CONFIG_FILES[1], "r") as f:
         grade_config_data = yaml.load(f, Loader=yaml.SafeLoader)
 
     grade_config_data["grades"]["grades"][3] = [
@@ -450,7 +385,7 @@
 
         assert task.score == expected_task_score
 
-    final_grade_config = db_api_with_initialized_first_course.get_grades(FIRST_COURSE_NAME)
+    final_grade_config = db_api_with_initialized_first_course.get_grades(constants.FIRST_COURSE_NAME)
     assert final_grade_config.grades_order == grades_order
 
     for grade in final_grade_config.grades_order:
@@ -484,21 +419,16 @@
     disabled_groups = ("group_6",)
     disabled_tasks = ("task_2_2",)
 
-<<<<<<< HEAD
-    create_course(db_api, first_course_config, first_course_deadlines_config)
-    update_course(db_api, constants.FIRST_COURSE_NAME, first_course_updated_ui_config, second_course_deadlines_config)
-=======
     create_course(
         db_api, first_course_config, first_course_deadlines_config, first_course_grade_config_with_changed_numbers
     )
     update_course(
         db_api,
-        FIRST_COURSE_NAME,
+        constants.FIRST_COURSE_NAME,
         first_course_updated_ui_config,
         second_course_deadlines_config,
         first_course_grade_config_with_changed_numbers,
     )
->>>>>>> 5a6b8dfe
 
     assert session.query(Course).count() == 1
     course = session.query(Course).one()
@@ -564,16 +494,10 @@
     create_course(db_api, first_course_config, first_course_deadlines_config, first_course_grade_config)
     update_course(
         db_api,
-<<<<<<< HEAD
         constants.FIRST_COURSE_NAME,
         first_course_updated_ui_config,
         first_course_deadlines_config_with_changed_task_name,
-=======
-        FIRST_COURSE_NAME,
-        first_course_updated_ui_config,
-        first_course_deadlines_config_with_changed_task_name,
         first_course_grade_config,
->>>>>>> 5a6b8dfe
     )
 
     stats = db_api.get_stats(constants.FIRST_COURSE_NAME)
@@ -604,15 +528,7 @@
 
     assert (
         db_api_with_initialized_first_course.store_score(
-<<<<<<< HEAD
-            constants.FIRST_COURSE_NAME,
-            constants.TEST_USERNAME,
-            constants.TEST_REPO_NAME,
-            "not_exist_task",
-            update_func(1),
-=======
-            FIRST_COURSE_NAME, constants.TEST_USERNAME, "not_exist_task", update_func(1)
->>>>>>> 5a6b8dfe
+            constants.FIRST_COURSE_NAME, constants.TEST_USERNAME, "not_exist_task", update_func(1)
         )
         == 0
     )
@@ -631,15 +547,7 @@
 
     assert (
         db_api_with_initialized_first_course.store_score(
-<<<<<<< HEAD
-            constants.FIRST_COURSE_NAME,
-            constants.TEST_USERNAME,
-            constants.TEST_REPO_NAME,
-            "task_0_0",
-            update_func(1),
-=======
-            FIRST_COURSE_NAME, constants.TEST_USERNAME, "task_0_0", update_func(1)
->>>>>>> 5a6b8dfe
+            constants.FIRST_COURSE_NAME, constants.TEST_USERNAME, "task_0_0", update_func(1)
         )
         == 1
     )
@@ -680,15 +588,7 @@
 
     assert (
         db_api_with_initialized_first_course.store_score(
-<<<<<<< HEAD
-            constants.FIRST_COURSE_NAME,
-            constants.TEST_USERNAME,
-            constants.TEST_REPO_NAME,
-            "task_1_3",
-            update_func(expected_score),
-=======
-            FIRST_COURSE_NAME, constants.TEST_USERNAME, "task_1_3", update_func(expected_score)
->>>>>>> 5a6b8dfe
+            constants.FIRST_COURSE_NAME, constants.TEST_USERNAME, "task_1_3", update_func(expected_score)
         )
         == expected_score
     )
@@ -732,17 +632,7 @@
         constants.TEST_USERNAME, constants.TEST_FIRST_NAME, constants.TEST_LAST_NAME, constants.TEST_RMS_ID
     )
 
-<<<<<<< HEAD
-    db_api.store_score(
-        constants.FIRST_COURSE_NAME,
-        constants.TEST_USERNAME,
-        constants.TEST_REPO_NAME,
-        "task_0_0",
-        update_func(10),
-    )
-=======
-    db_api.store_score(FIRST_COURSE_NAME, constants.TEST_USERNAME, "task_0_0", update_func(10))
->>>>>>> 5a6b8dfe
+    db_api.store_score(constants.FIRST_COURSE_NAME, constants.TEST_USERNAME, "task_0_0", update_func(10))
 
     update_course(
         db_api,
@@ -775,62 +665,30 @@
     assert session.query(User).count() == constants.USER_EXPECTED
     assert session.query(UserOnCourse).count() == 0
 
-<<<<<<< HEAD
-    stored_user = db_api_with_initialized_first_course.get_stored_user(
+    is_user_on_course = db_api_with_initialized_first_course.check_user_on_course(
         constants.FIRST_COURSE_NAME, constants.TEST_USERNAME
     )
-
-    assert stored_user == StoredUser(
-        username=constants.TEST_USERNAME,
-        first_name=constants.TEST_FIRST_NAME,
-        last_name=constants.TEST_LAST_NAME,
-        rms_id=constants.TEST_RMS_ID,
-        course_admin=False,
-=======
-    is_user_on_course = db_api_with_initialized_first_course.check_user_on_course(
-        FIRST_COURSE_NAME, constants.TEST_USERNAME
->>>>>>> 5a6b8dfe
-    )
     assert not is_user_on_course
 
-    db_api_with_initialized_first_course.sync_user_on_course(FIRST_COURSE_NAME, constants.TEST_USERNAME, False)
+    db_api_with_initialized_first_course.sync_user_on_course(
+        constants.FIRST_COURSE_NAME, constants.TEST_USERNAME, False
+    )
 
     is_course_admin = db_api_with_initialized_first_course.check_if_course_admin(
         constants.FIRST_COURSE_NAME, constants.TEST_USERNAME
     )
     assert not is_course_admin
 
-<<<<<<< HEAD
+    is_user_on_course = db_api_with_initialized_first_course.check_user_on_course(
+        constants.FIRST_COURSE_NAME, constants.TEST_USERNAME
+    )
+    assert is_user_on_course
+
     assert session.query(User).count() == constants.USER_EXPECTED
     assert session.query(UserOnCourse).count() == 1
 
     # admin in gitlab
-    stored_user = db_api_with_initialized_first_course.sync_stored_user(
-        constants.FIRST_COURSE_NAME,
-        constants.TEST_USERNAME,
-        constants.TEST_REPO_NAME,
-        True,
-    )
-
-    assert stored_user == StoredUser(
-        username=constants.TEST_USERNAME,
-        first_name=constants.TEST_FIRST_NAME,
-        last_name=constants.TEST_LAST_NAME,
-        rms_id=constants.TEST_RMS_ID,
-        course_admin=True,
-    )
-=======
-    is_user_on_course = db_api_with_initialized_first_course.check_user_on_course(
-        FIRST_COURSE_NAME, constants.TEST_USERNAME
-    )
-    assert is_user_on_course
-
-    assert session.query(User).count() == USER_EXPECTED
-    assert session.query(UserOnCourse).count() == 1
-
-    # admin in gitlab
-    db_api_with_initialized_first_course.sync_user_on_course(FIRST_COURSE_NAME, constants.TEST_USERNAME, True)
->>>>>>> 5a6b8dfe
+    db_api_with_initialized_first_course.sync_user_on_course(constants.FIRST_COURSE_NAME, constants.TEST_USERNAME, True)
 
     is_course_admin = db_api_with_initialized_first_course.check_if_course_admin(
         constants.FIRST_COURSE_NAME, constants.TEST_USERNAME
@@ -838,24 +696,9 @@
     assert is_course_admin
 
     # lost admin rules in gitlab, but in database stored that user is admin
-<<<<<<< HEAD
-    stored_user = db_api_with_initialized_first_course.sync_stored_user(
-        constants.FIRST_COURSE_NAME,
-        constants.TEST_USERNAME,
-        constants.TEST_REPO_NAME,
-        False,
-    )
-
-    assert stored_user == StoredUser(
-        username=constants.TEST_USERNAME,
-        first_name=constants.TEST_FIRST_NAME,
-        last_name=constants.TEST_LAST_NAME,
-        rms_id=constants.TEST_RMS_ID,
-        course_admin=True,
-    )
-=======
-    db_api_with_initialized_first_course.sync_user_on_course(FIRST_COURSE_NAME, constants.TEST_USERNAME, False)
->>>>>>> 5a6b8dfe
+    db_api_with_initialized_first_course.sync_user_on_course(
+        constants.FIRST_COURSE_NAME, constants.TEST_USERNAME, False
+    )
 
     is_course_admin = db_api_with_initialized_first_course.check_if_course_admin(
         constants.FIRST_COURSE_NAME, constants.TEST_USERNAME
@@ -879,25 +722,10 @@
     )
 
     db_api_with_initialized_first_course.store_score(
-<<<<<<< HEAD
-        constants.FIRST_COURSE_NAME,
-        constants.TEST_USERNAME_1,
-        constants.TEST_REPO_NAME,
-        "task_0_0",
-        update_func(1),
+        constants.FIRST_COURSE_NAME, constants.TEST_USERNAME_1, "task_0_0", update_func(1)
     )
     db_api_with_initialized_first_course.store_score(
-        constants.FIRST_COURSE_NAME,
-        constants.TEST_USERNAME_1,
-        constants.TEST_REPO_NAME,
-        "task_1_3",
-        update_func(expected_score_1),
-=======
-        FIRST_COURSE_NAME, constants.TEST_USERNAME_1, "task_0_0", update_func(1)
-    )
-    db_api_with_initialized_first_course.store_score(
-        FIRST_COURSE_NAME, constants.TEST_USERNAME_1, "task_1_3", update_func(expected_score_1)
->>>>>>> 5a6b8dfe
+        constants.FIRST_COURSE_NAME, constants.TEST_USERNAME_1, "task_1_3", update_func(expected_score_1)
     )
 
     db_api_with_initialized_first_course.create_user_if_not_exist(
@@ -906,15 +734,7 @@
 
     assert (
         db_api_with_initialized_first_course.store_score(
-<<<<<<< HEAD
-            constants.FIRST_COURSE_NAME,
-            constants.TEST_USERNAME_2,
-            constants.TEST_REPO_NAME_1,
-            "task_0_0",
-            update_func(expected_score_2),
-=======
-            FIRST_COURSE_NAME, constants.TEST_USERNAME_2, "task_0_0", update_func(expected_score_2)
->>>>>>> 5a6b8dfe
+            constants.FIRST_COURSE_NAME, constants.TEST_USERNAME_2, "task_0_0", update_func(expected_score_2)
         )
         == expected_score_2
     )
@@ -965,25 +785,10 @@
     )
 
     db_api_with_two_initialized_courses.store_score(
-<<<<<<< HEAD
-        constants.FIRST_COURSE_NAME,
-        constants.TEST_USERNAME,
-        constants.TEST_REPO_NAME,
-        "task_0_0",
-        update_func(30),
+        constants.FIRST_COURSE_NAME, constants.TEST_USERNAME, "task_0_0", update_func(30)
     )
     db_api_with_two_initialized_courses.store_score(
-        constants.SECOND_COURSE_NAME,
-        constants.TEST_USERNAME,
-        constants.TEST_REPO_NAME,
-        "task_1_3",
-        update_func(40),
-=======
-        FIRST_COURSE_NAME, constants.TEST_USERNAME, "task_0_0", update_func(30)
-    )
-    db_api_with_two_initialized_courses.store_score(
-        SECOND_COURSE_NAME, constants.TEST_USERNAME, "task_1_3", update_func(40)
->>>>>>> 5a6b8dfe
+        constants.SECOND_COURSE_NAME, constants.TEST_USERNAME, "task_1_3", update_func(40)
     )
     expected_users = 2
     expected_user_on_course = 2
@@ -1045,57 +850,20 @@
     )
 
     db_api_with_two_initialized_courses.store_score(
-<<<<<<< HEAD
-        constants.FIRST_COURSE_NAME,
-        constants.TEST_USERNAME_1,
-        constants.TEST_REPO_NAME,
-        "task_0_0",
-        update_func(1),
+        constants.FIRST_COURSE_NAME, constants.TEST_USERNAME_1, "task_0_0", update_func(1)
     )
     db_api_with_two_initialized_courses.store_score(
-        constants.FIRST_COURSE_NAME,
-        constants.TEST_USERNAME_1,
-        constants.TEST_REPO_NAME,
-        "task_1_3",
-        update_func(expected_score_1),
+        constants.FIRST_COURSE_NAME, constants.TEST_USERNAME_1, "task_1_3", update_func(expected_score_1)
     )
     db_api_with_two_initialized_courses.store_score(
-        constants.FIRST_COURSE_NAME,
-        constants.TEST_USERNAME_2,
-        constants.TEST_REPO_NAME_1,
-        "task_0_0",
-        update_func(expected_score_2),
+        constants.FIRST_COURSE_NAME, constants.TEST_USERNAME_2, "task_0_0", update_func(expected_score_2)
     )
 
     db_api_with_two_initialized_courses.store_score(
-        constants.SECOND_COURSE_NAME,
-        constants.TEST_USERNAME_1,
-        constants.TEST_REPO_NAME,
-        "task_1_0",
-        update_func(99),
+        constants.SECOND_COURSE_NAME, constants.TEST_USERNAME_1, "task_1_0", update_func(99)
     )
     db_api_with_two_initialized_courses.store_score(
-        constants.SECOND_COURSE_NAME,
-        constants.TEST_USERNAME_2,
-        constants.TEST_REPO_NAME_1,
-        "task_1_1",
-        update_func(7),
-=======
-        FIRST_COURSE_NAME, constants.TEST_USERNAME_1, "task_0_0", update_func(1)
-    )
-    db_api_with_two_initialized_courses.store_score(
-        FIRST_COURSE_NAME, constants.TEST_USERNAME_1, "task_1_3", update_func(expected_score_1)
-    )
-    db_api_with_two_initialized_courses.store_score(
-        FIRST_COURSE_NAME, constants.TEST_USERNAME_2, "task_0_0", update_func(expected_score_2)
-    )
-
-    db_api_with_two_initialized_courses.store_score(
-        SECOND_COURSE_NAME, constants.TEST_USERNAME_1, "task_1_0", update_func(99)
-    )
-    db_api_with_two_initialized_courses.store_score(
-        SECOND_COURSE_NAME, constants.TEST_USERNAME_2, "task_1_1", update_func(7)
->>>>>>> 5a6b8dfe
+        constants.SECOND_COURSE_NAME, constants.TEST_USERNAME_2, "task_1_1", update_func(7)
     )
 
     assert session.query(User).count() == expected_users
@@ -1266,15 +1034,7 @@
     )
 
     score = db_api_with_two_initialized_courses.store_score(
-<<<<<<< HEAD
-        constants.FIRST_COURSE_NAME,
-        constants.TEST_USERNAME,
-        constants.TEST_REPO_NAME,
-        "task_0_0",
-        update_func(1),
-=======
-        FIRST_COURSE_NAME, constants.TEST_USERNAME, "task_0_0", update_func(1)
->>>>>>> 5a6b8dfe
+        constants.FIRST_COURSE_NAME, constants.TEST_USERNAME, "task_0_0", update_func(1)
     )
     assert score == 1
 
@@ -1293,15 +1053,7 @@
 
     with pytest.raises(ValueError) as exc_info:
         db_api_with_two_initialized_courses.store_score(
-<<<<<<< HEAD
-            constants.FIRST_COURSE_NAME,
-            constants.TEST_USERNAME,
-            constants.TEST_REPO_NAME,
-            "task_0_0",
-            failing_update,
-=======
-            FIRST_COURSE_NAME, constants.TEST_USERNAME, "task_0_0", failing_update
->>>>>>> 5a6b8dfe
+            constants.FIRST_COURSE_NAME, constants.TEST_USERNAME, "task_0_0", failing_update
         )
     assert "Update failed" in str(exc_info.value)
 
@@ -1326,39 +1078,20 @@
 def test_store_score_raises_exception_if_user_does_not_exist(db_api_with_initialized_first_course):
     with pytest.raises(NoResultFound):
         db_api_with_initialized_first_course.store_score(
-<<<<<<< HEAD
-            constants.FIRST_COURSE_NAME,
-            constants.TEST_USERNAME_2,
-            constants.TEST_REPO_NAME_1,
-            "task_0_0",
-            update_func(1),
-=======
-            FIRST_COURSE_NAME, constants.TEST_USERNAME_2, "task_0_0", update_func(1)
->>>>>>> 5a6b8dfe
+            constants.FIRST_COURSE_NAME, constants.TEST_USERNAME_2, "task_0_0", update_func(1)
         )
 
 
 def test_store_get_stored_user_raises_exception_if_user_does_not_exist(db_api_with_initialized_first_course):
     with pytest.raises(NoResultFound):
-<<<<<<< HEAD
-        db_api_with_initialized_first_course.get_stored_user(constants.FIRST_COURSE_NAME, constants.TEST_USERNAME)
-=======
         db_api_with_initialized_first_course.get_stored_user(constants.TEST_USERNAME)
->>>>>>> 5a6b8dfe
 
 
 def test_store_sync_user_on_course_raises_exception_if_user_does_not_exist(db_api_with_initialized_first_course):
     with pytest.raises(NoResultFound):
-<<<<<<< HEAD
-        db_api_with_initialized_first_course.sync_stored_user(
-            constants.FIRST_COURSE_NAME,
-            constants.TEST_USERNAME,
-            constants.TEST_REPO_NAME,
-            False,
+        db_api_with_initialized_first_course.sync_user_on_course(
+            constants.FIRST_COURSE_NAME, constants.TEST_USERNAME, False
         )
-=======
-        db_api_with_initialized_first_course.sync_user_on_course(FIRST_COURSE_NAME, constants.TEST_USERNAME, False)
->>>>>>> 5a6b8dfe
 
 
 def test_apply_migrations_exceptions(db_api_with_two_initialized_courses, postgres_container):
@@ -1746,20 +1479,20 @@
     ]
     mock_grades = [4, 5, 2, 4, 2]
     mock_grades_updated = [4, 5, 3, 4, 2]
-    grade_config_data = db_api_with_two_initialized_courses.get_grades(SECOND_COURSE_NAME)
+    grade_config_data = db_api_with_two_initialized_courses.get_grades(constants.SECOND_COURSE_NAME)
 
     for i, score in enumerate(mock_scores):
         assert grade_config_data.evaluate(score) == mock_grades[i]
 
     update_course(
         db_api_with_two_initialized_courses,
-        SECOND_COURSE_NAME,
+        constants.SECOND_COURSE_NAME,
         first_course_updated_ui_config,
         second_course_deadlines_config,
         second_course_grade_config_with_additional_grade,
     )
 
-    grade_config_data = db_api_with_two_initialized_courses.get_grades(SECOND_COURSE_NAME)
+    grade_config_data = db_api_with_two_initialized_courses.get_grades(constants.SECOND_COURSE_NAME)
 
     for i, score in enumerate(mock_scores):
         assert grade_config_data.evaluate(score) == mock_grades_updated[i]
@@ -1775,7 +1508,7 @@
 ):
     update_course(
         db_api_with_two_initialized_courses,
-        SECOND_COURSE_NAME,
+        constants.SECOND_COURSE_NAME,
         first_course_updated_ui_config,
         second_course_deadlines_config,
         second_course_grade_config_with_additional_grade,
@@ -1790,20 +1523,20 @@
     ]
     mock_grades = [4, 5, 3, 4, 2]
     mock_grades_updated = [4, 5, 2, 4, 2]
-    grade_config_data = db_api_with_two_initialized_courses.get_grades(SECOND_COURSE_NAME)
+    grade_config_data = db_api_with_two_initialized_courses.get_grades(constants.SECOND_COURSE_NAME)
 
     for i, score in enumerate(mock_scores):
         assert grade_config_data.evaluate(score) == mock_grades[i]
 
     update_course(
         db_api_with_two_initialized_courses,
-        SECOND_COURSE_NAME,
+        constants.SECOND_COURSE_NAME,
         first_course_updated_ui_config,
         second_course_deadlines_config,
         second_course_grade_config,
     )
 
-    grade_config_data = db_api_with_two_initialized_courses.get_grades(SECOND_COURSE_NAME)
+    grade_config_data = db_api_with_two_initialized_courses.get_grades(constants.SECOND_COURSE_NAME)
 
     for i, score in enumerate(mock_scores):
         assert grade_config_data.evaluate(score) == mock_grades_updated[i]