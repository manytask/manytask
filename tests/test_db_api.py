--- conflicted
+++ resolved
@@ -466,11 +466,6 @@
         db_api_with_initialized_first_course.store_score(
             FIRST_COURSE_NAME,
             constants.TEST_USERNAME,
-<<<<<<< HEAD
-            constants.TEST_FIRST_NAME,
-            constants.TEST_LAST_NAME,
-=======
->>>>>>> d3021f36
             constants.TEST_REPO_NAME,
             "not_exist_task",
             update_func(1),
@@ -495,11 +490,6 @@
         db_api_with_initialized_first_course.store_score(
             FIRST_COURSE_NAME,
             constants.TEST_USERNAME,
-<<<<<<< HEAD
-            constants.TEST_FIRST_NAME,
-            constants.TEST_LAST_NAME,
-=======
->>>>>>> d3021f36
             constants.TEST_REPO_NAME,
             "task_0_0",
             update_func(1),
@@ -532,23 +522,15 @@
 
 def test_store_score_bonus_task(db_api_with_initialized_first_course, session):
     expected_score = 22
-<<<<<<< HEAD
-=======
 
     db_api_with_initialized_first_course.create_user_if_not_exist(
         constants.TEST_USERNAME, constants.TEST_FIRST_NAME, constants.TEST_LAST_NAME, FIRST_COURSE_NAME
     )
->>>>>>> d3021f36
 
     assert (
         db_api_with_initialized_first_course.store_score(
             FIRST_COURSE_NAME,
             constants.TEST_USERNAME,
-<<<<<<< HEAD
-            constants.TEST_FIRST_NAME,
-            constants.TEST_LAST_NAME,
-=======
->>>>>>> d3021f36
             constants.TEST_REPO_NAME,
             "task_1_3",
             update_func(expected_score),
@@ -587,21 +569,13 @@
 ):
     create_course(db_api, first_course_config, first_course_deadlines_config)
 
-<<<<<<< HEAD
+    db_api.create_user_if_not_exist(
+        constants.TEST_USERNAME, constants.TEST_FIRST_NAME, constants.TEST_LAST_NAME, FIRST_COURSE_NAME
+    )
+
     db_api.store_score(
         FIRST_COURSE_NAME,
         constants.TEST_USERNAME,
-        constants.TEST_FIRST_NAME,
-        constants.TEST_LAST_NAME,
-=======
-    db_api.create_user_if_not_exist(
-        constants.TEST_USERNAME, constants.TEST_FIRST_NAME, constants.TEST_LAST_NAME, FIRST_COURSE_NAME
-    )
-
-    db_api.store_score(
-        FIRST_COURSE_NAME,
-        constants.TEST_USERNAME,
->>>>>>> d3021f36
         constants.TEST_REPO_NAME,
         "task_0_0",
         update_func(10),
@@ -628,11 +602,6 @@
     assert session.query(User).count() == 0
     assert session.query(UserOnCourse).count() == 0
 
-<<<<<<< HEAD
-    stored_user = db_api_with_initialized_first_course.get_stored_user(
-        FIRST_COURSE_NAME, constants.TEST_USERNAME, constants.TEST_FIRST_NAME, constants.TEST_LAST_NAME
-    )
-=======
     db_api_with_initialized_first_course.create_user_if_not_exist(
         constants.TEST_USERNAME, constants.TEST_FIRST_NAME, constants.TEST_LAST_NAME, FIRST_COURSE_NAME
     )
@@ -641,7 +610,6 @@
     assert session.query(UserOnCourse).count() == 0
 
     stored_user = db_api_with_initialized_first_course.get_stored_user(FIRST_COURSE_NAME, constants.TEST_USERNAME)
->>>>>>> d3021f36
 
     assert stored_user == StoredUser(
         username=constants.TEST_USERNAME,
@@ -657,11 +625,6 @@
     stored_user = db_api_with_initialized_first_course.sync_stored_user(
         FIRST_COURSE_NAME,
         constants.TEST_USERNAME,
-<<<<<<< HEAD
-        constants.TEST_FIRST_NAME,
-        constants.TEST_LAST_NAME,
-=======
->>>>>>> d3021f36
         constants.TEST_REPO_NAME,
         True,
     )
@@ -677,11 +640,6 @@
     stored_user = db_api_with_initialized_first_course.sync_stored_user(
         FIRST_COURSE_NAME,
         constants.TEST_USERNAME,
-<<<<<<< HEAD
-        constants.TEST_FIRST_NAME,
-        constants.TEST_LAST_NAME,
-=======
->>>>>>> d3021f36
         constants.TEST_REPO_NAME,
         False,
     )
@@ -705,22 +663,6 @@
     expected_grades = 3
     expected_stats_ratio = 0.5
 
-<<<<<<< HEAD
-    db_api_with_initialized_first_course.store_score(
-        FIRST_COURSE_NAME,
-        constants.TEST_USERNAME_1,
-        constants.TEST_FIRST_NAME_1,
-        constants.TEST_LAST_NAME_1,
-        constants.TEST_REPO_NAME_1,
-        "task_0_0",
-        update_func(1),
-    )
-    db_api_with_initialized_first_course.store_score(
-        FIRST_COURSE_NAME,
-        constants.TEST_USERNAME_1,
-        constants.TEST_FIRST_NAME_1,
-        constants.TEST_LAST_NAME_1,
-=======
     db_api_with_initialized_first_course.create_user_if_not_exist(
         constants.TEST_USERNAME_1, constants.TEST_FIRST_NAME_1, constants.TEST_LAST_NAME_1, FIRST_COURSE_NAME
     )
@@ -735,28 +677,19 @@
     db_api_with_initialized_first_course.store_score(
         FIRST_COURSE_NAME,
         constants.TEST_USERNAME_1,
->>>>>>> d3021f36
         constants.TEST_REPO_NAME_1,
         "task_1_3",
         update_func(expected_score_1),
     )
-<<<<<<< HEAD
-=======
 
     db_api_with_initialized_first_course.create_user_if_not_exist(
         constants.TEST_USERNAME_2, constants.TEST_FIRST_NAME_2, constants.TEST_LAST_NAME_2, FIRST_COURSE_NAME
     )
->>>>>>> d3021f36
 
     assert (
         db_api_with_initialized_first_course.store_score(
             FIRST_COURSE_NAME,
             constants.TEST_USERNAME_2,
-<<<<<<< HEAD
-            constants.TEST_FIRST_NAME_2,
-            constants.TEST_LAST_NAME_2,
-=======
->>>>>>> d3021f36
             constants.TEST_REPO_NAME_2,
             "task_0_0",
             update_func(expected_score_2),
@@ -795,21 +728,13 @@
 
 
 def test_many_courses(db_api_with_two_initialized_courses, session):
-<<<<<<< HEAD
+    db_api_with_two_initialized_courses.create_user_if_not_exist(
+        constants.TEST_USERNAME, constants.TEST_FIRST_NAME, constants.TEST_LAST_NAME, FIRST_COURSE_NAME
+    )
+
     db_api_with_two_initialized_courses.store_score(
         FIRST_COURSE_NAME,
         constants.TEST_USERNAME,
-        constants.TEST_FIRST_NAME,
-        constants.TEST_LAST_NAME,
-=======
-    db_api_with_two_initialized_courses.create_user_if_not_exist(
-        constants.TEST_USERNAME, constants.TEST_FIRST_NAME, constants.TEST_LAST_NAME, FIRST_COURSE_NAME
-    )
-
-    db_api_with_two_initialized_courses.store_score(
-        FIRST_COURSE_NAME,
-        constants.TEST_USERNAME,
->>>>>>> d3021f36
         constants.TEST_REPO_NAME,
         "task_0_0",
         update_func(30),
@@ -817,11 +742,6 @@
     db_api_with_two_initialized_courses.store_score(
         SECOND_COURSE_NAME,
         constants.TEST_USERNAME,
-<<<<<<< HEAD
-        constants.TEST_FIRST_NAME,
-        constants.TEST_LAST_NAME,
-=======
->>>>>>> d3021f36
         constants.TEST_REPO_NAME,
         "task_1_3",
         update_func(40),
@@ -870,36 +790,23 @@
     expected_grades = 5
     expected_stats_ratio = 0.5
 
-<<<<<<< HEAD
+    db_api_with_two_initialized_courses.create_user_if_not_exist(
+        constants.TEST_USERNAME_1, constants.TEST_FIRST_NAME_1, constants.TEST_LAST_NAME_1, FIRST_COURSE_NAME
+    )
+    db_api_with_two_initialized_courses.create_user_if_not_exist(
+        constants.TEST_USERNAME_2, constants.TEST_FIRST_NAME_2, constants.TEST_LAST_NAME_2, FIRST_COURSE_NAME
+    )
+
     db_api_with_two_initialized_courses.store_score(
         FIRST_COURSE_NAME,
         constants.TEST_USERNAME_1,
-        constants.TEST_FIRST_NAME_1,
-        constants.TEST_LAST_NAME_1,
-=======
-    db_api_with_two_initialized_courses.create_user_if_not_exist(
-        constants.TEST_USERNAME_1, constants.TEST_FIRST_NAME_1, constants.TEST_LAST_NAME_1, FIRST_COURSE_NAME
-    )
-    db_api_with_two_initialized_courses.create_user_if_not_exist(
-        constants.TEST_USERNAME_2, constants.TEST_FIRST_NAME_2, constants.TEST_LAST_NAME_2, FIRST_COURSE_NAME
-    )
-
+        constants.TEST_REPO_NAME_1,
+        "task_0_0",
+        update_func(1),
+    )
     db_api_with_two_initialized_courses.store_score(
         FIRST_COURSE_NAME,
         constants.TEST_USERNAME_1,
->>>>>>> d3021f36
-        constants.TEST_REPO_NAME_1,
-        "task_0_0",
-        update_func(1),
-    )
-    db_api_with_two_initialized_courses.store_score(
-        FIRST_COURSE_NAME,
-        constants.TEST_USERNAME_1,
-<<<<<<< HEAD
-        constants.TEST_FIRST_NAME_1,
-        constants.TEST_LAST_NAME_1,
-=======
->>>>>>> d3021f36
         constants.TEST_REPO_NAME_1,
         "task_1_3",
         update_func(expected_score_1),
@@ -907,11 +814,6 @@
     db_api_with_two_initialized_courses.store_score(
         FIRST_COURSE_NAME,
         constants.TEST_USERNAME_2,
-<<<<<<< HEAD
-        constants.TEST_FIRST_NAME_2,
-        constants.TEST_LAST_NAME_2,
-=======
->>>>>>> d3021f36
         constants.TEST_REPO_NAME_2,
         "task_0_0",
         update_func(expected_score_2),
@@ -920,11 +822,6 @@
     db_api_with_two_initialized_courses.store_score(
         SECOND_COURSE_NAME,
         constants.TEST_USERNAME_1,
-<<<<<<< HEAD
-        constants.TEST_FIRST_NAME_1,
-        constants.TEST_LAST_NAME_1,
-=======
->>>>>>> d3021f36
         constants.TEST_REPO_NAME_1,
         "task_1_0",
         update_func(99),
@@ -932,11 +829,6 @@
     db_api_with_two_initialized_courses.store_score(
         SECOND_COURSE_NAME,
         constants.TEST_USERNAME_2,
-<<<<<<< HEAD
-        constants.TEST_FIRST_NAME_2,
-        constants.TEST_LAST_NAME_2,
-=======
->>>>>>> d3021f36
         constants.TEST_REPO_NAME_2,
         "task_1_1",
         update_func(7),
@@ -1094,11 +986,6 @@
     score = db_api_with_two_initialized_courses.store_score(
         FIRST_COURSE_NAME,
         constants.TEST_USERNAME,
-<<<<<<< HEAD
-        constants.TEST_FIRST_NAME,
-        constants.TEST_LAST_NAME,
-=======
->>>>>>> d3021f36
         constants.TEST_REPO_NAME,
         "task_0_0",
         update_func(1),
@@ -1111,13 +998,10 @@
 
 
 def test_store_score_update_error(db_api_with_two_initialized_courses, session):
-<<<<<<< HEAD
-=======
     db_api_with_two_initialized_courses.create_user_if_not_exist(
         constants.TEST_USERNAME, constants.TEST_FIRST_NAME, constants.TEST_LAST_NAME, FIRST_COURSE_NAME
     )
 
->>>>>>> d3021f36
     def failing_update(_, score):
         raise ValueError("Update failed")
 
@@ -1125,11 +1009,6 @@
         db_api_with_two_initialized_courses.store_score(
             FIRST_COURSE_NAME,
             constants.TEST_USERNAME,
-<<<<<<< HEAD
-            constants.TEST_FIRST_NAME,
-            constants.TEST_LAST_NAME,
-=======
->>>>>>> d3021f36
             constants.TEST_REPO_NAME,
             "task_0_0",
             failing_update,
