import os
from datetime import datetime, timedelta
from unittest.mock import patch
from zoneinfo import ZoneInfo

import pytest
import yaml
from alembic import command
from alembic.script import ScriptDirectory
from dotenv import load_dotenv
from psycopg2.errors import DuplicateColumn, DuplicateTable, UndefinedTable, UniqueViolation
from sqlalchemy.exc import IntegrityError, ProgrammingError
from sqlalchemy.orm import Session

from manytask.config import ManytaskConfig, ManytaskDeadlinesConfig, ManytaskGroupConfig, ManytaskUiConfig
from manytask.course import Course as ManytaskCourse
from manytask.course import CourseConfig
from manytask.database import DataBaseApi, DatabaseConfig, StoredUser, TaskDisabledError
from manytask.models import Course, Deadline, Grade, Task, TaskGroup, User, UserOnCourse
from tests import constants

DEADLINES_CONFIG_FILES = [  # part of manytask config file
    "tests/.deadlines.test.yml",
    "tests/.deadlines.test2.yml",
]

FIXED_CURRENT_TIME = datetime(2025, 4, 1, 12, 0, tzinfo=ZoneInfo("Europe/Berlin"))
FIRST_COURSE_NAME = "Test Course"
SECOND_COURSE_NAME = "Another Test Course"

FIRST_COURSE_EXPECTED_STATS_KEYS = {
    "task_0_0",
    "task_0_1",
    "task_0_2",
    "task_0_3",
    "task_1_0",
    "task_1_1",
    "task_1_2",
    "task_1_3",
    "task_1_4",
    "task_2_2",
    "task_2_3",
    "task_3_0",
    "task_3_1",
    "task_3_2",
    "task_5_0",
}
SECOND_COURSE_EXPECTED_STATS_KEYS = {
    "task_0_0",
    "task_0_1",
    "task_0_2",
    "task_0_3",
    "task_0_4",
    "task_0_5",
    "task_1_0",
    "task_1_1",
    "task_1_2",
    "task_1_3",
    "task_1_4",
    "task_2_0",
    "task_2_1",
    "task_2_3",
    "task_3_0",
    "task_3_1",
    "task_3_2",
    "task_3_3",
    "task_4_0",
    "task_4_1",
    "task_4_2",
    "task_5_0",
    "task_5_1",
    "task_5_2",
}

FIRST_COURSE_EXPECTED_MAX_SCORE_STARTED = 250
SECOND_COURSE_EXPECTED_MAX_SCORE_STARTED = 540


class TestException(Exception):
    pass


def _make_full_name(first_name: str, last_name: str) -> str:
    return f"{first_name} {last_name}"


@pytest.fixture(autouse=True)
def mock_current_time():
    with patch("manytask.database.DataBaseApi.get_now_with_timezone") as mock:
        mock.return_value = FIXED_CURRENT_TIME
        yield mock


def db_config(db_url):
    return DatabaseConfig(
        database_url=db_url,
        gitlab_instance_host="gitlab.test.com",
        apply_migrations=True,
    )


@pytest.fixture
def db_api(tables, postgres_container):
    return DataBaseApi(db_config(postgres_container.get_connection_url()))


@pytest.fixture
def first_course_config():
    return CourseConfig(
        course_name=FIRST_COURSE_NAME,
        gitlab_course_group="test_course_group",
        gitlab_course_public_repo="test_course_public_repo",
        gitlab_course_students_group="test_course_students_group",
        gitlab_default_branch="test_default_branch",
        registration_secret="secret",
        token="test_token",
        show_allscores=True,
        is_ready=False,
        task_url_template="https://gitlab.test.com/test/$GROUP_NAME/$TASK_NAME",
        links={"TG Channel": "https://t.me/joinchat/", "TG Chat": "https://t.me/joinchat/"},
    )


@pytest.fixture
def first_course_updated_ui_config():
    return ManytaskUiConfig(
        task_url_template="https://gitlab.test.com/test_updated/$GROUP_NAME/$TASK_NAME",
        links={"TG Channel": "https://t.me/joinchat_updated/", "TG Chat": "https://t.me/joinchat_updated/"},
    )


@pytest.fixture
def second_course_config():
    return CourseConfig(
        course_name=SECOND_COURSE_NAME,
        gitlab_course_group="test_course_group",
        gitlab_course_public_repo="test_course_public_repo",
        gitlab_course_students_group="test_course_students_group",
        gitlab_default_branch="test_default_branch",
        registration_secret="secret",
        token="another_test_token",
        show_allscores=True,
        is_ready=False,
        task_url_template="https://gitlab.test.com/another_test/$GROUP_NAME/$TASK_NAME",
        links={"TG Chat": "https://t.me/joinchat2/"},
    )


@pytest.fixture
def first_course_deadlines_config():
    with open(DEADLINES_CONFIG_FILES[0], "r") as f:
        deadlines_config_data = yaml.load(f, Loader=yaml.SafeLoader)
    return ManytaskDeadlinesConfig(**deadlines_config_data["deadlines"])


@pytest.fixture
def second_course_deadlines_config():
    with open(DEADLINES_CONFIG_FILES[1], "r") as f:
        deadlines_config_data = yaml.load(f, Loader=yaml.SafeLoader)
    return ManytaskDeadlinesConfig(**deadlines_config_data["deadlines"])


@pytest.fixture
def first_course_deadlines_config_with_changed_task_name():
    with open(DEADLINES_CONFIG_FILES[0], "r") as f:
        deadlines_config_data = yaml.load(f, Loader=yaml.SafeLoader)

    # change task name: task_0_0 -> task_0_0_changed
    deadlines_config_data["deadlines"]["schedule"][0]["tasks"][0]["task"] += "_changed"

    return ManytaskDeadlinesConfig(**deadlines_config_data["deadlines"])


@pytest.fixture
def first_course_deadlines_config_with_changed_order_of_groups():
    with open(DEADLINES_CONFIG_FILES[0], "r") as f:
        deadlines_config_data = yaml.load(f, Loader=yaml.SafeLoader)

    # reverse order of the groups
    deadlines_config_data["deadlines"]["schedule"] = list(reversed(deadlines_config_data["deadlines"]["schedule"]))

    return ManytaskDeadlinesConfig(**deadlines_config_data["deadlines"])


@pytest.fixture
def first_course_deadlines_config_with_changed_order_of_tasks():
    with open(DEADLINES_CONFIG_FILES[0], "r") as f:
        deadlines_config_data = yaml.load(f, Loader=yaml.SafeLoader)

    # reverse order of the tasks of the first group
    deadlines_config_data["deadlines"]["schedule"][0]["tasks"] = list(
        reversed(deadlines_config_data["deadlines"]["schedule"][0]["tasks"])
    )

    return ManytaskDeadlinesConfig(**deadlines_config_data["deadlines"])


def update_course(
    db_api: DataBaseApi, course_name: str, ui_config: ManytaskUiConfig, deadlines_config: ManytaskDeadlinesConfig
) -> None:
    """Update created course"""
    config = ManytaskConfig(version=1, ui=ui_config, deadlines=deadlines_config)

    db_api.update_course(course_name=course_name, config=config)


def create_course(db_api: DataBaseApi, course_config: CourseConfig, deadlines_config: ManytaskDeadlinesConfig) -> None:
    """Create and update course"""
    db_api.create_course(settings_config=course_config)

    update_course(
        db_api,
        course_config.course_name,
        ManytaskUiConfig(
            task_url_template=course_config.task_url_template,
            links=course_config.links,
        ),
        deadlines_config,
    )


@pytest.fixture
def db_api_with_initialized_first_course(db_api, first_course_config, first_course_deadlines_config):
    create_course(db_api, first_course_config, first_course_deadlines_config)
    return db_api


@pytest.fixture
def db_api_with_two_initialized_courses(
    db_api, first_course_config, first_course_deadlines_config, second_course_config, second_course_deadlines_config
):
    create_course(db_api, first_course_config, first_course_deadlines_config)
    create_course(db_api, second_course_config, second_course_deadlines_config)
    return db_api


@pytest.fixture(autouse=True)
def setup_environment(monkeypatch):
    load_dotenv()
    if not os.getenv("MANYTASK_COURSE_TOKEN"):
        monkeypatch.setenv("MANYTASK_COURSE_TOKEN", "test_token")
    monkeypatch.setenv("FLASK_SECRET_KEY", "test_key")
    monkeypatch.setenv("TESTING", "true")
    yield


def update_func(add: int):
    def _update_func(_, score):
        return score + add

    return _update_func


def test_not_initialized_course(session, db_api, first_course_config):
    db_api.create_course(settings_config=first_course_config)
    course_name = first_course_config.course_name

    assert session.query(Course).count() == 1
    course = session.query(Course).one()

    assert course.name == FIRST_COURSE_NAME
    assert course.gitlab_instance_host == "gitlab.test.com"
    assert course.registration_secret == "secret"
    assert course.token == "test_token"
    assert course.show_allscores
    assert not course.is_ready

    assert course.gitlab_course_group == "test_course_group"
    assert course.gitlab_course_public_repo == "test_course_public_repo"
    assert course.gitlab_course_students_group == "test_course_students_group"
    assert course.gitlab_default_branch == "test_default_branch"

    assert course.task_url_template == "https://gitlab.test.com/test/$GROUP_NAME/$TASK_NAME"
    assert course.links == {"TG Channel": "https://t.me/joinchat/", "TG Chat": "https://t.me/joinchat/"}

    assert course.timezone == "UTC"
    assert course.max_submissions is None
    assert course.submission_penalty == 0

    stats = db_api.get_stats(course_name)
    all_scores = db_api.get_all_scores(course_name)
    bonus_score = db_api.get_bonus_score(course_name, "some_user")
    scores = db_api.get_scores(course_name, "some_user")
    max_score_started = db_api.max_score_started(course_name)

    assert stats == {}
    assert all_scores == {}
    assert bonus_score == 0
    assert scores == {}
    assert max_score_started == 0


def test_initialized_course(db_api_with_initialized_first_course, session):
    expected_task_groups = 6
    expected_tasks = 19
    bonus_tasks = ("task_0_2", "task_1_3")
    large_tasks = "task_5_0"
    special_tasks = ("task_1_1",)
    disabled_groups = ("group_4",)
    disabled_tasks = ("task_2_1",)

    assert session.query(Course).count() == 1
    course = session.query(Course).one()

    assert course.name == FIRST_COURSE_NAME
    assert course.gitlab_instance_host == "gitlab.test.com"
    assert course.registration_secret == "secret"
    assert course.token == "test_token"
    assert course.show_allscores
    assert course.is_ready

    assert course.gitlab_course_group == "test_course_group"
    assert course.gitlab_course_public_repo == "test_course_public_repo"
    assert course.gitlab_course_students_group == "test_course_students_group"
    assert course.gitlab_default_branch == "test_default_branch"

    assert course.task_url_template == "https://gitlab.test.com/test/$GROUP_NAME/$TASK_NAME"
    assert course.links == {"TG Channel": "https://t.me/joinchat/", "TG Chat": "https://t.me/joinchat/"}

    assert course.timezone == "Europe/Berlin"
    assert course.max_submissions == 10  # noqa: PLR2004
    assert course.submission_penalty == 0.1  # noqa: PLR2004

    stats = db_api_with_initialized_first_course.get_stats(FIRST_COURSE_NAME)
    assert set(stats.keys()) == FIRST_COURSE_EXPECTED_STATS_KEYS
    assert all(v == 0 for v in stats.values())
    assert (
        db_api_with_initialized_first_course.max_score_started(FIRST_COURSE_NAME)
        == FIRST_COURSE_EXPECTED_MAX_SCORE_STARTED
    )

    assert session.query(TaskGroup).count() == expected_task_groups
    assert session.query(Task).count() == expected_tasks

    tasks = session.query(Task).all()
    for task in tasks:
        assert task.group.name == "group_" + task.name[len("task_")]

        assert task.is_bonus == (task.name in bonus_tasks)
        assert task.is_large == (task.name in large_tasks)
        assert task.is_special == (task.name in special_tasks)
        assert task.group.enabled != (task.group.name in disabled_groups)
        assert task.enabled != (task.name in disabled_tasks)

        # for convenience task score related to its name(exception is group_0, it has multiplier "1")
        # for example for task_1_3 score is 10, task_3_0 score is 30
        score_multiplier = int(task.name.split("_")[1])
        score_multiplier = 1 if score_multiplier == 0 else score_multiplier
        expected_task_score = score_multiplier * 10

        assert task.score == expected_task_score


def test_updating_course(
    db_api,
    first_course_config,
    first_course_deadlines_config,
    second_course_deadlines_config,
    first_course_updated_ui_config,
    session,
):
    expected_task_groups = 8
    expected_tasks = 28
    bonus_tasks = ("task_0_2", "task_1_3", "task_6_0")
    large_tasks = ("task_5_0", "task_5_1")
    special_tasks = ("task_1_1", "task_6_0")
    disabled_groups = ("group_6",)
    disabled_tasks = ("task_2_2",)

    create_course(db_api, first_course_config, first_course_deadlines_config)
    update_course(db_api, FIRST_COURSE_NAME, first_course_updated_ui_config, second_course_deadlines_config)

    assert session.query(Course).count() == 1
    course = session.query(Course).one()

    assert course.name == FIRST_COURSE_NAME
    assert course.gitlab_instance_host == "gitlab.test.com"
    assert course.registration_secret == "secret"
    assert course.token == "test_token"
    assert course.show_allscores
    assert course.is_ready

    assert course.gitlab_course_group == "test_course_group"
    assert course.gitlab_course_public_repo == "test_course_public_repo"
    assert course.gitlab_course_students_group == "test_course_students_group"
    assert course.gitlab_default_branch == "test_default_branch"

    assert course.task_url_template == "https://gitlab.test.com/test_updated/$GROUP_NAME/$TASK_NAME"
    assert course.links == {"TG Channel": "https://t.me/joinchat_updated/", "TG Chat": "https://t.me/joinchat_updated/"}

    assert course.timezone == "Europe/Moscow"
    assert course.max_submissions == 20  # noqa: PLR2004
    assert course.submission_penalty == 0.2  # noqa: PLR2004

    stats = db_api.get_stats(FIRST_COURSE_NAME)
    assert set(stats.keys()) == SECOND_COURSE_EXPECTED_STATS_KEYS
    assert all(v == 0 for v in stats.values())
    assert db_api.max_score_started(FIRST_COURSE_NAME) == SECOND_COURSE_EXPECTED_MAX_SCORE_STARTED

    assert session.query(TaskGroup).count() == expected_task_groups
    assert session.query(Task).count() == expected_tasks

    tasks = session.query(Task).all()
    for task in tasks:
        assert task.group.name == "group_" + task.name[len("task_")]

        assert task.is_bonus == (task.name in bonus_tasks)
        assert task.is_large == (task.name in large_tasks)
        assert task.is_special == (task.name in special_tasks)
        assert task.group.enabled != (task.group.name in disabled_groups)
        assert task.enabled != (task.name in disabled_tasks)

        # for convenience task score related to its name(exception is group_0, it has multiplier "1")
        # for example for task_1_3 score is 10, task_3_0 score is 30
        score_multiplier = int(task.name.split("_")[1])
        score_multiplier = 1 if score_multiplier == 0 else score_multiplier
        expected_task_score = score_multiplier * 10

        assert task.score == expected_task_score


def test_resync_with_changed_task_name(
    db_api,
    first_course_config,
    first_course_deadlines_config,
    first_course_deadlines_config_with_changed_task_name,
    first_course_updated_ui_config,
    session,
):
    expected_task_groups = 6
    expected_tasks = 20
    disabled_tasks = ("task_0_0", "task_2_1")

    create_course(db_api, first_course_config, first_course_deadlines_config)
    update_course(
        db_api, FIRST_COURSE_NAME, first_course_updated_ui_config, first_course_deadlines_config_with_changed_task_name
    )

    stats = db_api.get_stats(FIRST_COURSE_NAME)
    assert set(stats.keys()) == FIRST_COURSE_EXPECTED_STATS_KEYS - {"task_0_0"} | {"task_0_0_changed"}
    assert all(v == 0 for v in stats.values())
    assert db_api.max_score_started(FIRST_COURSE_NAME) == FIRST_COURSE_EXPECTED_MAX_SCORE_STARTED

    assert session.query(TaskGroup).count() == expected_task_groups
    assert session.query(Task).count() == expected_tasks

    tasks = session.query(Task).all()
    for task in tasks:
        assert task.group.name == "group_" + task.name[len("task_")]

        assert task.enabled != (task.name in disabled_tasks)


def test_store_score(db_api_with_initialized_first_course, session):
<<<<<<< HEAD
    username = "user1"
    first_name = "First"
    last_name = "Last"
=======
    student = Student(0, constants.TEST_USERNAME, _make_full_name(constants.TEST_FIRST_NAME, constants.TEST_LAST_NAME))
>>>>>>> d7e1b408

    assert session.query(User).count() == 0
    assert session.query(UserOnCourse).count() == 0

    assert (
        db_api_with_initialized_first_course.store_score(
<<<<<<< HEAD
            FIRST_COURSE_NAME, username, first_name, last_name, "repo1", "not_exist_task", update_func(1)
=======
            FIRST_COURSE_NAME, student, constants.TEST_REPO_NAME, "not_exist_task", update_func(1)
>>>>>>> d7e1b408
        )
        == 0
    )

    assert session.query(User).count() == 1
    assert session.query(UserOnCourse).count() == 1

    user = session.query(User).one()
    assert user.username == username
    assert user.gitlab_instance_host == "gitlab.test.com"

    user_on_course = session.query(UserOnCourse).one()
    assert user_on_course.user_id == user.id
    assert user_on_course.course.name == FIRST_COURSE_NAME

    assert session.query(Grade).count() == 0

    assert (
        db_api_with_initialized_first_course.store_score(
<<<<<<< HEAD
            FIRST_COURSE_NAME, username, first_name, last_name, "repo1", "task_0_0", update_func(1)
=======
            FIRST_COURSE_NAME, student, constants.TEST_REPO_NAME, "task_0_0", update_func(1)
>>>>>>> d7e1b408
        )
        == 1
    )

    assert session.query(User).count() == 1
    assert session.query(UserOnCourse).count() == 1
    assert session.query(Grade).count() == 1

    grade = session.query(Grade).one()
    assert grade.user_on_course_id == user_on_course.id
    assert grade.task.name == "task_0_0"
    assert grade.score == 1

    stats = db_api_with_initialized_first_course.get_stats(FIRST_COURSE_NAME)
    all_scores = db_api_with_initialized_first_course.get_all_scores(FIRST_COURSE_NAME)
    bonus_score = db_api_with_initialized_first_course.get_bonus_score(FIRST_COURSE_NAME, constants.TEST_USERNAME)
    scores = db_api_with_initialized_first_course.get_scores(FIRST_COURSE_NAME, constants.TEST_USERNAME)

    assert set(stats.keys()) == FIRST_COURSE_EXPECTED_STATS_KEYS
    assert stats["task_0_0"] == 1.0
    assert all(v == 0.0 for k, v in stats.items() if k != "task_0_0")

    assert all_scores == {constants.TEST_USERNAME: {"task_0_0": 1}}
    assert bonus_score == 0
    assert scores == {"task_0_0": 1}


def test_store_score_bonus_task(db_api_with_initialized_first_course, session):
    expected_score = 22
<<<<<<< HEAD
    username = "user1"
    first_name = "First"
    last_name = "Last"

    assert (
        db_api_with_initialized_first_course.store_score(
            FIRST_COURSE_NAME, username, first_name, last_name, "repo1", "task_1_3", update_func(expected_score)
=======
    student = Student(0, constants.TEST_USERNAME, f"{constants.TEST_FIRST_NAME} {constants.TEST_LAST_NAME}")

    assert (
        db_api_with_initialized_first_course.store_score(
            FIRST_COURSE_NAME, student, constants.TEST_REPO_NAME, "task_1_3", update_func(expected_score)
>>>>>>> d7e1b408
        )
        == expected_score
    )

    assert session.query(User).count() == 1
    assert session.query(UserOnCourse).count() == 1
    assert session.query(Grade).count() == 1

    grade = session.query(Grade).join(Task).filter(Task.name == "task_1_3").one()
    assert grade.task.name == "task_1_3"
    assert grade.score == expected_score

    stats = db_api_with_initialized_first_course.get_stats(FIRST_COURSE_NAME)
    all_scores = db_api_with_initialized_first_course.get_all_scores(FIRST_COURSE_NAME)
    bonus_score = db_api_with_initialized_first_course.get_bonus_score(FIRST_COURSE_NAME, constants.TEST_USERNAME)
    scores = db_api_with_initialized_first_course.get_scores(FIRST_COURSE_NAME, constants.TEST_USERNAME)

    assert set(stats.keys()) == FIRST_COURSE_EXPECTED_STATS_KEYS
    assert stats["task_1_3"] == 1.0
    assert all(v == 0.0 for k, v in stats.items() if k != "task_1_3")

    assert all_scores == {constants.TEST_USERNAME: {"task_1_3": expected_score}}
    assert bonus_score == expected_score
    assert scores == {"task_1_3": expected_score}


def test_store_score_with_changed_task_name(
    db_api,
    first_course_config,
    first_course_deadlines_config,
    first_course_deadlines_config_with_changed_task_name,
    first_course_updated_ui_config,
):
    create_course(db_api, first_course_config, first_course_deadlines_config)

<<<<<<< HEAD
    username = "user1"
    first_name = "First"
    last_name = "Last"
    db_api.store_score(FIRST_COURSE_NAME, username, first_name, last_name, "repo1", "task_0_0", update_func(10))
=======
    student = Student(0, constants.TEST_USERNAME, f"{constants.TEST_FIRST_NAME} {constants.TEST_LAST_NAME}")
    db_api.store_score(FIRST_COURSE_NAME, student, constants.TEST_REPO_NAME, "task_0_0", update_func(10))
>>>>>>> d7e1b408

    update_course(
        db_api, FIRST_COURSE_NAME, first_course_updated_ui_config, first_course_deadlines_config_with_changed_task_name
    )

    stats = db_api.get_stats(FIRST_COURSE_NAME)
    all_scores = db_api.get_all_scores(FIRST_COURSE_NAME)
    bonus_score = db_api.get_bonus_score(FIRST_COURSE_NAME, constants.TEST_USERNAME)
    scores = db_api.get_scores(FIRST_COURSE_NAME, constants.TEST_USERNAME)

    assert set(stats.keys()) == FIRST_COURSE_EXPECTED_STATS_KEYS - {"task_0_0"} | {"task_0_0_changed"}
    assert all(v == 0.0 for k, v in stats.items())

    assert all_scores == {constants.TEST_USERNAME: {}}
    assert bonus_score == 0
    assert scores == {}


def test_get_and_sync_stored_user(db_api_with_initialized_first_course, session):
<<<<<<< HEAD
    username = "user1"  # default student(not admin in gitlab)
    first_name = "Ivan"
    last_name = "Ivanov"
=======
    student = Student(
        0, constants.TEST_USERNAME, f"{constants.TEST_FIRST_NAME} {constants.TEST_LAST_NAME}"
    )  # default student(not admin in gitlab)
>>>>>>> d7e1b408

    assert session.query(User).count() == 0
    assert session.query(UserOnCourse).count() == 0

    stored_user = db_api_with_initialized_first_course.get_stored_user(
        FIRST_COURSE_NAME, username, first_name, last_name
    )

<<<<<<< HEAD
    assert stored_user == StoredUser(username=username, first_name=first_name, last_name=last_name, course_admin=False)
=======
    assert stored_user == StoredUser(
        username=constants.TEST_USERNAME,
        first_name=constants.TEST_FIRST_NAME,
        last_name=constants.TEST_LAST_NAME,
        course_admin=False,
    )
>>>>>>> d7e1b408

    assert session.query(User).count() == 1
    assert session.query(UserOnCourse).count() == 1

    # admin in gitlab
    stored_user = db_api_with_initialized_first_course.sync_stored_user(
<<<<<<< HEAD
        FIRST_COURSE_NAME, username, first_name, last_name, "repo1", True
    )

    assert stored_user == StoredUser(username=username, first_name=first_name, last_name=last_name, course_admin=True)

    # lost admin rules in gitlab, but in database stored that user is admin
    stored_user = db_api_with_initialized_first_course.sync_stored_user(
        FIRST_COURSE_NAME, username, first_name, last_name, "repo1", False
    )

    assert stored_user == StoredUser(username=username, first_name=first_name, last_name=last_name, course_admin=True)
=======
        FIRST_COURSE_NAME, student, constants.TEST_REPO_NAME, True
    )

    assert stored_user == StoredUser(
        username=constants.TEST_USERNAME,
        first_name=constants.TEST_FIRST_NAME,
        last_name=constants.TEST_LAST_NAME,
        course_admin=True,
    )

    # lost admin rules in gitlab, but in database stored that user is admin
    stored_user = db_api_with_initialized_first_course.sync_stored_user(
        FIRST_COURSE_NAME, student, constants.TEST_REPO_NAME, False
    )

    assert stored_user == StoredUser(
        username=constants.TEST_USERNAME,
        first_name=constants.TEST_FIRST_NAME,
        last_name=constants.TEST_LAST_NAME,
        course_admin=True,
    )
>>>>>>> d7e1b408

    assert session.query(User).count() == 1
    assert session.query(UserOnCourse).count() == 1


def test_many_users(db_api_with_initialized_first_course, session):
    expected_score_1 = 22
    expected_score_2 = 15
    expected_users = 2
    expected_user_on_course = 2
    expected_grades = 3
    expected_stats_ratio = 0.5

<<<<<<< HEAD
    username1 = "user1"
    first_name1 = "First"
    last_name1 = "Last"
=======
    student1 = Student(0, constants.TEST_USERNAME_1, f"{constants.TEST_FIRST_NAME_1} {constants.TEST_LAST_NAME_1}")
    db_api_with_initialized_first_course.store_score(FIRST_COURSE_NAME, student1, "repo1", "task_0_0", update_func(1))
>>>>>>> d7e1b408
    db_api_with_initialized_first_course.store_score(
        FIRST_COURSE_NAME, username1, first_name1, last_name1, "repo1", "task_0_0", update_func(1)
    )
    db_api_with_initialized_first_course.store_score(
        FIRST_COURSE_NAME, username1, first_name1, last_name1, "repo1", "task_1_3", update_func(expected_score_1)
    )

<<<<<<< HEAD
    username2 = "user2"
    first_name2 = "Second"
    last_name2 = "Verylast"
=======
    student2 = Student(0, constants.TEST_USERNAME_2, f"{constants.TEST_FIRST_NAME_2} {constants.TEST_LAST_NAME_2}")
>>>>>>> d7e1b408

    assert (
        db_api_with_initialized_first_course.store_score(
            FIRST_COURSE_NAME, username2, first_name2, last_name2, "repo2", "task_0_0", update_func(expected_score_2)
        )
        == expected_score_2
    )

    assert session.query(User).count() == expected_users
    assert session.query(UserOnCourse).count() == expected_user_on_course
    assert session.query(Grade).count() == expected_grades

    stats = db_api_with_initialized_first_course.get_stats(FIRST_COURSE_NAME)
    all_scores = db_api_with_initialized_first_course.get_all_scores(FIRST_COURSE_NAME)
    bonus_score_user1 = db_api_with_initialized_first_course.get_bonus_score(
        FIRST_COURSE_NAME, constants.TEST_USERNAME_1
    )
    scores_user1 = db_api_with_initialized_first_course.get_scores(FIRST_COURSE_NAME, constants.TEST_USERNAME_1)
    bonus_score_user2 = db_api_with_initialized_first_course.get_bonus_score(
        FIRST_COURSE_NAME, constants.TEST_USERNAME_2
    )
    scores_user2 = db_api_with_initialized_first_course.get_scores(FIRST_COURSE_NAME, constants.TEST_USERNAME_2)

    assert set(stats.keys()) == FIRST_COURSE_EXPECTED_STATS_KEYS
    assert stats["task_0_0"] == 1.0
    assert stats["task_1_3"] == expected_stats_ratio
    assert all(v == 0.0 for k, v in stats.items() if k not in ["task_0_0", "task_1_3"])

    assert all_scores == {
        constants.TEST_USERNAME_1: {"task_0_0": 1, "task_1_3": expected_score_1},
        constants.TEST_USERNAME_2: {"task_0_0": expected_score_2},
    }
    assert bonus_score_user1 == expected_score_1
    assert scores_user1 == {"task_0_0": 1, "task_1_3": expected_score_1}
    assert bonus_score_user2 == 0
    assert scores_user2 == {"task_0_0": expected_score_2}


def test_many_courses(db_api_with_two_initialized_courses, session):
<<<<<<< HEAD
    username = "user1"
    first_name = "First"
    last_name = "Last"
    db_api_with_two_initialized_courses.store_score(
        FIRST_COURSE_NAME, username, first_name, last_name, "repo1", "task_0_0", update_func(30)
    )
    db_api_with_two_initialized_courses.store_score(
        SECOND_COURSE_NAME, username, first_name, last_name, "repo1", "task_1_3", update_func(40)
=======
    student = Student(0, constants.TEST_USERNAME, f"{constants.TEST_FIRST_NAME} {constants.TEST_LAST_NAME}")
    db_api_with_two_initialized_courses.store_score(
        FIRST_COURSE_NAME, student, constants.TEST_REPO_NAME, "task_0_0", update_func(30)
    )
    db_api_with_two_initialized_courses.store_score(
        SECOND_COURSE_NAME, student, constants.TEST_REPO_NAME, "task_1_3", update_func(40)
>>>>>>> d7e1b408
    )
    expected_users = 1
    expected_user_on_course = 2
    expected_grades = 2

    assert session.query(User).count() == expected_users
    assert session.query(UserOnCourse).count() == expected_user_on_course
    assert session.query(Grade).count() == expected_grades

    stats1 = db_api_with_two_initialized_courses.get_stats(FIRST_COURSE_NAME)
    all_scores1 = db_api_with_two_initialized_courses.get_all_scores(FIRST_COURSE_NAME)
    bonus_score_user1 = db_api_with_two_initialized_courses.get_bonus_score(FIRST_COURSE_NAME, constants.TEST_USERNAME)
    scores_user1 = db_api_with_two_initialized_courses.get_scores(FIRST_COURSE_NAME, constants.TEST_USERNAME)

    assert set(stats1.keys()) == FIRST_COURSE_EXPECTED_STATS_KEYS
    assert stats1["task_0_0"] == 1.0
    assert all(v == 0.0 for k, v in stats1.items() if k != "task_0_0")

    assert all_scores1 == {constants.TEST_USERNAME: {"task_0_0": 30}}
    assert bonus_score_user1 == 0
    assert scores_user1 == {"task_0_0": 30}

    stats2 = db_api_with_two_initialized_courses.get_stats(SECOND_COURSE_NAME)
    all_scores2 = db_api_with_two_initialized_courses.get_all_scores(SECOND_COURSE_NAME)
    bonus_score_user2 = db_api_with_two_initialized_courses.get_bonus_score(SECOND_COURSE_NAME, constants.TEST_USERNAME)
    scores_user2 = db_api_with_two_initialized_courses.get_scores(SECOND_COURSE_NAME, constants.TEST_USERNAME)

    assert set(stats2.keys()) == SECOND_COURSE_EXPECTED_STATS_KEYS
    assert stats2["task_1_3"] == 1.0
    assert all(v == 0.0 for k, v in stats2.items() if k != "task_1_3")

    user2_score = 40
    assert all_scores2 == {constants.TEST_USERNAME: {"task_1_3": user2_score}}
    assert bonus_score_user2 == user2_score
    assert scores_user2 == {"task_1_3": user2_score}


def test_many_users_and_courses(db_api_with_two_initialized_courses, session):
    expected_score_1 = 22
    expected_score_2 = 15
    expected_users = 2
    expected_user_on_course = 4
    expected_grades = 5
    expected_stats_ratio = 0.5

<<<<<<< HEAD
    username1 = "user1"
    first_name1 = "First"
    last_name1 = "Last"
    username2 = "user2"
    first_name2 = "Second"
    last_name2 = "Verylast"

    db_api_with_two_initialized_courses.store_score(
        FIRST_COURSE_NAME, username1, first_name1, last_name1, "repo1", "task_0_0", update_func(1)
    )
    db_api_with_two_initialized_courses.store_score(
        FIRST_COURSE_NAME, username1, first_name1, last_name1, "repo1", "task_1_3", update_func(expected_score_1)
    )
    db_api_with_two_initialized_courses.store_score(
        FIRST_COURSE_NAME, username2, first_name2, last_name2, "repo2", "task_0_0", update_func(expected_score_2)
    )

    db_api_with_two_initialized_courses.store_score(
        SECOND_COURSE_NAME, username1, first_name1, last_name1, "repo1", "task_1_0", update_func(99)
    )
    db_api_with_two_initialized_courses.store_score(
        SECOND_COURSE_NAME, username2, first_name2, last_name2, "repo2", "task_1_1", update_func(7)
=======
    student1 = Student(0, constants.TEST_USERNAME_1, f"{constants.TEST_FIRST_NAME_1} {constants.TEST_LAST_NAME_1}")
    student2 = Student(0, constants.TEST_USERNAME_2, f"{constants.TEST_FIRST_NAME_2} {constants.TEST_LAST_NAME_2}")

    db_api_with_two_initialized_courses.store_score(
        FIRST_COURSE_NAME, student1, constants.TEST_REPO_NAME_1, "task_0_0", update_func(1)
    )
    db_api_with_two_initialized_courses.store_score(
        FIRST_COURSE_NAME, student1, constants.TEST_REPO_NAME_1, "task_1_3", update_func(expected_score_1)
    )
    db_api_with_two_initialized_courses.store_score(
        FIRST_COURSE_NAME, student2, constants.TEST_REPO_NAME_2, "task_0_0", update_func(expected_score_2)
    )

    db_api_with_two_initialized_courses.store_score(
        SECOND_COURSE_NAME, student1, constants.TEST_REPO_NAME_1, "task_1_0", update_func(99)
    )
    db_api_with_two_initialized_courses.store_score(
        SECOND_COURSE_NAME, student2, constants.TEST_REPO_NAME_2, "task_1_1", update_func(7)
>>>>>>> d7e1b408
    )

    assert session.query(User).count() == expected_users
    assert session.query(UserOnCourse).count() == expected_user_on_course
    assert session.query(Grade).count() == expected_grades

    stats1 = db_api_with_two_initialized_courses.get_stats(FIRST_COURSE_NAME)
    all_scores1 = db_api_with_two_initialized_courses.get_all_scores(FIRST_COURSE_NAME)
    bonus_score1_user1 = db_api_with_two_initialized_courses.get_bonus_score(
        FIRST_COURSE_NAME, constants.TEST_USERNAME_1
    )
    scores1_user1 = db_api_with_two_initialized_courses.get_scores(FIRST_COURSE_NAME, constants.TEST_USERNAME_1)
    bonus_score1_user2 = db_api_with_two_initialized_courses.get_bonus_score(
        FIRST_COURSE_NAME, constants.TEST_USERNAME_2
    )
    scores1_user2 = db_api_with_two_initialized_courses.get_scores(FIRST_COURSE_NAME, constants.TEST_USERNAME_2)

    assert set(stats1.keys()) == FIRST_COURSE_EXPECTED_STATS_KEYS
    assert stats1["task_0_0"] == 1.0
    assert stats1["task_1_3"] == expected_stats_ratio
    assert all(v == 0.0 for k, v in stats1.items() if k not in ["task_0_0", "task_1_3"])

    assert all_scores1 == {
        constants.TEST_USERNAME_1: {"task_0_0": 1, "task_1_3": expected_score_1},
        constants.TEST_USERNAME_2: {"task_0_0": expected_score_2},
    }
    assert bonus_score1_user1 == expected_score_1
    assert scores1_user1 == {"task_0_0": 1, "task_1_3": expected_score_1}
    assert bonus_score1_user2 == 0
    assert scores1_user2 == {"task_0_0": expected_score_2}

    stats2 = db_api_with_two_initialized_courses.get_stats(SECOND_COURSE_NAME)
    all_scores2 = db_api_with_two_initialized_courses.get_all_scores(SECOND_COURSE_NAME)
    bonus_score2_user1 = db_api_with_two_initialized_courses.get_bonus_score(
        SECOND_COURSE_NAME, constants.TEST_USERNAME_1
    )
    scores2_user1 = db_api_with_two_initialized_courses.get_scores(SECOND_COURSE_NAME, constants.TEST_USERNAME_1)
    bonus_score2_user2 = db_api_with_two_initialized_courses.get_bonus_score(
        SECOND_COURSE_NAME, constants.TEST_USERNAME_2
    )
    scores2_user2 = db_api_with_two_initialized_courses.get_scores(SECOND_COURSE_NAME, constants.TEST_USERNAME_2)

    assert set(stats2.keys()) == SECOND_COURSE_EXPECTED_STATS_KEYS
    assert stats2["task_1_0"] == expected_stats_ratio
    assert stats2["task_1_1"] == expected_stats_ratio
    assert all(v == 0.0 for k, v in stats2.items() if k not in ["task_1_0", "task_1_1"])

    assert all_scores2 == {constants.TEST_USERNAME_1: {"task_1_0": 99}, "user2": {"task_1_1": 7}}
    assert bonus_score2_user1 == 0
    assert scores2_user1 == {"task_1_0": 99}
    assert bonus_score2_user2 == 0
    assert scores2_user2 == {"task_1_1": 7}


def test_deadlines(db_api_with_two_initialized_courses, session):
    deadline1 = (
        session.query(Deadline)
        .join(TaskGroup)
        .filter(TaskGroup.name == "group_1")
        .join(Course)
        .filter(Course.name == FIRST_COURSE_NAME)
        .one()
    )

    assert deadline1.start == datetime(2000, 1, 2, 18, 0, tzinfo=ZoneInfo("Europe/Berlin"))
    assert deadline1.steps == {0.5: datetime(2000, 2, 2, 23, 59, tzinfo=ZoneInfo("Europe/Berlin"))}
    assert deadline1.end == datetime(2000, 2, 2, 23, 59, tzinfo=ZoneInfo("Europe/Berlin"))

    deadline2 = (
        session.query(Deadline)
        .join(TaskGroup)
        .filter(TaskGroup.name == "group_1")
        .join(Course)
        .filter(Course.name == SECOND_COURSE_NAME)
        .one()
    )

    assert deadline2.start == datetime(2000, 1, 1, 18, 0, tzinfo=ZoneInfo("Europe/Moscow"))
    assert deadline2.steps == {0.5: datetime(2000, 2, 1, 23, 59, tzinfo=ZoneInfo("Europe/Moscow"))}
    assert deadline2.end == datetime(2000, 2, 1, 23, 59, tzinfo=ZoneInfo("Europe/Moscow"))


def test_bad_requests(db_api_with_two_initialized_courses, session):
    bonus_score = db_api_with_two_initialized_courses.get_bonus_score(FIRST_COURSE_NAME, "random_user")
    scores = db_api_with_two_initialized_courses.get_scores(FIRST_COURSE_NAME, "random_user")

    assert bonus_score == 0
    assert scores == {}

    assert session.query(User).count() == 0
    assert session.query(UserOnCourse).count() == 0
    assert session.query(Grade).count() == 0


def test_auto_tables_creation(engine, alembic_cfg, postgres_container, first_course_config):
    with engine.begin() as connection:
        alembic_cfg.attributes["connection"] = connection
        command.downgrade(alembic_cfg, "base")  # Base.metadata.drop_all(engine)

    with pytest.raises(ProgrammingError) as exc_info:
        db_api = DataBaseApi(
            DatabaseConfig(
                database_url=postgres_container.get_connection_url(),
                gitlab_instance_host="gitlab.test.com",
                apply_migrations=False,
            )
        )

        with Session(engine) as session:
            test_not_initialized_course(session, db_api, first_course_config)

    assert isinstance(exc_info.value.orig, UndefinedTable)

    db_api = DataBaseApi(db_config(postgres_container.get_connection_url()))  # apply_migrations=True

    with Session(engine) as session:
        test_not_initialized_course(session, db_api, first_course_config)


def test_auto_database_migration(engine, alembic_cfg, postgres_container, first_course_config):
    script = ScriptDirectory.from_config(alembic_cfg)
    revisions = list(script.walk_revisions("base", "head"))
    revisions.reverse()

    with engine.begin() as connection:
        alembic_cfg.attributes["connection"] = connection

        for revision in revisions:
            command.downgrade(alembic_cfg, "base")
            command.upgrade(alembic_cfg, revision.revision)

            db_api = DataBaseApi(db_config(postgres_container.get_connection_url()))

            with Session(engine) as session:
                test_not_initialized_course(session, db_api, first_course_config)


def test_store_score_integrity_error(db_api_with_two_initialized_courses, session):
<<<<<<< HEAD
    username = "user1"
    first_name = "First"
    last_name = "Last"

    user = User(username=username, first_name=first_name, last_name=last_name, gitlab_instance_host="gitlab.test.com")
=======
    student = Student(0, constants.TEST_USERNAME, f"{constants.TEST_FIRST_NAME} {constants.TEST_LAST_NAME}")

    user = User(
        username=student.username,
        first_name=constants.TEST_FIRST_NAME,
        last_name=constants.TEST_LAST_NAME,
        gitlab_instance_host="gitlab.test.com",
    )
>>>>>>> d7e1b408
    session.add(user)
    session.commit()

    score = db_api_with_two_initialized_courses.store_score(
<<<<<<< HEAD
        FIRST_COURSE_NAME, username, first_name, last_name, "repo1", "task_0_0", update_func(1)
=======
        FIRST_COURSE_NAME, student, constants.TEST_REPO_NAME, "task_0_0", update_func(1)
>>>>>>> d7e1b408
    )
    assert score == 1

    assert session.query(User).count() == 1
    assert session.query(UserOnCourse).count() == 1
    assert session.query(Grade).count() == 1


def test_store_score_update_error(db_api_with_two_initialized_courses, session):
<<<<<<< HEAD
    username = "user1"
    first_name = "First"
    last_name = "Last"
=======
    student = Student(0, constants.TEST_USERNAME, f"{constants.TEST_FIRST_NAME} {constants.TEST_LAST_NAME}")
>>>>>>> d7e1b408

    def failing_update(_, score):
        raise ValueError("Update failed")

    with pytest.raises(ValueError) as exc_info:
        db_api_with_two_initialized_courses.store_score(
<<<<<<< HEAD
            FIRST_COURSE_NAME, username, first_name, last_name, "repo1", "task_0_0", failing_update
=======
            FIRST_COURSE_NAME, student, constants.TEST_REPO_NAME, "task_0_0", failing_update
>>>>>>> d7e1b408
        )
    assert "Update failed" in str(exc_info.value)

    assert session.query(Grade).count() == 0


def test_get_course_success(db_api_with_two_initialized_courses, first_course_config, second_course_config):
    first_course_config.is_ready = True
    course = db_api_with_two_initialized_courses.get_course(FIRST_COURSE_NAME)
    assert course.__dict__ == ManytaskCourse(first_course_config).__dict__

    second_course_config.is_ready = True
    course = db_api_with_two_initialized_courses.get_course(SECOND_COURSE_NAME)
    assert course.__dict__ == ManytaskCourse(second_course_config).__dict__


def test_get_course_unknown(db_api_with_two_initialized_courses):
    course = db_api_with_two_initialized_courses.get_course("Unknown course")
    assert course is None


def test_apply_migrations_exceptions(db_api_with_two_initialized_courses, postgres_container):
    with patch.object(command, "upgrade", side_effect=TestException()):
        with pytest.raises(TestException):
            db_api_with_two_initialized_courses._apply_migrations(postgres_container.get_connection_url())

    with patch.object(command, "upgrade", side_effect=IntegrityError(None, None, TestException())):
        with pytest.raises(IntegrityError) as exc_info:
            db_api_with_two_initialized_courses._apply_migrations(postgres_container.get_connection_url())

        assert isinstance(exc_info.value.orig, TestException)

    with patch.object(command, "upgrade", side_effect=IntegrityError(None, None, UniqueViolation())):
        db_api_with_two_initialized_courses._apply_migrations(postgres_container.get_connection_url())

    with patch.object(command, "upgrade", side_effect=ProgrammingError(None, None, TestException())):
        with pytest.raises(ProgrammingError) as exc_info:
            db_api_with_two_initialized_courses._apply_migrations(postgres_container.get_connection_url())

        assert isinstance(exc_info.value.orig, TestException)

    with patch.object(command, "upgrade", side_effect=ProgrammingError(None, None, DuplicateColumn())):
        db_api_with_two_initialized_courses._apply_migrations(postgres_container.get_connection_url())

    with patch.object(command, "upgrade", side_effect=DuplicateTable()):
        db_api_with_two_initialized_courses._apply_migrations(postgres_container.get_connection_url())


def test_sync_and_get_admin_status_admin_update(db_api_with_two_initialized_courses, session):
<<<<<<< HEAD
    username = "user1"
    first_name = "First"
    last_name = "Last"
    user = User(
        id=1, username=username, first_name=first_name, last_name=last_name, gitlab_instance_host="gitlab.test.com"
    )
    user_on_course = UserOnCourse(user_id=user.id, course_id=1, repo_name="repo1", is_course_admin=False)
=======
    student = Student(1, constants.TEST_USERNAME, f"{constants.TEST_FIRST_NAME} {constants.TEST_LAST_NAME}")
    user = User(
        id=1,
        username=constants.TEST_USERNAME,
        first_name=constants.TEST_FIRST_NAME,
        last_name=constants.TEST_LAST_NAME,
        gitlab_instance_host="gitlab.test.com",
    )
    user_on_course = UserOnCourse(
        user_id=user.id, course_id=1, repo_name=constants.TEST_REPO_NAME, is_course_admin=False
    )
>>>>>>> d7e1b408

    session.add(user)
    session.add(user_on_course)
    session.commit()

    db_api_with_two_initialized_courses.sync_and_get_admin_status(FIRST_COURSE_NAME, username, True)

    updated_user_on_course = session.query(UserOnCourse).filter_by(user_id=user.id, course_id=1).one()
    assert updated_user_on_course.is_course_admin


def test_sync_and_get_admin_status_admin_no_update(db_api_with_two_initialized_courses, session):
<<<<<<< HEAD
    username = "user1"
    first_name = "First"
    last_name = "Last"

    user = User(
        id=1, username=username, first_name=first_name, last_name=last_name, gitlab_instance_host="gitlab.test.com"
    )
    user_on_course = UserOnCourse(user_id=user.id, course_id=1, repo_name="repo1", is_course_admin=True)
=======
    student = Student(1, constants.TEST_USERNAME, f"{constants.TEST_FIRST_NAME} {constants.TEST_LAST_NAME}")

    user = User(
        id=1,
        username=constants.TEST_USERNAME,
        first_name=constants.TEST_FIRST_NAME,
        last_name=constants.TEST_LAST_NAME,
        gitlab_instance_host="gitlab.test.com",
    )
    user_on_course = UserOnCourse(
        user_id=user.id, course_id=1, repo_name=constants.TEST_REPO_NAME, is_course_admin=True
    )
>>>>>>> d7e1b408

    session.add(user)
    session.add(user_on_course)
    session.commit()

    db_api_with_two_initialized_courses.sync_and_get_admin_status(FIRST_COURSE_NAME, username, False)

    updated_user_on_course = session.query(UserOnCourse).filter_by(user_id=user.id, course_id=1).one()
    assert updated_user_on_course.is_course_admin


def test_check_user_on_course(db_api_with_two_initialized_courses, session):
<<<<<<< HEAD
    username = "user1"
    first_name = "First"
    last_name = "Last"

    user = User(
        id=1, username=username, first_name=first_name, last_name=last_name, gitlab_instance_host="gitlab.test.com"
    )
    user_on_course = UserOnCourse(user_id=user.id, course_id=1, repo_name="repo1", is_course_admin=True)
=======
    student = Student(1, constants.TEST_USERNAME, f"{constants.TEST_FIRST_NAME} {constants.TEST_LAST_NAME}")

    user = User(
        id=1,
        username=constants.TEST_USERNAME,
        first_name=constants.TEST_FIRST_NAME,
        last_name=constants.TEST_LAST_NAME,
        gitlab_instance_host="gitlab.test.com",
    )
    user_on_course = UserOnCourse(
        user_id=user.id, course_id=1, repo_name=constants.TEST_REPO_NAME, is_course_admin=True
    )
>>>>>>> d7e1b408

    session.add(user)
    session.add(user_on_course)
    session.commit()

    assert db_api_with_two_initialized_courses.check_user_on_course(FIRST_COURSE_NAME, username)


def test_create_user_if_not_exist_existing(db_api_with_two_initialized_courses, session):
<<<<<<< HEAD
    username = "user1"
    first_name = "Ivan"
    last_name = "Ivanov"
    user = User(
        id=1, username=username, first_name=first_name, last_name=last_name, gitlab_instance_host="gitlab.test.com"
=======
    student = Student(2, constants.TEST_USERNAME, f"{constants.TEST_FIRST_NAME} {constants.TEST_LAST_NAME}")
    user = User(
        id=1,
        username=constants.TEST_USERNAME,
        first_name=constants.TEST_FIRST_NAME,
        last_name=constants.TEST_LAST_NAME,
        gitlab_instance_host="gitlab.test.com",
>>>>>>> d7e1b408
    )
    session.add(user)
    session.commit()

<<<<<<< HEAD
    assert session.query(User).filter_by(username="user1").one().id == user.id
    db_api_with_two_initialized_courses.create_user_if_not_exist(username, first_name, last_name, FIRST_COURSE_NAME)
    assert session.query(User).filter_by(username="user1").one().id == user.id


def test_create_user_if_not_exist_nonexisting(db_api_with_two_initialized_courses, session):
    username = "user1"
    first_name = "Ivan"
    last_name = "Ivanov"

    assert session.query(User).filter_by(username=username).one_or_none() is None
    db_api_with_two_initialized_courses.create_user_if_not_exist(username, first_name, last_name, FIRST_COURSE_NAME)
    assert session.query(User).filter_by(username=username).one().id == 1
=======
    assert session.query(User).filter_by(username=constants.TEST_USERNAME).one().id == user.id
    db_api_with_two_initialized_courses.create_user_if_not_exist(student, FIRST_COURSE_NAME)
    assert session.query(User).filter_by(username=constants.TEST_USERNAME).one().id == user.id


def test_create_user_if_not_exist_nonexisting(db_api_with_two_initialized_courses, session):
    student = Student(1, constants.TEST_USERNAME, f"{constants.TEST_FIRST_NAME} {constants.TEST_LAST_NAME}")

    assert session.query(User).filter_by(username=constants.TEST_USERNAME).one_or_none() is None
    db_api_with_two_initialized_courses.create_user_if_not_exist(student, FIRST_COURSE_NAME)
    assert session.query(User).filter_by(username=constants.TEST_USERNAME).one().id == student.id
>>>>>>> d7e1b408


def test_convert_timedelta_to_datetime():
    start = datetime(2025, 5, 5, 5, 5, tzinfo=ZoneInfo("Europe/Berlin"))
    value_datetime = datetime(2026, 6, 6, 6, 6, tzinfo=ZoneInfo("Europe/Berlin"))
    value_timedelta = timedelta(days=397, hours=1, minutes=1)  # value_datetime - start

    assert DataBaseApi._convert_timedelta_to_datetime(start, value_datetime) == value_datetime
    assert DataBaseApi._convert_timedelta_to_datetime(start, value_timedelta) == value_datetime


def change_timedelta_to_datetime(group: ManytaskGroupConfig) -> ManytaskGroupConfig:
    group.steps = {k: DataBaseApi._convert_timedelta_to_datetime(group.start, v) for k, v in group.steps.items()}
    group.end = DataBaseApi._convert_timedelta_to_datetime(group.start, group.end)

    return group


def check_find_task(
    db_api,
    course_name,
    course_deadlines_config,
):
    for group in course_deadlines_config.groups:
        group = change_timedelta_to_datetime(group)

        for task in group.tasks:
            if not task.enabled:
                with pytest.raises(TaskDisabledError) as e:
                    db_api.find_task(course_name, task.name)
                assert str(e.value) == f"Task {task.name} is disabled"
                continue
            if not group.enabled:
                with pytest.raises(TaskDisabledError) as e:
                    db_api.find_task(course_name, task.name)
                assert str(e.value) == f"Task {task.name} group {group.name} is disabled"
                continue

            found_group, found_task = db_api.find_task(course_name, task.name)

            assert found_group == group
            assert found_task == task


@pytest.mark.parametrize("course_number", [1, 2])
def test_find_task(
    db_api_with_two_initialized_courses,
    first_course_deadlines_config,
    second_course_deadlines_config,
    course_number,
):
    course_name = (FIRST_COURSE_NAME, SECOND_COURSE_NAME)[course_number - 1]
    course_deadlines_config = (first_course_deadlines_config, second_course_deadlines_config)[course_number - 1]

    check_find_task(db_api_with_two_initialized_courses, course_name, course_deadlines_config)


@pytest.mark.parametrize("config_number", [1, 2, 3])
def test_find_task_with_resync(
    db_api_with_two_initialized_courses,
    second_course_deadlines_config,
    first_course_deadlines_config_with_changed_order_of_groups,
    first_course_deadlines_config_with_changed_order_of_tasks,
    first_course_updated_ui_config,
    config_number,
):
    course_deadlines_config = (
        second_course_deadlines_config,
        first_course_deadlines_config_with_changed_order_of_groups,
        first_course_deadlines_config_with_changed_order_of_tasks,
    )[config_number - 1]

    update_course(
        db_api_with_two_initialized_courses, FIRST_COURSE_NAME, first_course_updated_ui_config, course_deadlines_config
    )

    check_find_task(db_api_with_two_initialized_courses, FIRST_COURSE_NAME, course_deadlines_config)


def test_find_task_not_found(db_api_with_two_initialized_courses):
    task_name = "non-existent_task"

    with pytest.raises(KeyError) as e:
        db_api_with_two_initialized_courses.find_task(FIRST_COURSE_NAME, task_name)
    assert e.value.args[0] == f"Task {task_name} not found"

    with pytest.raises(KeyError) as e:
        db_api_with_two_initialized_courses.find_task(SECOND_COURSE_NAME, task_name)
    assert e.value.args[0] == f"Task {task_name} not found"


def check_get_groups(
    db_api,
    course_name,
    course_deadlines_config,
    enabled,
    started,
    now,
):
    result_groups = db_api.get_groups(course_name, enabled=enabled, started=started, now=now)

    assert len([group.name for group in result_groups]) == len(set([group.name for group in result_groups]))

    groups = [change_timedelta_to_datetime(group) for group in course_deadlines_config.groups]

    if enabled is not None:
        groups = [group for group in groups if group.enabled == enabled]
        for i in range(len(groups)):
            groups[i].tasks = [task for task in groups[i].tasks if task.enabled == enabled]

    if started is not None:
        if started:
            groups = [group for group in groups if group.start <= FIXED_CURRENT_TIME]
        else:
            groups = [group for group in groups if group.start > FIXED_CURRENT_TIME]

    assert result_groups == groups


@pytest.mark.parametrize("course_number", [1, 2])
@pytest.mark.parametrize("enabled", [None, True, False])
@pytest.mark.parametrize("started", [None, True, False])
@pytest.mark.parametrize("now", [FIXED_CURRENT_TIME, None])
def test_get_groups(  # noqa: PLR0913
    db_api_with_two_initialized_courses,
    first_course_deadlines_config,
    second_course_deadlines_config,
    course_number,
    enabled,
    started,
    now,
):
    course_name = (FIRST_COURSE_NAME, SECOND_COURSE_NAME)[course_number - 1]
    course_deadlines_config = (first_course_deadlines_config, second_course_deadlines_config)[course_number - 1]

    check_get_groups(db_api_with_two_initialized_courses, course_name, course_deadlines_config, enabled, started, now)


@pytest.mark.parametrize("config_number", [1, 2, 3])
@pytest.mark.parametrize("enabled", [None, True, False])
@pytest.mark.parametrize("started", [None, True, False])
@pytest.mark.parametrize("now", [FIXED_CURRENT_TIME, None])
def test_get_groups_with_resync(  # noqa: PLR0913
    db_api_with_two_initialized_courses,
    second_course_deadlines_config,
    first_course_deadlines_config_with_changed_order_of_groups,
    first_course_deadlines_config_with_changed_order_of_tasks,
    first_course_updated_ui_config,
    config_number,
    enabled,
    started,
    now,
):
    course_deadlines_config = (
        second_course_deadlines_config,
        first_course_deadlines_config_with_changed_order_of_groups,
        first_course_deadlines_config_with_changed_order_of_tasks,
    )[config_number - 1]

    update_course(
        db_api_with_two_initialized_courses, FIRST_COURSE_NAME, first_course_updated_ui_config, course_deadlines_config
    )

    check_get_groups(
        db_api_with_two_initialized_courses, FIRST_COURSE_NAME, course_deadlines_config, enabled, started, now
    )<|MERGE_RESOLUTION|>--- conflicted
+++ resolved
@@ -452,24 +452,19 @@
 
 
 def test_store_score(db_api_with_initialized_first_course, session):
-<<<<<<< HEAD
-    username = "user1"
-    first_name = "First"
-    last_name = "Last"
-=======
-    student = Student(0, constants.TEST_USERNAME, _make_full_name(constants.TEST_FIRST_NAME, constants.TEST_LAST_NAME))
->>>>>>> d7e1b408
 
     assert session.query(User).count() == 0
     assert session.query(UserOnCourse).count() == 0
 
     assert (
         db_api_with_initialized_first_course.store_score(
-<<<<<<< HEAD
-            FIRST_COURSE_NAME, username, first_name, last_name, "repo1", "not_exist_task", update_func(1)
-=======
-            FIRST_COURSE_NAME, student, constants.TEST_REPO_NAME, "not_exist_task", update_func(1)
->>>>>>> d7e1b408
+            FIRST_COURSE_NAME,
+            constants.TEST_USERNAME,
+            constants.TEST_FIRST_NAME,
+            constants.TEST_LAST_NAME,
+            constants.TEST_REPO_NAME,
+            "not_exist_task",
+            update_func(1)
         )
         == 0
     )
@@ -489,11 +484,13 @@
 
     assert (
         db_api_with_initialized_first_course.store_score(
-<<<<<<< HEAD
-            FIRST_COURSE_NAME, username, first_name, last_name, "repo1", "task_0_0", update_func(1)
-=======
-            FIRST_COURSE_NAME, student, constants.TEST_REPO_NAME, "task_0_0", update_func(1)
->>>>>>> d7e1b408
+            FIRST_COURSE_NAME,
+            constants.TEST_USERNAME,
+            constants.TEST_FIRST_NAME,
+            constants.TEST_LAST_NAME,
+            constants.TEST_REPO_NAME,
+            "task_0_0",
+            update_func(1)
         )
         == 1
     )
@@ -523,21 +520,16 @@
 
 def test_store_score_bonus_task(db_api_with_initialized_first_course, session):
     expected_score = 22
-<<<<<<< HEAD
-    username = "user1"
-    first_name = "First"
-    last_name = "Last"
 
     assert (
         db_api_with_initialized_first_course.store_score(
-            FIRST_COURSE_NAME, username, first_name, last_name, "repo1", "task_1_3", update_func(expected_score)
-=======
-    student = Student(0, constants.TEST_USERNAME, f"{constants.TEST_FIRST_NAME} {constants.TEST_LAST_NAME}")
-
-    assert (
-        db_api_with_initialized_first_course.store_score(
-            FIRST_COURSE_NAME, student, constants.TEST_REPO_NAME, "task_1_3", update_func(expected_score)
->>>>>>> d7e1b408
+            FIRST_COURSE_NAME,
+            constants.TEST_USERNAME,
+            constants.TEST_FIRST_NAME,
+            constants.TEST_LAST_NAME,
+            constants.TEST_REPO_NAME,
+            "task_1_3",
+            update_func(expected_score)
         )
         == expected_score
     )
@@ -573,15 +565,15 @@
 ):
     create_course(db_api, first_course_config, first_course_deadlines_config)
 
-<<<<<<< HEAD
-    username = "user1"
-    first_name = "First"
-    last_name = "Last"
-    db_api.store_score(FIRST_COURSE_NAME, username, first_name, last_name, "repo1", "task_0_0", update_func(10))
-=======
-    student = Student(0, constants.TEST_USERNAME, f"{constants.TEST_FIRST_NAME} {constants.TEST_LAST_NAME}")
-    db_api.store_score(FIRST_COURSE_NAME, student, constants.TEST_REPO_NAME, "task_0_0", update_func(10))
->>>>>>> d7e1b408
+
+    db_api.store_score(
+      FIRST_COURSE_NAME,
+      constants.TEST_USERNAME,
+      constants.TEST_FIRST_NAME,
+      constants.TEST_LAST_NAME,
+      constants.TEST_REPO_NAME,
+      "task_0_0",
+      update_func(10))
 
     update_course(
         db_api, FIRST_COURSE_NAME, first_course_updated_ui_config, first_course_deadlines_config_with_changed_task_name
@@ -601,15 +593,6 @@
 
 
 def test_get_and_sync_stored_user(db_api_with_initialized_first_course, session):
-<<<<<<< HEAD
-    username = "user1"  # default student(not admin in gitlab)
-    first_name = "Ivan"
-    last_name = "Ivanov"
-=======
-    student = Student(
-        0, constants.TEST_USERNAME, f"{constants.TEST_FIRST_NAME} {constants.TEST_LAST_NAME}"
-    )  # default student(not admin in gitlab)
->>>>>>> d7e1b408
 
     assert session.query(User).count() == 0
     assert session.query(UserOnCourse).count() == 0
@@ -618,57 +601,49 @@
         FIRST_COURSE_NAME, username, first_name, last_name
     )
 
-<<<<<<< HEAD
-    assert stored_user == StoredUser(username=username, first_name=first_name, last_name=last_name, course_admin=False)
-=======
     assert stored_user == StoredUser(
         username=constants.TEST_USERNAME,
         first_name=constants.TEST_FIRST_NAME,
         last_name=constants.TEST_LAST_NAME,
         course_admin=False,
     )
->>>>>>> d7e1b408
 
     assert session.query(User).count() == 1
     assert session.query(UserOnCourse).count() == 1
 
     # admin in gitlab
     stored_user = db_api_with_initialized_first_course.sync_stored_user(
-<<<<<<< HEAD
-        FIRST_COURSE_NAME, username, first_name, last_name, "repo1", True
-    )
-
-    assert stored_user == StoredUser(username=username, first_name=first_name, last_name=last_name, course_admin=True)
+      FIRST_COURSE_NAME,
+      username=constants.TEST_USERNAME,
+      first_name=constants.TEST_FIRST_NAME,
+      last_name=constants.TEST_LAST_NAME,
+      constants.TEST_REPO_NAME,
+      True
+    )
+
+    assert stored_user == StoredUser(
+      username=constants.TEST_USERNAME,
+      first_name=constants.TEST_FIRST_NAME,
+      last_name=constants.TEST_LAST_NAME,
+      course_admin=True
+    )
 
     # lost admin rules in gitlab, but in database stored that user is admin
     stored_user = db_api_with_initialized_first_course.sync_stored_user(
-        FIRST_COURSE_NAME, username, first_name, last_name, "repo1", False
-    )
-
-    assert stored_user == StoredUser(username=username, first_name=first_name, last_name=last_name, course_admin=True)
-=======
-        FIRST_COURSE_NAME, student, constants.TEST_REPO_NAME, True
+        FIRST_COURSE_NAME,
+        constants.TEST_USERNAME,
+        constants.TEST_FIRST_NAME,
+        constants.TEST_LAST_NAME,
+        constants.TEST_REPO_NAME,
+        False
     )
 
     assert stored_user == StoredUser(
-        username=constants.TEST_USERNAME,
-        first_name=constants.TEST_FIRST_NAME,
-        last_name=constants.TEST_LAST_NAME,
-        course_admin=True,
-    )
-
-    # lost admin rules in gitlab, but in database stored that user is admin
-    stored_user = db_api_with_initialized_first_course.sync_stored_user(
-        FIRST_COURSE_NAME, student, constants.TEST_REPO_NAME, False
-    )
-
-    assert stored_user == StoredUser(
-        username=constants.TEST_USERNAME,
-        first_name=constants.TEST_FIRST_NAME,
-        last_name=constants.TEST_LAST_NAME,
-        course_admin=True,
-    )
->>>>>>> d7e1b408
+      username=constants.TEST_USERNAME,
+      first_name=constants.TEST_FIRST_NAME,
+      last_name=constants.TEST_LAST_NAME,
+      course_admin=True
+    )
 
     assert session.query(User).count() == 1
     assert session.query(UserOnCourse).count() == 1
@@ -682,32 +657,34 @@
     expected_grades = 3
     expected_stats_ratio = 0.5
 
-<<<<<<< HEAD
-    username1 = "user1"
-    first_name1 = "First"
-    last_name1 = "Last"
-=======
-    student1 = Student(0, constants.TEST_USERNAME_1, f"{constants.TEST_FIRST_NAME_1} {constants.TEST_LAST_NAME_1}")
-    db_api_with_initialized_first_course.store_score(FIRST_COURSE_NAME, student1, "repo1", "task_0_0", update_func(1))
->>>>>>> d7e1b408
     db_api_with_initialized_first_course.store_score(
-        FIRST_COURSE_NAME, username1, first_name1, last_name1, "repo1", "task_0_0", update_func(1)
+        FIRST_COURSE_NAME,
+        constants.TEST_USERNAME_1,
+        constants.TEST_FIRST_NAME_1,
+        constants.TEST_LAST_NAME_1,
+        constants.TEST_REPO_NAME_1,
+        "task_0_0",
+        update_func(1)
     )
     db_api_with_initialized_first_course.store_score(
-        FIRST_COURSE_NAME, username1, first_name1, last_name1, "repo1", "task_1_3", update_func(expected_score_1)
-    )
-
-<<<<<<< HEAD
-    username2 = "user2"
-    first_name2 = "Second"
-    last_name2 = "Verylast"
-=======
-    student2 = Student(0, constants.TEST_USERNAME_2, f"{constants.TEST_FIRST_NAME_2} {constants.TEST_LAST_NAME_2}")
->>>>>>> d7e1b408
+        FIRST_COURSE_NAME,
+        constants.TEST_USERNAME_1,
+        constants.TEST_FIRST_NAME_1,
+        constants.TEST_LAST_NAME_1,
+        constants.TEST_REPO_NAME_1,
+        "task_1_3",
+        update_func(expected_score_1)
+    )
 
     assert (
         db_api_with_initialized_first_course.store_score(
-            FIRST_COURSE_NAME, username2, first_name2, last_name2, "repo2", "task_0_0", update_func(expected_score_2)
+            FIRST_COURSE_NAME,
+            constants.TEST_USERNAME_2,
+            constants.TEST_FIRST_NAME_2,
+            constants.TEST_LAST_NAME_2,
+            constants.TEST_REPO_NAME_2,
+            "task_0_0",
+            update_func(expected_score_2)
         )
         == expected_score_2
     )
@@ -743,23 +720,26 @@
 
 
 def test_many_courses(db_api_with_two_initialized_courses, session):
-<<<<<<< HEAD
-    username = "user1"
-    first_name = "First"
-    last_name = "Last"
-    db_api_with_two_initialized_courses.store_score(
-        FIRST_COURSE_NAME, username, first_name, last_name, "repo1", "task_0_0", update_func(30)
-    )
-    db_api_with_two_initialized_courses.store_score(
-        SECOND_COURSE_NAME, username, first_name, last_name, "repo1", "task_1_3", update_func(40)
-=======
+
     student = Student(0, constants.TEST_USERNAME, f"{constants.TEST_FIRST_NAME} {constants.TEST_LAST_NAME}")
     db_api_with_two_initialized_courses.store_score(
-        FIRST_COURSE_NAME, student, constants.TEST_REPO_NAME, "task_0_0", update_func(30)
+      FIRST_COURSE_NAME,
+      username=constants.TEST_USERNAME,
+      first_name=constants.TEST_FIRST_NAME,
+      last_name=constants.TEST_LAST_NAME,
+      constants.TEST_REPO_NAME,
+      "task_0_0",
+      update_func(30)
     )
     db_api_with_two_initialized_courses.store_score(
-        SECOND_COURSE_NAME, student, constants.TEST_REPO_NAME, "task_1_3", update_func(40)
->>>>>>> d7e1b408
+      SECOND_COURSE_NAME,
+      username=constants.TEST_USERNAME,
+      first_name=constants.TEST_FIRST_NAME,
+      last_name=constants.TEST_LAST_NAME,
+      constants.TEST_REPO_NAME,
+      "task_1_3",
+      update_func(40)
+
     )
     expected_users = 1
     expected_user_on_course = 2
@@ -805,49 +785,25 @@
     expected_grades = 5
     expected_stats_ratio = 0.5
 
-<<<<<<< HEAD
-    username1 = "user1"
-    first_name1 = "First"
-    last_name1 = "Last"
-    username2 = "user2"
-    first_name2 = "Second"
-    last_name2 = "Verylast"
-
-    db_api_with_two_initialized_courses.store_score(
-        FIRST_COURSE_NAME, username1, first_name1, last_name1, "repo1", "task_0_0", update_func(1)
-    )
-    db_api_with_two_initialized_courses.store_score(
-        FIRST_COURSE_NAME, username1, first_name1, last_name1, "repo1", "task_1_3", update_func(expected_score_1)
-    )
-    db_api_with_two_initialized_courses.store_score(
-        FIRST_COURSE_NAME, username2, first_name2, last_name2, "repo2", "task_0_0", update_func(expected_score_2)
-    )
-
-    db_api_with_two_initialized_courses.store_score(
-        SECOND_COURSE_NAME, username1, first_name1, last_name1, "repo1", "task_1_0", update_func(99)
-    )
-    db_api_with_two_initialized_courses.store_score(
-        SECOND_COURSE_NAME, username2, first_name2, last_name2, "repo2", "task_1_1", update_func(7)
-=======
     student1 = Student(0, constants.TEST_USERNAME_1, f"{constants.TEST_FIRST_NAME_1} {constants.TEST_LAST_NAME_1}")
     student2 = Student(0, constants.TEST_USERNAME_2, f"{constants.TEST_FIRST_NAME_2} {constants.TEST_LAST_NAME_2}")
 
     db_api_with_two_initialized_courses.store_score(
-        FIRST_COURSE_NAME, student1, constants.TEST_REPO_NAME_1, "task_0_0", update_func(1)
+        FIRST_COURSE_NAME, constants.TEST_USERNAME_1, constants.TEST_FIRST_NAME_1, onstants.TEST_LAST_NAME_1, constants.TEST_REPO_NAME_1, "task_0_0", update_func(1)
     )
     db_api_with_two_initialized_courses.store_score(
-        FIRST_COURSE_NAME, student1, constants.TEST_REPO_NAME_1, "task_1_3", update_func(expected_score_1)
+        FIRST_COURSE_NAME, constants.TEST_USERNAME_1, constants.TEST_FIRST_NAME_1, onstants.TEST_LAST_NAME_1, constants.TEST_REPO_NAME_1, "task_1_3", update_func(expected_score_1)
     )
     db_api_with_two_initialized_courses.store_score(
-        FIRST_COURSE_NAME, student2, constants.TEST_REPO_NAME_2, "task_0_0", update_func(expected_score_2)
+        FIRST_COURSE_NAME, constants.TEST_USERNAME_2, constants.TEST_FIRST_NAME_2, onstants.TEST_LAST_NAME_2, constants.TEST_REPO_NAME_2, "task_0_0", update_func(expected_score_2)
     )
 
     db_api_with_two_initialized_courses.store_score(
-        SECOND_COURSE_NAME, student1, constants.TEST_REPO_NAME_1, "task_1_0", update_func(99)
+        SECOND_COURSE_NAME, constants.TEST_USERNAME_1, constants.TEST_FIRST_NAME_1, onstants.TEST_LAST_NAME_1, constants.TEST_REPO_NAME_1, "task_1_0", update_func(99)
     )
     db_api_with_two_initialized_courses.store_score(
-        SECOND_COURSE_NAME, student2, constants.TEST_REPO_NAME_2, "task_1_1", update_func(7)
->>>>>>> d7e1b408
+        SECOND_COURSE_NAME, constants.TEST_USERNAME_2, constants.TEST_FIRST_NAME_2, onstants.TEST_LAST_NAME_2, constants.TEST_REPO_NAME_2, "task_1_1", update_func(7)
+
     )
 
     assert session.query(User).count() == expected_users
@@ -986,31 +942,17 @@
 
 
 def test_store_score_integrity_error(db_api_with_two_initialized_courses, session):
-<<<<<<< HEAD
-    username = "user1"
-    first_name = "First"
-    last_name = "Last"
-
-    user = User(username=username, first_name=first_name, last_name=last_name, gitlab_instance_host="gitlab.test.com")
-=======
-    student = Student(0, constants.TEST_USERNAME, f"{constants.TEST_FIRST_NAME} {constants.TEST_LAST_NAME}")
-
     user = User(
-        username=student.username,
+        username=constants.TEST_USERNAME,
         first_name=constants.TEST_FIRST_NAME,
         last_name=constants.TEST_LAST_NAME,
         gitlab_instance_host="gitlab.test.com",
     )
->>>>>>> d7e1b408
     session.add(user)
     session.commit()
 
     score = db_api_with_two_initialized_courses.store_score(
-<<<<<<< HEAD
-        FIRST_COURSE_NAME, username, first_name, last_name, "repo1", "task_0_0", update_func(1)
-=======
-        FIRST_COURSE_NAME, student, constants.TEST_REPO_NAME, "task_0_0", update_func(1)
->>>>>>> d7e1b408
+        FIRST_COURSE_NAME, constants.TEST_USERNAME, constants.TEST_FIRST_NAME, constants.TEST_LAST_NAME, constants.TEST_REPO_NAME, "task_0_0", update_func(1)
     )
     assert score == 1
 
@@ -1020,24 +962,14 @@
 
 
 def test_store_score_update_error(db_api_with_two_initialized_courses, session):
-<<<<<<< HEAD
-    username = "user1"
-    first_name = "First"
-    last_name = "Last"
-=======
-    student = Student(0, constants.TEST_USERNAME, f"{constants.TEST_FIRST_NAME} {constants.TEST_LAST_NAME}")
->>>>>>> d7e1b408
+
 
     def failing_update(_, score):
         raise ValueError("Update failed")
 
     with pytest.raises(ValueError) as exc_info:
         db_api_with_two_initialized_courses.store_score(
-<<<<<<< HEAD
-            FIRST_COURSE_NAME, username, first_name, last_name, "repo1", "task_0_0", failing_update
-=======
-            FIRST_COURSE_NAME, student, constants.TEST_REPO_NAME, "task_0_0", failing_update
->>>>>>> d7e1b408
+            FIRST_COURSE_NAME, constants.TEST_USERNAME, constants.TEST_FIRST_NAME, constants.TEST_LAST_NAME, constants.TEST_REPO_NAME, "task_0_0", failing_update
         )
     assert "Update failed" in str(exc_info.value)
 
@@ -1087,16 +1019,7 @@
 
 
 def test_sync_and_get_admin_status_admin_update(db_api_with_two_initialized_courses, session):
-<<<<<<< HEAD
-    username = "user1"
-    first_name = "First"
-    last_name = "Last"
-    user = User(
-        id=1, username=username, first_name=first_name, last_name=last_name, gitlab_instance_host="gitlab.test.com"
-    )
-    user_on_course = UserOnCourse(user_id=user.id, course_id=1, repo_name="repo1", is_course_admin=False)
-=======
-    student = Student(1, constants.TEST_USERNAME, f"{constants.TEST_FIRST_NAME} {constants.TEST_LAST_NAME}")
+
     user = User(
         id=1,
         username=constants.TEST_USERNAME,
@@ -1107,30 +1030,18 @@
     user_on_course = UserOnCourse(
         user_id=user.id, course_id=1, repo_name=constants.TEST_REPO_NAME, is_course_admin=False
     )
->>>>>>> d7e1b408
 
     session.add(user)
     session.add(user_on_course)
     session.commit()
 
-    db_api_with_two_initialized_courses.sync_and_get_admin_status(FIRST_COURSE_NAME, username, True)
+    db_api_with_two_initialized_courses.sync_and_get_admin_status(FIRST_COURSE_NAME, constants.TEST_USERNAME, True)
 
     updated_user_on_course = session.query(UserOnCourse).filter_by(user_id=user.id, course_id=1).one()
     assert updated_user_on_course.is_course_admin
 
 
 def test_sync_and_get_admin_status_admin_no_update(db_api_with_two_initialized_courses, session):
-<<<<<<< HEAD
-    username = "user1"
-    first_name = "First"
-    last_name = "Last"
-
-    user = User(
-        id=1, username=username, first_name=first_name, last_name=last_name, gitlab_instance_host="gitlab.test.com"
-    )
-    user_on_course = UserOnCourse(user_id=user.id, course_id=1, repo_name="repo1", is_course_admin=True)
-=======
-    student = Student(1, constants.TEST_USERNAME, f"{constants.TEST_FIRST_NAME} {constants.TEST_LAST_NAME}")
 
     user = User(
         id=1,
@@ -1142,30 +1053,18 @@
     user_on_course = UserOnCourse(
         user_id=user.id, course_id=1, repo_name=constants.TEST_REPO_NAME, is_course_admin=True
     )
->>>>>>> d7e1b408
 
     session.add(user)
     session.add(user_on_course)
     session.commit()
 
-    db_api_with_two_initialized_courses.sync_and_get_admin_status(FIRST_COURSE_NAME, username, False)
+    db_api_with_two_initialized_courses.sync_and_get_admin_status(FIRST_COURSE_NAME, constants.TEST_USERNAME, False)
 
     updated_user_on_course = session.query(UserOnCourse).filter_by(user_id=user.id, course_id=1).one()
     assert updated_user_on_course.is_course_admin
 
 
 def test_check_user_on_course(db_api_with_two_initialized_courses, session):
-<<<<<<< HEAD
-    username = "user1"
-    first_name = "First"
-    last_name = "Last"
-
-    user = User(
-        id=1, username=username, first_name=first_name, last_name=last_name, gitlab_instance_host="gitlab.test.com"
-    )
-    user_on_course = UserOnCourse(user_id=user.id, course_id=1, repo_name="repo1", is_course_admin=True)
-=======
-    student = Student(1, constants.TEST_USERNAME, f"{constants.TEST_FIRST_NAME} {constants.TEST_LAST_NAME}")
 
     user = User(
         id=1,
@@ -1177,62 +1076,36 @@
     user_on_course = UserOnCourse(
         user_id=user.id, course_id=1, repo_name=constants.TEST_REPO_NAME, is_course_admin=True
     )
->>>>>>> d7e1b408
 
     session.add(user)
     session.add(user_on_course)
     session.commit()
 
-    assert db_api_with_two_initialized_courses.check_user_on_course(FIRST_COURSE_NAME, username)
+    assert db_api_with_two_initialized_courses.check_user_on_course(FIRST_COURSE_NAME, constants.TEST_USERNAME)
 
 
 def test_create_user_if_not_exist_existing(db_api_with_two_initialized_courses, session):
-<<<<<<< HEAD
-    username = "user1"
-    first_name = "Ivan"
-    last_name = "Ivanov"
-    user = User(
-        id=1, username=username, first_name=first_name, last_name=last_name, gitlab_instance_host="gitlab.test.com"
-=======
-    student = Student(2, constants.TEST_USERNAME, f"{constants.TEST_FIRST_NAME} {constants.TEST_LAST_NAME}")
+
     user = User(
         id=1,
         username=constants.TEST_USERNAME,
         first_name=constants.TEST_FIRST_NAME,
         last_name=constants.TEST_LAST_NAME,
         gitlab_instance_host="gitlab.test.com",
->>>>>>> d7e1b408
     )
     session.add(user)
     session.commit()
 
-<<<<<<< HEAD
-    assert session.query(User).filter_by(username="user1").one().id == user.id
-    db_api_with_two_initialized_courses.create_user_if_not_exist(username, first_name, last_name, FIRST_COURSE_NAME)
-    assert session.query(User).filter_by(username="user1").one().id == user.id
+    assert session.query(User).filter_by(username=constants.TEST_USERNAME).one().id == user.id
+    db_api_with_two_initialized_courses.create_user_if_not_exist(constants.TEST_USERNAME, constants.TEST_FIRST_NAME, constants.TEST_LAST_NAME, FIRST_COURSE_NAME)
+    assert session.query(User).filter_by(username=constants.TEST_USERNAME).one().id == user.id
 
 
 def test_create_user_if_not_exist_nonexisting(db_api_with_two_initialized_courses, session):
-    username = "user1"
-    first_name = "Ivan"
-    last_name = "Ivanov"
-
-    assert session.query(User).filter_by(username=username).one_or_none() is None
-    db_api_with_two_initialized_courses.create_user_if_not_exist(username, first_name, last_name, FIRST_COURSE_NAME)
-    assert session.query(User).filter_by(username=username).one().id == 1
-=======
-    assert session.query(User).filter_by(username=constants.TEST_USERNAME).one().id == user.id
-    db_api_with_two_initialized_courses.create_user_if_not_exist(student, FIRST_COURSE_NAME)
-    assert session.query(User).filter_by(username=constants.TEST_USERNAME).one().id == user.id
-
-
-def test_create_user_if_not_exist_nonexisting(db_api_with_two_initialized_courses, session):
-    student = Student(1, constants.TEST_USERNAME, f"{constants.TEST_FIRST_NAME} {constants.TEST_LAST_NAME}")
 
     assert session.query(User).filter_by(username=constants.TEST_USERNAME).one_or_none() is None
-    db_api_with_two_initialized_courses.create_user_if_not_exist(student, FIRST_COURSE_NAME)
+    db_api_with_two_initialized_courses.create_user_if_not_exist(constants.TEST_USERNAME, constants.TEST_FIRST_NAME, constants.TEST_LAST_NAME, FIRST_COURSE_NAME)
     assert session.query(User).filter_by(username=constants.TEST_USERNAME).one().id == student.id
->>>>>>> d7e1b408
 
 
 def test_convert_timedelta_to_datetime():
