--- conflicted
+++ resolved
@@ -455,7 +455,9 @@
     assert session.query(User).count() == 0
     assert session.query(UserOnCourse).count() == 0
 
-    db_api_with_initialized_first_course.create_user_if_not_exist(student, FIRST_COURSE_NAME)
+    db_api_with_initialized_first_course.create_user_if_not_exist(
+        constants.TEST_USERNAME, constants.TEST_FIRST_NAME, constants.TEST_LAST_NAME, FIRST_COURSE_NAME
+    )
 
     assert session.query(User).count() == 1
     assert session.query(UserOnCourse).count() == 0
@@ -464,8 +466,6 @@
         db_api_with_initialized_first_course.store_score(
             FIRST_COURSE_NAME,
             constants.TEST_USERNAME,
-            constants.TEST_FIRST_NAME,
-            constants.TEST_LAST_NAME,
             constants.TEST_REPO_NAME,
             "not_exist_task",
             update_func(1),
@@ -490,8 +490,6 @@
         db_api_with_initialized_first_course.store_score(
             FIRST_COURSE_NAME,
             constants.TEST_USERNAME,
-            constants.TEST_FIRST_NAME,
-            constants.TEST_LAST_NAME,
             constants.TEST_REPO_NAME,
             "task_0_0",
             update_func(1),
@@ -525,14 +523,14 @@
 def test_store_score_bonus_task(db_api_with_initialized_first_course, session):
     expected_score = 22
 
-    db_api_with_initialized_first_course.create_user_if_not_exist(student, FIRST_COURSE_NAME)
+    db_api_with_initialized_first_course.create_user_if_not_exist(
+        constants.TEST_USERNAME, constants.TEST_FIRST_NAME, constants.TEST_LAST_NAME, FIRST_COURSE_NAME
+    )
 
     assert (
         db_api_with_initialized_first_course.store_score(
             FIRST_COURSE_NAME,
             constants.TEST_USERNAME,
-            constants.TEST_FIRST_NAME,
-            constants.TEST_LAST_NAME,
             constants.TEST_REPO_NAME,
             "task_1_3",
             update_func(expected_score),
@@ -571,23 +569,17 @@
 ):
     create_course(db_api, first_course_config, first_course_deadlines_config)
 
-<<<<<<< HEAD
-    student = Student(0, constants.TEST_USERNAME, f"{constants.TEST_FIRST_NAME} {constants.TEST_LAST_NAME}")
-
-    db_api.create_user_if_not_exist(student, FIRST_COURSE_NAME)
-
-    db_api.store_score(FIRST_COURSE_NAME, student, constants.TEST_REPO_NAME, "task_0_0", update_func(10))
-=======
+    db_api.create_user_if_not_exist(
+        constants.TEST_USERNAME, constants.TEST_FIRST_NAME, constants.TEST_LAST_NAME, FIRST_COURSE_NAME
+    )
+
     db_api.store_score(
         FIRST_COURSE_NAME,
         constants.TEST_USERNAME,
-        constants.TEST_FIRST_NAME,
-        constants.TEST_LAST_NAME,
         constants.TEST_REPO_NAME,
         "task_0_0",
         update_func(10),
     )
->>>>>>> 060c9ef1
 
     update_course(
         db_api, FIRST_COURSE_NAME, first_course_updated_ui_config, first_course_deadlines_config_with_changed_task_name
@@ -610,18 +602,7 @@
     assert session.query(User).count() == 0
     assert session.query(UserOnCourse).count() == 0
 
-<<<<<<< HEAD
-    db_api_with_initialized_first_course.create_user_if_not_exist(student, FIRST_COURSE_NAME)
-
-    assert session.query(User).count() == 1
-    assert session.query(UserOnCourse).count() == 0
-
-    stored_user = db_api_with_initialized_first_course.get_stored_user(FIRST_COURSE_NAME, student)
-=======
-    stored_user = db_api_with_initialized_first_course.get_stored_user(
-        FIRST_COURSE_NAME, constants.TEST_USERNAME, constants.TEST_FIRST_NAME, constants.TEST_LAST_NAME
-    )
->>>>>>> 060c9ef1
+    stored_user = db_api_with_initialized_first_course.get_stored_user(FIRST_COURSE_NAME, constants.TEST_USERNAME)
 
     assert stored_user == StoredUser(
         username=constants.TEST_USERNAME,
@@ -637,8 +618,6 @@
     stored_user = db_api_with_initialized_first_course.sync_stored_user(
         FIRST_COURSE_NAME,
         constants.TEST_USERNAME,
-        constants.TEST_FIRST_NAME,
-        constants.TEST_LAST_NAME,
         constants.TEST_REPO_NAME,
         True,
     )
@@ -654,8 +633,6 @@
     stored_user = db_api_with_initialized_first_course.sync_stored_user(
         FIRST_COURSE_NAME,
         constants.TEST_USERNAME,
-        constants.TEST_FIRST_NAME,
-        constants.TEST_LAST_NAME,
         constants.TEST_REPO_NAME,
         False,
     )
@@ -679,18 +656,13 @@
     expected_grades = 3
     expected_stats_ratio = 0.5
 
-<<<<<<< HEAD
-    student1 = Student(0, constants.TEST_USERNAME_1, f"{constants.TEST_FIRST_NAME_1} {constants.TEST_LAST_NAME_1}")
-    db_api_with_initialized_first_course.create_user_if_not_exist(student1, FIRST_COURSE_NAME)
-
-    db_api_with_initialized_first_course.store_score(FIRST_COURSE_NAME, student1, "repo1", "task_0_0", update_func(1))
-=======
->>>>>>> 060c9ef1
+    db_api_with_initialized_first_course.create_user_if_not_exist(
+        constants.TEST_USERNAME_1, constants.TEST_FIRST_NAME_1, constants.TEST_LAST_NAME_1, FIRST_COURSE_NAME
+    )
+
     db_api_with_initialized_first_course.store_score(
         FIRST_COURSE_NAME,
         constants.TEST_USERNAME_1,
-        constants.TEST_FIRST_NAME_1,
-        constants.TEST_LAST_NAME_1,
         constants.TEST_REPO_NAME_1,
         "task_0_0",
         update_func(1),
@@ -698,25 +670,15 @@
     db_api_with_initialized_first_course.store_score(
         FIRST_COURSE_NAME,
         constants.TEST_USERNAME_1,
-        constants.TEST_FIRST_NAME_1,
-        constants.TEST_LAST_NAME_1,
         constants.TEST_REPO_NAME_1,
         "task_1_3",
         update_func(expected_score_1),
     )
-<<<<<<< HEAD
-
-    student2 = Student(0, constants.TEST_USERNAME_2, f"{constants.TEST_FIRST_NAME_2} {constants.TEST_LAST_NAME_2}")
-    db_api_with_initialized_first_course.create_user_if_not_exist(student2, FIRST_COURSE_NAME)
-=======
->>>>>>> 060c9ef1
 
     assert (
         db_api_with_initialized_first_course.store_score(
             FIRST_COURSE_NAME,
             constants.TEST_USERNAME_2,
-            constants.TEST_FIRST_NAME_2,
-            constants.TEST_LAST_NAME_2,
             constants.TEST_REPO_NAME_2,
             "task_0_0",
             update_func(expected_score_2),
@@ -755,16 +717,9 @@
 
 
 def test_many_courses(db_api_with_two_initialized_courses, session):
-<<<<<<< HEAD
-    student = Student(0, constants.TEST_USERNAME, f"{constants.TEST_FIRST_NAME} {constants.TEST_LAST_NAME}")
-    db_api_with_two_initialized_courses.create_user_if_not_exist(student, FIRST_COURSE_NAME)
-=======
->>>>>>> 060c9ef1
     db_api_with_two_initialized_courses.store_score(
         FIRST_COURSE_NAME,
         constants.TEST_USERNAME,
-        constants.TEST_FIRST_NAME,
-        constants.TEST_LAST_NAME,
         constants.TEST_REPO_NAME,
         "task_0_0",
         update_func(30),
@@ -772,8 +727,6 @@
     db_api_with_two_initialized_courses.store_score(
         SECOND_COURSE_NAME,
         constants.TEST_USERNAME,
-        constants.TEST_FIRST_NAME,
-        constants.TEST_LAST_NAME,
         constants.TEST_REPO_NAME,
         "task_1_3",
         update_func(40),
@@ -822,20 +775,16 @@
     expected_grades = 5
     expected_stats_ratio = 0.5
 
-<<<<<<< HEAD
-    student1 = Student(0, constants.TEST_USERNAME_1, f"{constants.TEST_FIRST_NAME_1} {constants.TEST_LAST_NAME_1}")
-    student2 = Student(0, constants.TEST_USERNAME_2, f"{constants.TEST_FIRST_NAME_2} {constants.TEST_LAST_NAME_2}")
-
-    db_api_with_two_initialized_courses.create_user_if_not_exist(student1, FIRST_COURSE_NAME)
-    db_api_with_two_initialized_courses.create_user_if_not_exist(student2, FIRST_COURSE_NAME)
-
-=======
->>>>>>> 060c9ef1
+    db_api_with_two_initialized_courses.create_user_if_not_exist(
+        constants.TEST_USERNAME_1, constants.TEST_FIRST_NAME_1, constants.TEST_LAST_NAME_1, FIRST_COURSE_NAME
+    )
+    db_api_with_two_initialized_courses.create_user_if_not_exist(
+        constants.TEST_USERNAME_2, constants.TEST_FIRST_NAME_2, constants.TEST_LAST_NAME_2, FIRST_COURSE_NAME
+    )
+
     db_api_with_two_initialized_courses.store_score(
         FIRST_COURSE_NAME,
         constants.TEST_USERNAME_1,
-        constants.TEST_FIRST_NAME_1,
-        constants.TEST_LAST_NAME_1,
         constants.TEST_REPO_NAME_1,
         "task_0_0",
         update_func(1),
@@ -843,8 +792,6 @@
     db_api_with_two_initialized_courses.store_score(
         FIRST_COURSE_NAME,
         constants.TEST_USERNAME_1,
-        constants.TEST_FIRST_NAME_1,
-        constants.TEST_LAST_NAME_1,
         constants.TEST_REPO_NAME_1,
         "task_1_3",
         update_func(expected_score_1),
@@ -852,8 +799,6 @@
     db_api_with_two_initialized_courses.store_score(
         FIRST_COURSE_NAME,
         constants.TEST_USERNAME_2,
-        constants.TEST_FIRST_NAME_2,
-        constants.TEST_LAST_NAME_2,
         constants.TEST_REPO_NAME_2,
         "task_0_0",
         update_func(expected_score_2),
@@ -862,8 +807,6 @@
     db_api_with_two_initialized_courses.store_score(
         SECOND_COURSE_NAME,
         constants.TEST_USERNAME_1,
-        constants.TEST_FIRST_NAME_1,
-        constants.TEST_LAST_NAME_1,
         constants.TEST_REPO_NAME_1,
         "task_1_0",
         update_func(99),
@@ -871,8 +814,6 @@
     db_api_with_two_initialized_courses.store_score(
         SECOND_COURSE_NAME,
         constants.TEST_USERNAME_2,
-        constants.TEST_FIRST_NAME_2,
-        constants.TEST_LAST_NAME_2,
         constants.TEST_REPO_NAME_2,
         "task_1_1",
         update_func(7),
@@ -1016,8 +957,6 @@
 def test_store_score_integrity_error(db_api_with_two_initialized_courses, session):
     user = User(
         username=constants.TEST_USERNAME,
-        first_name=constants.TEST_FIRST_NAME,
-        last_name=constants.TEST_LAST_NAME,
         gitlab_instance_host="gitlab.test.com",
     )
     session.add(user)
@@ -1026,8 +965,6 @@
     score = db_api_with_two_initialized_courses.store_score(
         FIRST_COURSE_NAME,
         constants.TEST_USERNAME,
-        constants.TEST_FIRST_NAME,
-        constants.TEST_LAST_NAME,
         constants.TEST_REPO_NAME,
         "task_0_0",
         update_func(1),
@@ -1040,12 +977,10 @@
 
 
 def test_store_score_update_error(db_api_with_two_initialized_courses, session):
-<<<<<<< HEAD
-    student = Student(0, constants.TEST_USERNAME, f"{constants.TEST_FIRST_NAME} {constants.TEST_LAST_NAME}")
-    db_api_with_two_initialized_courses.create_user_if_not_exist(student, FIRST_COURSE_NAME)
-
-=======
->>>>>>> 060c9ef1
+    db_api_with_two_initialized_courses.create_user_if_not_exist(
+        constants.TEST_USERNAME, constants.TEST_FIRST_NAME, constants.TEST_LAST_NAME, FIRST_COURSE_NAME
+    )
+
     def failing_update(_, score):
         raise ValueError("Update failed")
 
@@ -1053,8 +988,6 @@
         db_api_with_two_initialized_courses.store_score(
             FIRST_COURSE_NAME,
             constants.TEST_USERNAME,
-            constants.TEST_FIRST_NAME,
-            constants.TEST_LAST_NAME,
             constants.TEST_REPO_NAME,
             "task_0_0",
             failing_update,
