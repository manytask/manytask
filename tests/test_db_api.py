import os
from datetime import datetime, timedelta
from unittest.mock import patch
from zoneinfo import ZoneInfo

import pytest
import yaml
from alembic import command
from alembic.script import ScriptDirectory
from dotenv import load_dotenv
from psycopg2.errors import DuplicateColumn, DuplicateTable, UndefinedTable, UniqueViolation
from sqlalchemy.exc import IntegrityError, ProgrammingError
from sqlalchemy.orm import Session

from manytask.abstract import Student
from manytask.config import ManytaskConfig, ManytaskDeadlinesConfig, ManytaskGroupConfig, ManytaskUiConfig
from manytask.course import Course as ManytaskCourse
from manytask.course import CourseConfig
from manytask.database import DataBaseApi, DatabaseConfig, StoredUser, TaskDisabledError
from manytask.models import Course, Deadline, Grade, Task, TaskGroup, User, UserOnCourse

DEADLINES_CONFIG_FILES = [  # part of manytask config file
    "tests/.deadlines.test.yml",
    "tests/.deadlines.test2.yml",
]

FIXED_CURRENT_TIME = datetime(2025, 4, 1, 12, 0, tzinfo=ZoneInfo("Europe/Berlin"))
FIRST_COURSE_NAME = "Test Course"
SECOND_COURSE_NAME = "Another Test Course"

FIRST_COURSE_EXPECTED_STATS_KEYS = {
    "task_0_0",
    "task_0_1",
    "task_0_2",
    "task_0_3",
    "task_1_0",
    "task_1_1",
    "task_1_2",
    "task_1_3",
    "task_1_4",
    "task_2_2",
    "task_2_3",
    "task_3_0",
    "task_3_1",
    "task_3_2",
    "task_5_0",
}
SECOND_COURSE_EXPECTED_STATS_KEYS = {
    "task_0_0",
    "task_0_1",
    "task_0_2",
    "task_0_3",
    "task_0_4",
    "task_0_5",
    "task_1_0",
    "task_1_1",
    "task_1_2",
    "task_1_3",
    "task_1_4",
    "task_2_0",
    "task_2_1",
    "task_2_3",
    "task_3_0",
    "task_3_1",
    "task_3_2",
    "task_3_3",
    "task_4_0",
    "task_4_1",
    "task_4_2",
    "task_5_0",
    "task_5_1",
    "task_5_2",
}

FIRST_COURSE_EXPECTED_MAX_SCORE_STARTED = 250
SECOND_COURSE_EXPECTED_MAX_SCORE_STARTED = 540


class TestException(Exception):
    pass


@pytest.fixture(autouse=True)
def mock_current_time():
    with patch("manytask.database.DataBaseApi.get_now_with_timezone") as mock:
        mock.return_value = FIXED_CURRENT_TIME
        yield mock


def db_config(db_url):
    return DatabaseConfig(
        database_url=db_url,
        gitlab_instance_host="gitlab.test.com",
        apply_migrations=True,
    )


@pytest.fixture
def db_api(tables, postgres_container):
    return DataBaseApi(db_config(postgres_container.get_connection_url()))


@pytest.fixture
def first_course_config():
    return CourseConfig(
        course_name=FIRST_COURSE_NAME,
        gitlab_course_group="test_course_group",
        gitlab_course_public_repo="test_course_public_repo",
        gitlab_course_students_group="test_course_students_group",
        gitlab_default_branch="test_default_branch",
        registration_secret="secret",
        token="test_token",
        show_allscores=True,
        is_ready=False,
        task_url_template="https://gitlab.test.com/test/$GROUP_NAME/$TASK_NAME",
        links={"TG Channel": "https://t.me/joinchat/", "TG Chat": "https://t.me/joinchat/"},
    )


@pytest.fixture
def first_course_updated_ui_config():
    return ManytaskUiConfig(
        task_url_template="https://gitlab.test.com/test_updated/$GROUP_NAME/$TASK_NAME",
        links={"TG Channel": "https://t.me/joinchat_updated/", "TG Chat": "https://t.me/joinchat_updated/"},
    )


@pytest.fixture
def second_course_config():
    return CourseConfig(
        course_name=SECOND_COURSE_NAME,
        gitlab_course_group="test_course_group",
        gitlab_course_public_repo="test_course_public_repo",
        gitlab_course_students_group="test_course_students_group",
        gitlab_default_branch="test_default_branch",
        registration_secret="secret",
        token="another_test_token",
        show_allscores=True,
        is_ready=False,
        task_url_template="https://gitlab.test.com/another_test/$GROUP_NAME/$TASK_NAME",
        links={"TG Chat": "https://t.me/joinchat2/"},
    )


@pytest.fixture
def first_course_deadlines_config():
    with open(DEADLINES_CONFIG_FILES[0], "r") as f:
        deadlines_config_data = yaml.load(f, Loader=yaml.SafeLoader)
    return ManytaskDeadlinesConfig(**deadlines_config_data["deadlines"])


@pytest.fixture
def second_course_deadlines_config():
    with open(DEADLINES_CONFIG_FILES[1], "r") as f:
        deadlines_config_data = yaml.load(f, Loader=yaml.SafeLoader)
    return ManytaskDeadlinesConfig(**deadlines_config_data["deadlines"])


@pytest.fixture
def first_course_deadlines_config_with_changed_task_name():
    with open(DEADLINES_CONFIG_FILES[0], "r") as f:
        deadlines_config_data = yaml.load(f, Loader=yaml.SafeLoader)

    # change task name: task_0_0 -> task_0_0_changed
    deadlines_config_data["deadlines"]["schedule"][0]["tasks"][0]["task"] += "_changed"

    return ManytaskDeadlinesConfig(**deadlines_config_data["deadlines"])


@pytest.fixture
def first_course_deadlines_config_with_changed_order_of_groups():
    with open(DEADLINES_CONFIG_FILES[0], "r") as f:
        deadlines_config_data = yaml.load(f, Loader=yaml.SafeLoader)

    # reverse order of the groups
    deadlines_config_data["deadlines"]["schedule"] = list(reversed(deadlines_config_data["deadlines"]["schedule"]))

    return ManytaskDeadlinesConfig(**deadlines_config_data["deadlines"])


@pytest.fixture
def first_course_deadlines_config_with_changed_order_of_tasks():
    with open(DEADLINES_CONFIG_FILES[0], "r") as f:
        deadlines_config_data = yaml.load(f, Loader=yaml.SafeLoader)

    # reverse order of the tasks of the first group
    deadlines_config_data["deadlines"]["schedule"][0]["tasks"] = list(
        reversed(deadlines_config_data["deadlines"]["schedule"][0]["tasks"])
    )

    return ManytaskDeadlinesConfig(**deadlines_config_data["deadlines"])


def update_course(
    db_api: DataBaseApi, course_name: str, ui_config: ManytaskUiConfig, deadlines_config: ManytaskDeadlinesConfig
) -> None:
    """Update created course"""
    config = ManytaskConfig(version=1, ui=ui_config, deadlines=deadlines_config)

    db_api.update_course(course_name=course_name, config=config)


def create_course(db_api: DataBaseApi, course_config: CourseConfig, deadlines_config: ManytaskDeadlinesConfig) -> None:
    """Create and update course"""
    db_api.create_course(settings_config=course_config)

    update_course(
        db_api,
        course_config.course_name,
        ManytaskUiConfig(
            task_url_template=course_config.task_url_template,
            links=course_config.links,
        ),
        deadlines_config,
    )


@pytest.fixture
def db_api_with_initialized_first_course(db_api, first_course_config, first_course_deadlines_config):
    create_course(db_api, first_course_config, first_course_deadlines_config)
    return db_api


@pytest.fixture
def db_api_with_two_initialized_courses(
    db_api, first_course_config, first_course_deadlines_config, second_course_config, second_course_deadlines_config
):
    create_course(db_api, first_course_config, first_course_deadlines_config)
    create_course(db_api, second_course_config, second_course_deadlines_config)
    return db_api


@pytest.fixture(autouse=True)
def setup_environment(monkeypatch):
    load_dotenv()
    if not os.getenv("MANYTASK_COURSE_TOKEN"):
        monkeypatch.setenv("MANYTASK_COURSE_TOKEN", "test_token")
    monkeypatch.setenv("FLASK_SECRET_KEY", "test_key")
    monkeypatch.setenv("TESTING", "true")
    yield


def update_func(add: int):
    def _update_func(_, score):
        return score + add

    return _update_func


def test_not_initialized_course(session, db_api, first_course_config):
    db_api.create_course(settings_config=first_course_config)
    course_name = first_course_config.course_name

    assert session.query(Course).count() == 1
    course = session.query(Course).one()

    assert course.name == FIRST_COURSE_NAME
    assert course.gitlab_instance_host == "gitlab.test.com"
    assert course.registration_secret == "secret"
    assert course.token == "test_token"
    assert course.show_allscores
    assert not course.is_ready

    assert course.gitlab_course_group == "test_course_group"
    assert course.gitlab_course_public_repo == "test_course_public_repo"
    assert course.gitlab_course_students_group == "test_course_students_group"
    assert course.gitlab_default_branch == "test_default_branch"

    assert course.task_url_template == "https://gitlab.test.com/test/$GROUP_NAME/$TASK_NAME"
    assert course.links == {"TG Channel": "https://t.me/joinchat/", "TG Chat": "https://t.me/joinchat/"}

    assert course.timezone == "UTC"
    assert course.max_submissions is None
    assert course.submission_penalty == 0

    stats = db_api.get_stats(course_name)
    all_scores = db_api.get_all_scores(course_name)
    bonus_score = db_api.get_bonus_score(course_name, "some_user")
    scores = db_api.get_scores(course_name, "some_user")
    max_score_started = db_api.max_score_started(course_name)

    assert stats == {}
    assert all_scores == {}
    assert bonus_score == 0
    assert scores == {}
    assert max_score_started == 0


def test_initialized_course(db_api_with_initialized_first_course, session):
    expected_task_groups = 6
    expected_tasks = 19
    bonus_tasks = ("task_0_2", "task_1_3")
    large_tasks = "task_5_0"
    special_tasks = ("task_1_1",)
    disabled_groups = ("group_4",)
    disabled_tasks = ("task_2_1",)

    assert session.query(Course).count() == 1
    course = session.query(Course).one()

    assert course.name == FIRST_COURSE_NAME
    assert course.gitlab_instance_host == "gitlab.test.com"
    assert course.registration_secret == "secret"
    assert course.token == "test_token"
    assert course.show_allscores
    assert course.is_ready

    assert course.gitlab_course_group == "test_course_group"
    assert course.gitlab_course_public_repo == "test_course_public_repo"
    assert course.gitlab_course_students_group == "test_course_students_group"
    assert course.gitlab_default_branch == "test_default_branch"

    assert course.task_url_template == "https://gitlab.test.com/test/$GROUP_NAME/$TASK_NAME"
    assert course.links == {"TG Channel": "https://t.me/joinchat/", "TG Chat": "https://t.me/joinchat/"}

    assert course.timezone == "Europe/Berlin"
    assert course.max_submissions == 10  # noqa: PLR2004
    assert course.submission_penalty == 0.1  # noqa: PLR2004

    stats = db_api_with_initialized_first_course.get_stats(FIRST_COURSE_NAME)
    assert set(stats.keys()) == FIRST_COURSE_EXPECTED_STATS_KEYS
    assert all(v == 0 for v in stats.values())
    assert (
        db_api_with_initialized_first_course.max_score_started(FIRST_COURSE_NAME)
        == FIRST_COURSE_EXPECTED_MAX_SCORE_STARTED
    )

    assert session.query(TaskGroup).count() == expected_task_groups
    assert session.query(Task).count() == expected_tasks

    tasks = session.query(Task).all()
    for task in tasks:
        assert task.group.name == "group_" + task.name[len("task_")]

        assert task.is_bonus == (task.name in bonus_tasks)
        assert task.is_large == (task.name in large_tasks)
        assert task.is_special == (task.name in special_tasks)
        assert task.group.enabled != (task.group.name in disabled_groups)
        assert task.enabled != (task.name in disabled_tasks)

        # for convenience task score related to its name(exception is group_0, it has multiplier "1")
        # for example for task_1_3 score is 10, task_3_0 score is 30
        score_multiplier = int(task.name.split("_")[1])
        score_multiplier = 1 if score_multiplier == 0 else score_multiplier
        expected_task_score = score_multiplier * 10

        assert task.score == expected_task_score


def test_updating_course(
    db_api,
    first_course_config,
    first_course_deadlines_config,
    second_course_deadlines_config,
    first_course_updated_ui_config,
    session,
):
    expected_task_groups = 8
    expected_tasks = 28
    bonus_tasks = ("task_0_2", "task_1_3", "task_6_0")
    large_tasks = ("task_5_0", "task_5_1")
    special_tasks = ("task_1_1", "task_6_0")
    disabled_groups = ("group_6",)
    disabled_tasks = ("task_2_2",)

    create_course(db_api, first_course_config, first_course_deadlines_config)
    update_course(db_api, FIRST_COURSE_NAME, first_course_updated_ui_config, second_course_deadlines_config)

    assert session.query(Course).count() == 1
    course = session.query(Course).one()

    assert course.name == FIRST_COURSE_NAME
    assert course.gitlab_instance_host == "gitlab.test.com"
    assert course.registration_secret == "secret"
    assert course.token == "test_token"
    assert course.show_allscores
    assert course.is_ready

    assert course.gitlab_course_group == "test_course_group"
    assert course.gitlab_course_public_repo == "test_course_public_repo"
    assert course.gitlab_course_students_group == "test_course_students_group"
    assert course.gitlab_default_branch == "test_default_branch"

    assert course.task_url_template == "https://gitlab.test.com/test_updated/$GROUP_NAME/$TASK_NAME"
    assert course.links == {"TG Channel": "https://t.me/joinchat_updated/", "TG Chat": "https://t.me/joinchat_updated/"}

    assert course.timezone == "Europe/Moscow"
    assert course.max_submissions == 20  # noqa: PLR2004
    assert course.submission_penalty == 0.2  # noqa: PLR2004

    stats = db_api.get_stats(FIRST_COURSE_NAME)
    assert set(stats.keys()) == SECOND_COURSE_EXPECTED_STATS_KEYS
    assert all(v == 0 for v in stats.values())
    assert db_api.max_score_started(FIRST_COURSE_NAME) == SECOND_COURSE_EXPECTED_MAX_SCORE_STARTED

    assert session.query(TaskGroup).count() == expected_task_groups
    assert session.query(Task).count() == expected_tasks

    tasks = session.query(Task).all()
    for task in tasks:
        assert task.group.name == "group_" + task.name[len("task_")]

        assert task.is_bonus == (task.name in bonus_tasks)
        assert task.is_large == (task.name in large_tasks)
        assert task.is_special == (task.name in special_tasks)
        assert task.group.enabled != (task.group.name in disabled_groups)
        assert task.enabled != (task.name in disabled_tasks)

        # for convenience task score related to its name(exception is group_0, it has multiplier "1")
        # for example for task_1_3 score is 10, task_3_0 score is 30
        score_multiplier = int(task.name.split("_")[1])
        score_multiplier = 1 if score_multiplier == 0 else score_multiplier
        expected_task_score = score_multiplier * 10

        assert task.score == expected_task_score


def test_resync_with_changed_task_name(
    db_api,
    first_course_config,
    first_course_deadlines_config,
    first_course_deadlines_config_with_changed_task_name,
    first_course_updated_ui_config,
    session,
):
    expected_task_groups = 6
    expected_tasks = 20
    disabled_tasks = ("task_0_0", "task_2_1")

    create_course(db_api, first_course_config, first_course_deadlines_config)
    update_course(
        db_api, FIRST_COURSE_NAME, first_course_updated_ui_config, first_course_deadlines_config_with_changed_task_name
    )

    stats = db_api.get_stats(FIRST_COURSE_NAME)
    assert set(stats.keys()) == FIRST_COURSE_EXPECTED_STATS_KEYS - {"task_0_0"} | {"task_0_0_changed"}
    assert all(v == 0 for v in stats.values())
    assert db_api.max_score_started(FIRST_COURSE_NAME) == FIRST_COURSE_EXPECTED_MAX_SCORE_STARTED

    assert session.query(TaskGroup).count() == expected_task_groups
    assert session.query(Task).count() == expected_tasks

    tasks = session.query(Task).all()
    for task in tasks:
        assert task.group.name == "group_" + task.name[len("task_")]

        assert task.enabled != (task.name in disabled_tasks)


def test_store_score(db_api_with_initialized_first_course, session):
    username = "user1"

    assert session.query(User).count() == 0
    assert session.query(UserOnCourse).count() == 0

    assert (
        db_api_with_initialized_first_course.store_score(
<<<<<<< HEAD
            FIRST_COURSE_NAME, student.username, "repo1", "not_exist_task", update_func(1)
=======
            FIRST_COURSE_NAME, username, "repo1", "not_exist_task", update_func(1)
>>>>>>> 44f9a2cc
        )
        == 0
    )

    assert session.query(User).count() == 1
    assert session.query(UserOnCourse).count() == 1

    user = session.query(User).one()
    assert user.username == username
    assert user.gitlab_instance_host == "gitlab.test.com"

    user_on_course = session.query(UserOnCourse).one()
    assert user_on_course.user_id == user.id
    assert user_on_course.course.name == FIRST_COURSE_NAME

    assert session.query(Grade).count() == 0

    assert (
        db_api_with_initialized_first_course.store_score(
<<<<<<< HEAD
            FIRST_COURSE_NAME, student.username, "repo1", "task_0_0", update_func(1)
=======
            FIRST_COURSE_NAME, username, "repo1", "task_0_0", update_func(1)
>>>>>>> 44f9a2cc
        )
        == 1
    )

    assert session.query(User).count() == 1
    assert session.query(UserOnCourse).count() == 1
    assert session.query(Grade).count() == 1

    grade = session.query(Grade).one()
    assert grade.user_on_course_id == user_on_course.id
    assert grade.task.name == "task_0_0"
    assert grade.score == 1

    stats = db_api_with_initialized_first_course.get_stats(FIRST_COURSE_NAME)
    all_scores = db_api_with_initialized_first_course.get_all_scores(FIRST_COURSE_NAME)
    bonus_score = db_api_with_initialized_first_course.get_bonus_score(FIRST_COURSE_NAME, "user1")
    scores = db_api_with_initialized_first_course.get_scores(FIRST_COURSE_NAME, "user1")

    assert set(stats.keys()) == FIRST_COURSE_EXPECTED_STATS_KEYS
    assert stats["task_0_0"] == 1.0
    assert all(v == 0.0 for k, v in stats.items() if k != "task_0_0")

    assert all_scores == {"user1": {"task_0_0": 1}}
    assert bonus_score == 0
    assert scores == {"task_0_0": 1}


def test_store_score_bonus_task(db_api_with_initialized_first_course, session):
    expected_score = 22
    username = "user1"

    assert (
        db_api_with_initialized_first_course.store_score(
<<<<<<< HEAD
            FIRST_COURSE_NAME, student.username, "repo1", "task_1_3", update_func(expected_score)
=======
            FIRST_COURSE_NAME, username, "repo1", "task_1_3", update_func(expected_score)
>>>>>>> 44f9a2cc
        )
        == expected_score
    )

    assert session.query(User).count() == 1
    assert session.query(UserOnCourse).count() == 1
    assert session.query(Grade).count() == 1

    grade = session.query(Grade).join(Task).filter(Task.name == "task_1_3").one()
    assert grade.task.name == "task_1_3"
    assert grade.score == expected_score

    stats = db_api_with_initialized_first_course.get_stats(FIRST_COURSE_NAME)
    all_scores = db_api_with_initialized_first_course.get_all_scores(FIRST_COURSE_NAME)
    bonus_score = db_api_with_initialized_first_course.get_bonus_score(FIRST_COURSE_NAME, "user1")
    scores = db_api_with_initialized_first_course.get_scores(FIRST_COURSE_NAME, "user1")

    assert set(stats.keys()) == FIRST_COURSE_EXPECTED_STATS_KEYS
    assert stats["task_1_3"] == 1.0
    assert all(v == 0.0 for k, v in stats.items() if k != "task_1_3")

    assert all_scores == {"user1": {"task_1_3": expected_score}}
    assert bonus_score == expected_score
    assert scores == {"task_1_3": expected_score}


def test_store_score_with_changed_task_name(
    db_api,
    first_course_config,
    first_course_deadlines_config,
    first_course_deadlines_config_with_changed_task_name,
    first_course_updated_ui_config,
):
    create_course(db_api, first_course_config, first_course_deadlines_config)

<<<<<<< HEAD
    student = Student(0, "user1", "username1")
    db_api.store_score(FIRST_COURSE_NAME, student.username, "repo1", "task_0_0", update_func(10))
=======
    username = "user1"
    db_api.store_score(FIRST_COURSE_NAME, username, "repo1", "task_0_0", update_func(10))
>>>>>>> 44f9a2cc

    update_course(
        db_api, FIRST_COURSE_NAME, first_course_updated_ui_config, first_course_deadlines_config_with_changed_task_name
    )

    stats = db_api.get_stats(FIRST_COURSE_NAME)
    all_scores = db_api.get_all_scores(FIRST_COURSE_NAME)
    bonus_score = db_api.get_bonus_score(FIRST_COURSE_NAME, "user1")
    scores = db_api.get_scores(FIRST_COURSE_NAME, "user1")

    assert set(stats.keys()) == FIRST_COURSE_EXPECTED_STATS_KEYS - {"task_0_0"} | {"task_0_0_changed"}
    assert all(v == 0.0 for k, v in stats.items())

    assert all_scores == {"user1": {}}
    assert bonus_score == 0
    assert scores == {}


def test_get_and_sync_stored_user(db_api_with_initialized_first_course, session):
    username = "user1"  # default student(not admin in gitlab)

    assert session.query(User).count() == 0
    assert session.query(UserOnCourse).count() == 0

<<<<<<< HEAD
    stored_user = db_api_with_initialized_first_course.get_stored_user(FIRST_COURSE_NAME, student.username)
=======
    stored_user = db_api_with_initialized_first_course.get_stored_user(FIRST_COURSE_NAME, username)
>>>>>>> 44f9a2cc

    assert stored_user == StoredUser(username="user1", course_admin=False)

    assert session.query(User).count() == 1
    assert session.query(UserOnCourse).count() == 1

    # admin in gitlab
    stored_user = db_api_with_initialized_first_course.sync_stored_user(FIRST_COURSE_NAME, username, "repo1", True)

    assert stored_user == StoredUser(username="user1", course_admin=True)

    # lost admin rules in gitlab, but in database stored that user is admin
    stored_user = db_api_with_initialized_first_course.sync_stored_user(FIRST_COURSE_NAME, username, "repo1", False)

    assert stored_user == StoredUser(username="user1", course_admin=True)

    assert session.query(User).count() == 1
    assert session.query(UserOnCourse).count() == 1


def test_many_users(db_api_with_initialized_first_course, session):
    expected_score_1 = 22
    expected_score_2 = 15
    expected_users = 2
    expected_user_on_course = 2
    expected_grades = 3
    expected_stats_ratio = 0.5

<<<<<<< HEAD
    student1 = Student(0, "user1", "username1")
    db_api_with_initialized_first_course.store_score(
        FIRST_COURSE_NAME, student1.username, "repo1", "task_0_0", update_func(1)
    )
    db_api_with_initialized_first_course.store_score(
        FIRST_COURSE_NAME, student1.username, "repo1", "task_1_3", update_func(expected_score_1)
=======
    username1 = "user1"
    db_api_with_initialized_first_course.store_score(FIRST_COURSE_NAME, username1, "repo1", "task_0_0", update_func(1))
    db_api_with_initialized_first_course.store_score(
        FIRST_COURSE_NAME, username1, "repo1", "task_1_3", update_func(expected_score_1)
>>>>>>> 44f9a2cc
    )

    username2 = "user2"

    assert (
        db_api_with_initialized_first_course.store_score(
<<<<<<< HEAD
            FIRST_COURSE_NAME, student2.username, "repo2", "task_0_0", update_func(expected_score_2)
=======
            FIRST_COURSE_NAME, username2, "repo2", "task_0_0", update_func(expected_score_2)
>>>>>>> 44f9a2cc
        )
        == expected_score_2
    )

    assert session.query(User).count() == expected_users
    assert session.query(UserOnCourse).count() == expected_user_on_course
    assert session.query(Grade).count() == expected_grades

    stats = db_api_with_initialized_first_course.get_stats(FIRST_COURSE_NAME)
    all_scores = db_api_with_initialized_first_course.get_all_scores(FIRST_COURSE_NAME)
    bonus_score_user1 = db_api_with_initialized_first_course.get_bonus_score(FIRST_COURSE_NAME, "user1")
    scores_user1 = db_api_with_initialized_first_course.get_scores(FIRST_COURSE_NAME, "user1")
    bonus_score_user2 = db_api_with_initialized_first_course.get_bonus_score(FIRST_COURSE_NAME, "user2")
    scores_user2 = db_api_with_initialized_first_course.get_scores(FIRST_COURSE_NAME, "user2")

    assert set(stats.keys()) == FIRST_COURSE_EXPECTED_STATS_KEYS
    assert stats["task_0_0"] == 1.0
    assert stats["task_1_3"] == expected_stats_ratio
    assert all(v == 0.0 for k, v in stats.items() if k not in ["task_0_0", "task_1_3"])

    assert all_scores == {
        "user1": {"task_0_0": 1, "task_1_3": expected_score_1},
        "user2": {"task_0_0": expected_score_2},
    }
    assert bonus_score_user1 == expected_score_1
    assert scores_user1 == {"task_0_0": 1, "task_1_3": expected_score_1}
    assert bonus_score_user2 == 0
    assert scores_user2 == {"task_0_0": expected_score_2}


def test_many_courses(db_api_with_two_initialized_courses, session):
<<<<<<< HEAD
    student = Student(0, "user1", "username1")
    db_api_with_two_initialized_courses.store_score(
        FIRST_COURSE_NAME, student.username, "repo1", "task_0_0", update_func(30)
    )
    db_api_with_two_initialized_courses.store_score(
        SECOND_COURSE_NAME, student.username, "repo1", "task_1_3", update_func(40)
    )
=======
    username = "user1"
    db_api_with_two_initialized_courses.store_score(FIRST_COURSE_NAME, username, "repo1", "task_0_0", update_func(30))
    db_api_with_two_initialized_courses.store_score(SECOND_COURSE_NAME, username, "repo1", "task_1_3", update_func(40))
>>>>>>> 44f9a2cc
    expected_users = 1
    expected_user_on_course = 2
    expected_grades = 2

    assert session.query(User).count() == expected_users
    assert session.query(UserOnCourse).count() == expected_user_on_course
    assert session.query(Grade).count() == expected_grades

    stats1 = db_api_with_two_initialized_courses.get_stats(FIRST_COURSE_NAME)
    all_scores1 = db_api_with_two_initialized_courses.get_all_scores(FIRST_COURSE_NAME)
    bonus_score_user1 = db_api_with_two_initialized_courses.get_bonus_score(FIRST_COURSE_NAME, "user1")
    scores_user1 = db_api_with_two_initialized_courses.get_scores(FIRST_COURSE_NAME, "user1")

    assert set(stats1.keys()) == FIRST_COURSE_EXPECTED_STATS_KEYS
    assert stats1["task_0_0"] == 1.0
    assert all(v == 0.0 for k, v in stats1.items() if k != "task_0_0")

    assert all_scores1 == {"user1": {"task_0_0": 30}}
    assert bonus_score_user1 == 0
    assert scores_user1 == {"task_0_0": 30}

    stats2 = db_api_with_two_initialized_courses.get_stats(SECOND_COURSE_NAME)
    all_scores2 = db_api_with_two_initialized_courses.get_all_scores(SECOND_COURSE_NAME)
    bonus_score_user2 = db_api_with_two_initialized_courses.get_bonus_score(SECOND_COURSE_NAME, "user1")
    scores_user2 = db_api_with_two_initialized_courses.get_scores(SECOND_COURSE_NAME, "user1")

    assert set(stats2.keys()) == SECOND_COURSE_EXPECTED_STATS_KEYS
    assert stats2["task_1_3"] == 1.0
    assert all(v == 0.0 for k, v in stats2.items() if k != "task_1_3")

    user2_score = 40
    assert all_scores2 == {"user1": {"task_1_3": user2_score}}
    assert bonus_score_user2 == user2_score
    assert scores_user2 == {"task_1_3": user2_score}


def test_many_users_and_courses(db_api_with_two_initialized_courses, session):
    expected_score_1 = 22
    expected_score_2 = 15
    expected_users = 2
    expected_user_on_course = 4
    expected_grades = 5
    expected_stats_ratio = 0.5

    username1 = "user1"
    username2 = "user2"

<<<<<<< HEAD
    db_api_with_two_initialized_courses.store_score(
        FIRST_COURSE_NAME, student1.username, "repo1", "task_0_0", update_func(1)
    )
    db_api_with_two_initialized_courses.store_score(
        FIRST_COURSE_NAME, student1.username, "repo1", "task_1_3", update_func(expected_score_1)
    )
    db_api_with_two_initialized_courses.store_score(
        FIRST_COURSE_NAME, student2.username, "repo2", "task_0_0", update_func(expected_score_2)
    )

    db_api_with_two_initialized_courses.store_score(
        SECOND_COURSE_NAME, student1.username, "repo1", "task_1_0", update_func(99)
    )
    db_api_with_two_initialized_courses.store_score(
        SECOND_COURSE_NAME, student2.username, "repo2", "task_1_1", update_func(7)
    )
=======
    db_api_with_two_initialized_courses.store_score(FIRST_COURSE_NAME, username1, "repo1", "task_0_0", update_func(1))
    db_api_with_two_initialized_courses.store_score(
        FIRST_COURSE_NAME, username1, "repo1", "task_1_3", update_func(expected_score_1)
    )
    db_api_with_two_initialized_courses.store_score(
        FIRST_COURSE_NAME, username2, "repo2", "task_0_0", update_func(expected_score_2)
    )

    db_api_with_two_initialized_courses.store_score(SECOND_COURSE_NAME, username1, "repo1", "task_1_0", update_func(99))
    db_api_with_two_initialized_courses.store_score(SECOND_COURSE_NAME, username2, "repo2", "task_1_1", update_func(7))
>>>>>>> 44f9a2cc

    assert session.query(User).count() == expected_users
    assert session.query(UserOnCourse).count() == expected_user_on_course
    assert session.query(Grade).count() == expected_grades

    stats1 = db_api_with_two_initialized_courses.get_stats(FIRST_COURSE_NAME)
    all_scores1 = db_api_with_two_initialized_courses.get_all_scores(FIRST_COURSE_NAME)
    bonus_score1_user1 = db_api_with_two_initialized_courses.get_bonus_score(FIRST_COURSE_NAME, "user1")
    scores1_user1 = db_api_with_two_initialized_courses.get_scores(FIRST_COURSE_NAME, "user1")
    bonus_score1_user2 = db_api_with_two_initialized_courses.get_bonus_score(FIRST_COURSE_NAME, "user2")
    scores1_user2 = db_api_with_two_initialized_courses.get_scores(FIRST_COURSE_NAME, "user2")

    assert set(stats1.keys()) == FIRST_COURSE_EXPECTED_STATS_KEYS
    assert stats1["task_0_0"] == 1.0
    assert stats1["task_1_3"] == expected_stats_ratio
    assert all(v == 0.0 for k, v in stats1.items() if k not in ["task_0_0", "task_1_3"])

    assert all_scores1 == {
        "user1": {"task_0_0": 1, "task_1_3": expected_score_1},
        "user2": {"task_0_0": expected_score_2},
    }
    assert bonus_score1_user1 == expected_score_1
    assert scores1_user1 == {"task_0_0": 1, "task_1_3": expected_score_1}
    assert bonus_score1_user2 == 0
    assert scores1_user2 == {"task_0_0": expected_score_2}

    stats2 = db_api_with_two_initialized_courses.get_stats(SECOND_COURSE_NAME)
    all_scores2 = db_api_with_two_initialized_courses.get_all_scores(SECOND_COURSE_NAME)
    bonus_score2_user1 = db_api_with_two_initialized_courses.get_bonus_score(SECOND_COURSE_NAME, "user1")
    scores2_user1 = db_api_with_two_initialized_courses.get_scores(SECOND_COURSE_NAME, "user1")
    bonus_score2_user2 = db_api_with_two_initialized_courses.get_bonus_score(SECOND_COURSE_NAME, "user2")
    scores2_user2 = db_api_with_two_initialized_courses.get_scores(SECOND_COURSE_NAME, "user2")

    assert set(stats2.keys()) == SECOND_COURSE_EXPECTED_STATS_KEYS
    assert stats2["task_1_0"] == expected_stats_ratio
    assert stats2["task_1_1"] == expected_stats_ratio
    assert all(v == 0.0 for k, v in stats2.items() if k not in ["task_1_0", "task_1_1"])

    assert all_scores2 == {"user1": {"task_1_0": 99}, "user2": {"task_1_1": 7}}
    assert bonus_score2_user1 == 0
    assert scores2_user1 == {"task_1_0": 99}
    assert bonus_score2_user2 == 0
    assert scores2_user2 == {"task_1_1": 7}


def test_deadlines(db_api_with_two_initialized_courses, session):
    deadline1 = (
        session.query(Deadline)
        .join(TaskGroup)
        .filter(TaskGroup.name == "group_1")
        .join(Course)
        .filter(Course.name == FIRST_COURSE_NAME)
        .one()
    )

    assert deadline1.start == datetime(2000, 1, 2, 18, 0, tzinfo=ZoneInfo("Europe/Berlin"))
    assert deadline1.steps == {0.5: datetime(2000, 2, 2, 23, 59, tzinfo=ZoneInfo("Europe/Berlin"))}
    assert deadline1.end == datetime(2000, 2, 2, 23, 59, tzinfo=ZoneInfo("Europe/Berlin"))

    deadline2 = (
        session.query(Deadline)
        .join(TaskGroup)
        .filter(TaskGroup.name == "group_1")
        .join(Course)
        .filter(Course.name == SECOND_COURSE_NAME)
        .one()
    )

    assert deadline2.start == datetime(2000, 1, 1, 18, 0, tzinfo=ZoneInfo("Europe/Moscow"))
    assert deadline2.steps == {0.5: datetime(2000, 2, 1, 23, 59, tzinfo=ZoneInfo("Europe/Moscow"))}
    assert deadline2.end == datetime(2000, 2, 1, 23, 59, tzinfo=ZoneInfo("Europe/Moscow"))


def test_bad_requests(db_api_with_two_initialized_courses, session):
    bonus_score = db_api_with_two_initialized_courses.get_bonus_score(FIRST_COURSE_NAME, "random_user")
    scores = db_api_with_two_initialized_courses.get_scores(FIRST_COURSE_NAME, "random_user")

    assert bonus_score == 0
    assert scores == {}

    assert session.query(User).count() == 0
    assert session.query(UserOnCourse).count() == 0
    assert session.query(Grade).count() == 0


def test_auto_tables_creation(engine, alembic_cfg, postgres_container, first_course_config):
    with engine.begin() as connection:
        alembic_cfg.attributes["connection"] = connection
        command.downgrade(alembic_cfg, "base")  # Base.metadata.drop_all(engine)

    with pytest.raises(ProgrammingError) as exc_info:
        db_api = DataBaseApi(
            DatabaseConfig(
                database_url=postgres_container.get_connection_url(),
                gitlab_instance_host="gitlab.test.com",
                apply_migrations=False,
            )
        )

        with Session(engine) as session:
            test_not_initialized_course(session, db_api, first_course_config)

    assert isinstance(exc_info.value.orig, UndefinedTable)

    db_api = DataBaseApi(db_config(postgres_container.get_connection_url()))  # apply_migrations=True

    with Session(engine) as session:
        test_not_initialized_course(session, db_api, first_course_config)


def test_auto_database_migration(engine, alembic_cfg, postgres_container, first_course_config):
    script = ScriptDirectory.from_config(alembic_cfg)
    revisions = list(script.walk_revisions("base", "head"))
    revisions.reverse()

    with engine.begin() as connection:
        alembic_cfg.attributes["connection"] = connection

        for revision in revisions:
            command.downgrade(alembic_cfg, "base")
            command.upgrade(alembic_cfg, revision.revision)

            db_api = DataBaseApi(db_config(postgres_container.get_connection_url()))

            with Session(engine) as session:
                test_not_initialized_course(session, db_api, first_course_config)


def test_store_score_integrity_error(db_api_with_two_initialized_courses, session):
    username = "user1"

    user = User(username=username, gitlab_instance_host="gitlab.test.com")
    session.add(user)
    session.commit()

    score = db_api_with_two_initialized_courses.store_score(
<<<<<<< HEAD
        FIRST_COURSE_NAME, student.username, "repo1", "task_0_0", update_func(1)
=======
        FIRST_COURSE_NAME, username, "repo1", "task_0_0", update_func(1)
>>>>>>> 44f9a2cc
    )
    assert score == 1

    assert session.query(User).count() == 1
    assert session.query(UserOnCourse).count() == 1
    assert session.query(Grade).count() == 1


def test_store_score_update_error(db_api_with_two_initialized_courses, session):
    username = "user1"

    def failing_update(_, score):
        raise ValueError("Update failed")

    with pytest.raises(ValueError) as exc_info:
        db_api_with_two_initialized_courses.store_score(
<<<<<<< HEAD
            FIRST_COURSE_NAME, student.username, "repo1", "task_0_0", failing_update
=======
            FIRST_COURSE_NAME, username, "repo1", "task_0_0", failing_update
>>>>>>> 44f9a2cc
        )
    assert "Update failed" in str(exc_info.value)

    assert session.query(Grade).count() == 0


def test_get_course_success(db_api_with_two_initialized_courses, first_course_config, second_course_config):
    first_course_config.is_ready = True
    course = db_api_with_two_initialized_courses.get_course(FIRST_COURSE_NAME)
    assert course.__dict__ == ManytaskCourse(first_course_config).__dict__

    second_course_config.is_ready = True
    course = db_api_with_two_initialized_courses.get_course(SECOND_COURSE_NAME)
    assert course.__dict__ == ManytaskCourse(second_course_config).__dict__


def test_get_course_unknown(db_api_with_two_initialized_courses):
    course = db_api_with_two_initialized_courses.get_course("Unknown course")
    assert course is None


def test_apply_migrations_exceptions(db_api_with_two_initialized_courses, postgres_container):
    with patch.object(command, "upgrade", side_effect=TestException()):
        with pytest.raises(TestException):
            db_api_with_two_initialized_courses._apply_migrations(postgres_container.get_connection_url())

    with patch.object(command, "upgrade", side_effect=IntegrityError(None, None, TestException())):
        with pytest.raises(IntegrityError) as exc_info:
            db_api_with_two_initialized_courses._apply_migrations(postgres_container.get_connection_url())

        assert isinstance(exc_info.value.orig, TestException)

    with patch.object(command, "upgrade", side_effect=IntegrityError(None, None, UniqueViolation())):
        db_api_with_two_initialized_courses._apply_migrations(postgres_container.get_connection_url())

    with patch.object(command, "upgrade", side_effect=ProgrammingError(None, None, TestException())):
        with pytest.raises(ProgrammingError) as exc_info:
            db_api_with_two_initialized_courses._apply_migrations(postgres_container.get_connection_url())

        assert isinstance(exc_info.value.orig, TestException)

    with patch.object(command, "upgrade", side_effect=ProgrammingError(None, None, DuplicateColumn())):
        db_api_with_two_initialized_courses._apply_migrations(postgres_container.get_connection_url())

    with patch.object(command, "upgrade", side_effect=DuplicateTable()):
        db_api_with_two_initialized_courses._apply_migrations(postgres_container.get_connection_url())


def test_sync_and_get_admin_status_admin_update(db_api_with_two_initialized_courses, session):
    username = "user1"
    user = User(id=1, username=username, gitlab_instance_host="gitlab.test.com")
    user_on_course = UserOnCourse(user_id=user.id, course_id=1, repo_name="repo1", is_course_admin=False)

    session.add(user)
    session.add(user_on_course)
    session.commit()

    db_api_with_two_initialized_courses.sync_and_get_admin_status(FIRST_COURSE_NAME, username, True)

    updated_user_on_course = session.query(UserOnCourse).filter_by(user_id=user.id, course_id=1).one()
    assert updated_user_on_course.is_course_admin


def test_sync_and_get_admin_status_admin_no_update(db_api_with_two_initialized_courses, session):
    username = "user1"

    user = User(id=1, username=username, gitlab_instance_host="gitlab.test.com")
    user_on_course = UserOnCourse(user_id=user.id, course_id=1, repo_name="repo1", is_course_admin=True)

    session.add(user)
    session.add(user_on_course)
    session.commit()

    db_api_with_two_initialized_courses.sync_and_get_admin_status(FIRST_COURSE_NAME, username, False)

    updated_user_on_course = session.query(UserOnCourse).filter_by(user_id=user.id, course_id=1).one()
    assert updated_user_on_course.is_course_admin


def test_check_user_on_course(db_api_with_two_initialized_courses, session):
    username = "user1"

    user = User(id=1, username=username, gitlab_instance_host="gitlab.test.com")
    user_on_course = UserOnCourse(user_id=user.id, course_id=1, repo_name="repo1", is_course_admin=True)

    session.add(user)
    session.add(user_on_course)
    session.commit()

    assert db_api_with_two_initialized_courses.check_user_on_course(FIRST_COURSE_NAME, username)


def test_create_user_if_not_exist_existing(db_api_with_two_initialized_courses, session):
<<<<<<< HEAD
    user = User(id=1, username="user1", gitlab_instance_host="gitlab.test.com")
=======
    username = "user1"
    user = User(id=1, username=username, gitlab_instance_host="gitlab.test.com")
>>>>>>> 44f9a2cc
    session.add(user)
    session.commit()

    assert session.query(User).filter_by(username="user1").one().id == user.id
<<<<<<< HEAD
    db_api_with_two_initialized_courses.create_user_if_not_exist("user1", FIRST_COURSE_NAME)
=======
    db_api_with_two_initialized_courses.create_user_if_not_exist(username, FIRST_COURSE_NAME)
>>>>>>> 44f9a2cc
    assert session.query(User).filter_by(username="user1").one().id == user.id


def test_create_user_if_not_exist_nonexisting(db_api_with_two_initialized_courses, session):
    username = "user1"

<<<<<<< HEAD
    assert session.query(User).filter_by(username="user1").one_or_none() is None
    db_api_with_two_initialized_courses.create_user_if_not_exist(student.username, FIRST_COURSE_NAME)
    assert session.query(User).filter_by(username="user1").one().id == student.id
=======
    assert session.query(User).filter_by(username=username).one_or_none() is None
    db_api_with_two_initialized_courses.create_user_if_not_exist(username, FIRST_COURSE_NAME)
    assert session.query(User).filter_by(username=username).one().id == 1
>>>>>>> 44f9a2cc


def test_convert_timedelta_to_datetime():
    start = datetime(2025, 5, 5, 5, 5, tzinfo=ZoneInfo("Europe/Berlin"))
    value_datetime = datetime(2026, 6, 6, 6, 6, tzinfo=ZoneInfo("Europe/Berlin"))
    value_timedelta = timedelta(days=397, hours=1, minutes=1)  # value_datetime - start

    assert DataBaseApi._convert_timedelta_to_datetime(start, value_datetime) == value_datetime
    assert DataBaseApi._convert_timedelta_to_datetime(start, value_timedelta) == value_datetime


def change_timedelta_to_datetime(group: ManytaskGroupConfig) -> ManytaskGroupConfig:
    group.steps = {k: DataBaseApi._convert_timedelta_to_datetime(group.start, v) for k, v in group.steps.items()}
    group.end = DataBaseApi._convert_timedelta_to_datetime(group.start, group.end)

    return group


def check_find_task(
    db_api,
    course_name,
    course_deadlines_config,
):
    for group in course_deadlines_config.groups:
        group = change_timedelta_to_datetime(group)

        for task in group.tasks:
            if not task.enabled:
                with pytest.raises(TaskDisabledError) as e:
                    db_api.find_task(course_name, task.name)
                assert str(e.value) == f"Task {task.name} is disabled"
                continue
            if not group.enabled:
                with pytest.raises(TaskDisabledError) as e:
                    db_api.find_task(course_name, task.name)
                assert str(e.value) == f"Task {task.name} group {group.name} is disabled"
                continue

            found_group, found_task = db_api.find_task(course_name, task.name)

            assert found_group == group
            assert found_task == task


@pytest.mark.parametrize("course_number", [1, 2])
def test_find_task(
    db_api_with_two_initialized_courses,
    first_course_deadlines_config,
    second_course_deadlines_config,
    course_number,
):
    course_name = (FIRST_COURSE_NAME, SECOND_COURSE_NAME)[course_number - 1]
    course_deadlines_config = (first_course_deadlines_config, second_course_deadlines_config)[course_number - 1]

    check_find_task(db_api_with_two_initialized_courses, course_name, course_deadlines_config)


@pytest.mark.parametrize("config_number", [1, 2, 3])
def test_find_task_with_resync(
    db_api_with_two_initialized_courses,
    second_course_deadlines_config,
    first_course_deadlines_config_with_changed_order_of_groups,
    first_course_deadlines_config_with_changed_order_of_tasks,
    first_course_updated_ui_config,
    config_number,
):
    course_deadlines_config = (
        second_course_deadlines_config,
        first_course_deadlines_config_with_changed_order_of_groups,
        first_course_deadlines_config_with_changed_order_of_tasks,
    )[config_number - 1]

    update_course(
        db_api_with_two_initialized_courses, FIRST_COURSE_NAME, first_course_updated_ui_config, course_deadlines_config
    )

    check_find_task(db_api_with_two_initialized_courses, FIRST_COURSE_NAME, course_deadlines_config)


def test_find_task_not_found(db_api_with_two_initialized_courses):
    task_name = "non-existent_task"

    with pytest.raises(KeyError) as e:
        db_api_with_two_initialized_courses.find_task(FIRST_COURSE_NAME, task_name)
    assert e.value.args[0] == f"Task {task_name} not found"

    with pytest.raises(KeyError) as e:
        db_api_with_two_initialized_courses.find_task(SECOND_COURSE_NAME, task_name)
    assert e.value.args[0] == f"Task {task_name} not found"


def check_get_groups(
    db_api,
    course_name,
    course_deadlines_config,
    enabled,
    started,
    now,
):
    result_groups = db_api.get_groups(course_name, enabled=enabled, started=started, now=now)

    assert len([group.name for group in result_groups]) == len(set([group.name for group in result_groups]))

    groups = [change_timedelta_to_datetime(group) for group in course_deadlines_config.groups]

    if enabled is not None:
        groups = [group for group in groups if group.enabled == enabled]
        for i in range(len(groups)):
            groups[i].tasks = [task for task in groups[i].tasks if task.enabled == enabled]

    if started is not None:
        if started:
            groups = [group for group in groups if group.start <= FIXED_CURRENT_TIME]
        else:
            groups = [group for group in groups if group.start > FIXED_CURRENT_TIME]

    assert result_groups == groups


@pytest.mark.parametrize("course_number", [1, 2])
@pytest.mark.parametrize("enabled", [None, True, False])
@pytest.mark.parametrize("started", [None, True, False])
@pytest.mark.parametrize("now", [FIXED_CURRENT_TIME, None])
def test_get_groups(  # noqa: PLR0913
    db_api_with_two_initialized_courses,
    first_course_deadlines_config,
    second_course_deadlines_config,
    course_number,
    enabled,
    started,
    now,
):
    course_name = (FIRST_COURSE_NAME, SECOND_COURSE_NAME)[course_number - 1]
    course_deadlines_config = (first_course_deadlines_config, second_course_deadlines_config)[course_number - 1]

    check_get_groups(db_api_with_two_initialized_courses, course_name, course_deadlines_config, enabled, started, now)


@pytest.mark.parametrize("config_number", [1, 2, 3])
@pytest.mark.parametrize("enabled", [None, True, False])
@pytest.mark.parametrize("started", [None, True, False])
@pytest.mark.parametrize("now", [FIXED_CURRENT_TIME, None])
def test_get_groups_with_resync(  # noqa: PLR0913
    db_api_with_two_initialized_courses,
    second_course_deadlines_config,
    first_course_deadlines_config_with_changed_order_of_groups,
    first_course_deadlines_config_with_changed_order_of_tasks,
    first_course_updated_ui_config,
    config_number,
    enabled,
    started,
    now,
):
    course_deadlines_config = (
        second_course_deadlines_config,
        first_course_deadlines_config_with_changed_order_of_groups,
        first_course_deadlines_config_with_changed_order_of_tasks,
    )[config_number - 1]

    update_course(
        db_api_with_two_initialized_courses, FIRST_COURSE_NAME, first_course_updated_ui_config, course_deadlines_config
    )

    check_get_groups(
        db_api_with_two_initialized_courses, FIRST_COURSE_NAME, course_deadlines_config, enabled, started, now
    )<|MERGE_RESOLUTION|>--- conflicted
+++ resolved
@@ -455,11 +455,7 @@
 
     assert (
         db_api_with_initialized_first_course.store_score(
-<<<<<<< HEAD
-            FIRST_COURSE_NAME, student.username, "repo1", "not_exist_task", update_func(1)
-=======
             FIRST_COURSE_NAME, username, "repo1", "not_exist_task", update_func(1)
->>>>>>> 44f9a2cc
         )
         == 0
     )
@@ -479,11 +475,7 @@
 
     assert (
         db_api_with_initialized_first_course.store_score(
-<<<<<<< HEAD
-            FIRST_COURSE_NAME, student.username, "repo1", "task_0_0", update_func(1)
-=======
             FIRST_COURSE_NAME, username, "repo1", "task_0_0", update_func(1)
->>>>>>> 44f9a2cc
         )
         == 1
     )
@@ -517,11 +509,7 @@
 
     assert (
         db_api_with_initialized_first_course.store_score(
-<<<<<<< HEAD
-            FIRST_COURSE_NAME, student.username, "repo1", "task_1_3", update_func(expected_score)
-=======
             FIRST_COURSE_NAME, username, "repo1", "task_1_3", update_func(expected_score)
->>>>>>> 44f9a2cc
         )
         == expected_score
     )
@@ -557,13 +545,8 @@
 ):
     create_course(db_api, first_course_config, first_course_deadlines_config)
 
-<<<<<<< HEAD
-    student = Student(0, "user1", "username1")
-    db_api.store_score(FIRST_COURSE_NAME, student.username, "repo1", "task_0_0", update_func(10))
-=======
     username = "user1"
     db_api.store_score(FIRST_COURSE_NAME, username, "repo1", "task_0_0", update_func(10))
->>>>>>> 44f9a2cc
 
     update_course(
         db_api, FIRST_COURSE_NAME, first_course_updated_ui_config, first_course_deadlines_config_with_changed_task_name
@@ -588,11 +571,7 @@
     assert session.query(User).count() == 0
     assert session.query(UserOnCourse).count() == 0
 
-<<<<<<< HEAD
-    stored_user = db_api_with_initialized_first_course.get_stored_user(FIRST_COURSE_NAME, student.username)
-=======
     stored_user = db_api_with_initialized_first_course.get_stored_user(FIRST_COURSE_NAME, username)
->>>>>>> 44f9a2cc
 
     assert stored_user == StoredUser(username="user1", course_admin=False)
 
@@ -621,30 +600,17 @@
     expected_grades = 3
     expected_stats_ratio = 0.5
 
-<<<<<<< HEAD
-    student1 = Student(0, "user1", "username1")
-    db_api_with_initialized_first_course.store_score(
-        FIRST_COURSE_NAME, student1.username, "repo1", "task_0_0", update_func(1)
-    )
-    db_api_with_initialized_first_course.store_score(
-        FIRST_COURSE_NAME, student1.username, "repo1", "task_1_3", update_func(expected_score_1)
-=======
     username1 = "user1"
     db_api_with_initialized_first_course.store_score(FIRST_COURSE_NAME, username1, "repo1", "task_0_0", update_func(1))
     db_api_with_initialized_first_course.store_score(
         FIRST_COURSE_NAME, username1, "repo1", "task_1_3", update_func(expected_score_1)
->>>>>>> 44f9a2cc
     )
 
     username2 = "user2"
 
     assert (
         db_api_with_initialized_first_course.store_score(
-<<<<<<< HEAD
-            FIRST_COURSE_NAME, student2.username, "repo2", "task_0_0", update_func(expected_score_2)
-=======
             FIRST_COURSE_NAME, username2, "repo2", "task_0_0", update_func(expected_score_2)
->>>>>>> 44f9a2cc
         )
         == expected_score_2
     )
@@ -676,19 +642,9 @@
 
 
 def test_many_courses(db_api_with_two_initialized_courses, session):
-<<<<<<< HEAD
-    student = Student(0, "user1", "username1")
-    db_api_with_two_initialized_courses.store_score(
-        FIRST_COURSE_NAME, student.username, "repo1", "task_0_0", update_func(30)
-    )
-    db_api_with_two_initialized_courses.store_score(
-        SECOND_COURSE_NAME, student.username, "repo1", "task_1_3", update_func(40)
-    )
-=======
     username = "user1"
     db_api_with_two_initialized_courses.store_score(FIRST_COURSE_NAME, username, "repo1", "task_0_0", update_func(30))
     db_api_with_two_initialized_courses.store_score(SECOND_COURSE_NAME, username, "repo1", "task_1_3", update_func(40))
->>>>>>> 44f9a2cc
     expected_users = 1
     expected_user_on_course = 2
     expected_grades = 2
@@ -736,24 +692,6 @@
     username1 = "user1"
     username2 = "user2"
 
-<<<<<<< HEAD
-    db_api_with_two_initialized_courses.store_score(
-        FIRST_COURSE_NAME, student1.username, "repo1", "task_0_0", update_func(1)
-    )
-    db_api_with_two_initialized_courses.store_score(
-        FIRST_COURSE_NAME, student1.username, "repo1", "task_1_3", update_func(expected_score_1)
-    )
-    db_api_with_two_initialized_courses.store_score(
-        FIRST_COURSE_NAME, student2.username, "repo2", "task_0_0", update_func(expected_score_2)
-    )
-
-    db_api_with_two_initialized_courses.store_score(
-        SECOND_COURSE_NAME, student1.username, "repo1", "task_1_0", update_func(99)
-    )
-    db_api_with_two_initialized_courses.store_score(
-        SECOND_COURSE_NAME, student2.username, "repo2", "task_1_1", update_func(7)
-    )
-=======
     db_api_with_two_initialized_courses.store_score(FIRST_COURSE_NAME, username1, "repo1", "task_0_0", update_func(1))
     db_api_with_two_initialized_courses.store_score(
         FIRST_COURSE_NAME, username1, "repo1", "task_1_3", update_func(expected_score_1)
@@ -764,7 +702,6 @@
 
     db_api_with_two_initialized_courses.store_score(SECOND_COURSE_NAME, username1, "repo1", "task_1_0", update_func(99))
     db_api_with_two_initialized_courses.store_score(SECOND_COURSE_NAME, username2, "repo2", "task_1_1", update_func(7))
->>>>>>> 44f9a2cc
 
     assert session.query(User).count() == expected_users
     assert session.query(UserOnCourse).count() == expected_user_on_course
@@ -901,11 +838,7 @@
     session.commit()
 
     score = db_api_with_two_initialized_courses.store_score(
-<<<<<<< HEAD
-        FIRST_COURSE_NAME, student.username, "repo1", "task_0_0", update_func(1)
-=======
         FIRST_COURSE_NAME, username, "repo1", "task_0_0", update_func(1)
->>>>>>> 44f9a2cc
     )
     assert score == 1
 
@@ -922,11 +855,7 @@
 
     with pytest.raises(ValueError) as exc_info:
         db_api_with_two_initialized_courses.store_score(
-<<<<<<< HEAD
-            FIRST_COURSE_NAME, student.username, "repo1", "task_0_0", failing_update
-=======
             FIRST_COURSE_NAME, username, "repo1", "task_0_0", failing_update
->>>>>>> 44f9a2cc
         )
     assert "Update failed" in str(exc_info.value)
 
@@ -1020,36 +949,22 @@
 
 
 def test_create_user_if_not_exist_existing(db_api_with_two_initialized_courses, session):
-<<<<<<< HEAD
-    user = User(id=1, username="user1", gitlab_instance_host="gitlab.test.com")
-=======
     username = "user1"
     user = User(id=1, username=username, gitlab_instance_host="gitlab.test.com")
->>>>>>> 44f9a2cc
     session.add(user)
     session.commit()
 
     assert session.query(User).filter_by(username="user1").one().id == user.id
-<<<<<<< HEAD
-    db_api_with_two_initialized_courses.create_user_if_not_exist("user1", FIRST_COURSE_NAME)
-=======
     db_api_with_two_initialized_courses.create_user_if_not_exist(username, FIRST_COURSE_NAME)
->>>>>>> 44f9a2cc
     assert session.query(User).filter_by(username="user1").one().id == user.id
 
 
 def test_create_user_if_not_exist_nonexisting(db_api_with_two_initialized_courses, session):
     username = "user1"
 
-<<<<<<< HEAD
-    assert session.query(User).filter_by(username="user1").one_or_none() is None
-    db_api_with_two_initialized_courses.create_user_if_not_exist(student.username, FIRST_COURSE_NAME)
-    assert session.query(User).filter_by(username="user1").one().id == student.id
-=======
     assert session.query(User).filter_by(username=username).one_or_none() is None
     db_api_with_two_initialized_courses.create_user_if_not_exist(username, FIRST_COURSE_NAME)
     assert session.query(User).filter_by(username=username).one().id == 1
->>>>>>> 44f9a2cc
 
 
 def test_convert_timedelta_to_datetime():
