import os
from datetime import datetime
from typing import Any
from unittest.mock import patch
from zoneinfo import ZoneInfo

import pytest
import yaml
from dotenv import load_dotenv
from sqlalchemy import create_engine
from sqlalchemy.exc import OperationalError
from sqlalchemy.orm import Session
from sqlalchemy.orm.exc import NoResultFound

from manytask.config import ManytaskDeadlinesConfig
from manytask.database import DataBaseApi, StoredUser
from manytask.glab import Student
from manytask.models import Base, Course, Deadline, Grade, Task, TaskGroup, User, UserOnCourse


SQLALCHEMY_DATABASE_URL = 'sqlite:///file::memory:?cache=shared'

DEADLINES_CONFIG_FILES = [  # part of manytask config file
    'tests/.deadlines.test.yml',
    'tests/.deadlines.test2.yml'
]

FIXED_CURRENT_TIME = datetime(2025, 4, 1, 12, 0, tzinfo=ZoneInfo("Europe/Berlin"))


@pytest.fixture(autouse=True)
def mock_current_time():
    with patch('manytask.config.ManytaskDeadlinesConfig.get_now_with_timezone') as mock:
        mock.return_value = FIXED_CURRENT_TIME
        yield mock


@pytest.fixture
def engine():
    return create_engine(SQLALCHEMY_DATABASE_URL, echo=False)


@pytest.fixture
def tables(engine):
    Base.metadata.drop_all(engine)
    Base.metadata.create_all(engine)
    yield
    Base.metadata.drop_all(engine)


@pytest.fixture
def session(engine, tables):
    with Session(engine) as session:
        yield session


@pytest.fixture
def first_course_db_api(tables):
    return DataBaseApi(
        database_url=SQLALCHEMY_DATABASE_URL,
        course_name="Test Course",
        gitlab_instance_host="gitlab.test.com",
        registration_secret="secret",
<<<<<<< HEAD
        token="test_token",
        show_allscores=True
=======
        show_allscores=True,
        create_tables_if_not_exist=True
>>>>>>> f86b7df8
    )


@pytest.fixture
def second_course_db_api(tables):
    return DataBaseApi(
        database_url=SQLALCHEMY_DATABASE_URL,
        course_name="Another Test Course",
        gitlab_instance_host="gitlab.test.com",
        token="another_test_token",
        registration_secret="secret",
        show_allscores=True,
        create_tables_if_not_exist=True
    )


def load_deadlines_config_and_sync_columns(db_api: DataBaseApi, yaml_file_file_path: str):
    with open(yaml_file_file_path, "r") as f:
        deadlines_config_data: dict[str, Any] = yaml.load(f, Loader=yaml.SafeLoader)
    deadlines_config = ManytaskDeadlinesConfig(**deadlines_config_data['deadlines'])

    with Session(db_api.engine) as session:
        try:
            db_api._get(session, Course, name=db_api.course_name)
        except NoResultFound:
            db_api._create(
                session,
                Course,
                name=db_api.course_name,
                gitlab_instance_host="gitlab.test.com",
                registration_secret="secret",
                show_allscores=True
            )
            session.commit()

    # Invariant: course exists
    db_api.sync_columns(deadlines_config)


@pytest.fixture
def first_course_deadlines_config():
    with open(DEADLINES_CONFIG_FILES[0], "r") as f:
        deadlines_config_data = yaml.load(f, Loader=yaml.SafeLoader)
    return ManytaskDeadlinesConfig(**deadlines_config_data['deadlines'])


@pytest.fixture
def second_course_deadlines_config():
    with open(DEADLINES_CONFIG_FILES[1], "r") as f:
        deadlines_config_data = yaml.load(f, Loader=yaml.SafeLoader)
    return ManytaskDeadlinesConfig(**deadlines_config_data['deadlines'])


@pytest.fixture
def first_course_with_deadlines(first_course_db_api, first_course_deadlines_config, session):
    first_course_db_api.sync_columns(first_course_deadlines_config)
    return first_course_db_api


@pytest.fixture
def second_course_with_deadlines(second_course_db_api, second_course_deadlines_config, session):
    second_course_db_api.sync_columns(second_course_deadlines_config)
    return second_course_db_api


@pytest.fixture(autouse=True)
def setup_environment(monkeypatch):
    load_dotenv()
    if not os.getenv('TESTER_TOKEN'):
        monkeypatch.setenv('TESTER_TOKEN', 'test_token')
    monkeypatch.setenv('FLASK_SECRET_KEY', 'test_key')
    monkeypatch.setenv('TESTING', 'true')
    yield


def update_func(add: int):
    def _update_func(_, score):
        return score + add

    return _update_func


def test_empty_course(first_course_db_api, session):
    assert session.query(Course).count() == 1
    course = session.query(Course).one()

    assert course.name == 'Test Course'
    assert course.gitlab_instance_host == 'gitlab.test.com'
    assert course.registration_secret == 'secret'
    assert course.token == 'test_token'
    assert course.show_allscores

    stats = first_course_db_api.get_stats()
    all_scores = first_course_db_api.get_all_scores()
    bonus_score = first_course_db_api.get_bonus_score('some_user')
    scores = first_course_db_api.get_scores('some_user')

    assert stats == {}
    assert all_scores == {}
    assert bonus_score == 0
    assert scores == {}


def test_sync_columns(first_course_with_deadlines, session):
    stats = first_course_with_deadlines.get_stats()
    assert set(stats.keys()) == {
        'task_0_0', 'task_0_1', 'task_0_2', 'task_0_3',
        'task_1_0', 'task_1_1', 'task_1_2', 'task_1_3', 'task_1_4',
        'task_2_1', 'task_2_2', 'task_2_3',
        'task_3_0', 'task_3_1', 'task_3_2',
        'task_4_0', 'task_4_1', 'task_4_2',
    }
    assert all(v == 0 for v in stats.values())

    assert session.query(TaskGroup).count() == 5
    assert session.query(Task).count() == 18

    tasks = session.query(Task).all()
    for task in tasks:
        assert task.group.name == 'group_' + task.name[len('task_')]


def test_resync_columns(first_course_db_api, first_course_deadlines_config, second_course_deadlines_config, session):
    first_course_db_api.sync_columns(first_course_deadlines_config)
    first_course_db_api.sync_columns(second_course_deadlines_config)

    stats = first_course_db_api.get_stats()
    assert set(stats.keys()) == {
        'task_0_0', 'task_0_1', 'task_0_2', 'task_0_3', 'task_0_4', 'task_0_5',
        'task_1_0', 'task_1_1', 'task_1_2', 'task_1_3', 'task_1_4',
        'task_2_0', 'task_2_1', 'task_2_2', 'task_2_3',
        'task_3_0', 'task_3_1', 'task_3_2', 'task_3_3',
        'task_4_0', 'task_4_1', 'task_4_2',
        'task_5_0', 'task_5_1', 'task_5_2',
    }
    assert all(v == 0 for v in stats.values())

    assert session.query(TaskGroup).count() == 6
    assert session.query(Task).count() == 25

    tasks = session.query(Task).all()
    for task in tasks:
        assert task.group.name == 'group_' + task.name[len('task_')]


def test_store_score(first_course_with_deadlines, session):
    student = Student(0, 'user1', 'username1', False, 'repo1')

    assert session.query(User).count() == 0
    assert session.query(UserOnCourse).count() == 0

    assert first_course_with_deadlines.store_score(student, 'not_exist_task', update_func(1)) == 0

    assert session.query(User).count() == 1
    assert session.query(UserOnCourse).count() == 1

    user = session.query(User).one()
    assert user.username == student.username
    assert user.gitlab_instance_host == 'gitlab.test.com'

    user_on_course = session.query(UserOnCourse).one()
    assert user_on_course.user_id == user.id
    assert user_on_course.course.name == 'Test Course'
    assert user_on_course.repo_name == student.repo

    assert session.query(Grade).count() == 0

    assert first_course_with_deadlines.store_score(student, 'task_0_0', update_func(1)) == 1

    assert session.query(User).count() == 1
    assert session.query(UserOnCourse).count() == 1
    assert session.query(Grade).count() == 1

    grade = session.query(Grade).one()
    assert grade.user_on_course_id == user_on_course.id
    assert grade.task.name == 'task_0_0'
    assert grade.score == 1

    stats = first_course_with_deadlines.get_stats()
    all_scores = first_course_with_deadlines.get_all_scores()
    bonus_score = first_course_with_deadlines.get_bonus_score('user1')
    scores = first_course_with_deadlines.get_scores('user1')

    assert set(stats.keys()) == {
        'task_0_0', 'task_0_1', 'task_0_2', 'task_0_3',
        'task_1_0', 'task_1_1', 'task_1_2', 'task_1_3', 'task_1_4',
        'task_2_1', 'task_2_2', 'task_2_3',
        'task_3_0', 'task_3_1', 'task_3_2',
        'task_4_0', 'task_4_1', 'task_4_2',
    }
    assert stats['task_0_0'] == 1.0
    assert all(v == 0.0 for k, v in stats.items() if k != 'task_0_0')

    assert all_scores == {'user1': {'task_0_0': 1}}
    assert bonus_score == 0
    assert scores == {'task_0_0': 1}


def test_store_score_bonus_task(first_course_with_deadlines, session):
    student = Student(0, 'user1', 'username1', False, 'repo1')

    assert first_course_with_deadlines.store_score(student, 'task_1_3', update_func(22)) == 22

    assert session.query(User).count() == 1
    assert session.query(UserOnCourse).count() == 1
    assert session.query(Grade).count() == 1

    grade = session.query(Grade).join(Task).filter(Task.name == 'task_1_3').one()
    assert grade.task.name == 'task_1_3'
    assert grade.score == 22

    stats = first_course_with_deadlines.get_stats()
    all_scores = first_course_with_deadlines.get_all_scores()
    bonus_score = first_course_with_deadlines.get_bonus_score('user1')
    scores = first_course_with_deadlines.get_scores('user1')

    assert set(stats.keys()) == {
        'task_0_0', 'task_0_1', 'task_0_2', 'task_0_3',
        'task_1_0', 'task_1_1', 'task_1_2', 'task_1_3', 'task_1_4',
        'task_2_1', 'task_2_2', 'task_2_3',
        'task_3_0', 'task_3_1', 'task_3_2',
        'task_4_0', 'task_4_1', 'task_4_2',
    }
    assert stats['task_1_3'] == 1.0
    assert all(v == 0.0 for k, v in stats.items() if k != 'task_1_3')

    assert all_scores == {'user1': {'task_1_3': 22}}
    assert bonus_score == 22
    assert scores == {'task_1_3': 22}


def test_get_and_sync_stored_user(first_course_db_api, session):
    load_deadlines_config_and_sync_columns(first_course_db_api, DEADLINES_CONFIG_FILES[1])

    student = Student(0, 'user1', 'username1', False, 'repo1')  # default student(not admin in gitlab)

    assert session.query(User).count() == 0
    assert session.query(UserOnCourse).count() == 0

    stored_user = first_course_db_api.get_stored_user(student)

    assert stored_user == StoredUser(
        username='user1',
        course_admin=False
    )

    assert session.query(User).count() == 1
    assert session.query(UserOnCourse).count() == 1

    student.course_admin = True  # admin in gitlab

    stored_user = first_course_db_api.sync_stored_user(student)

    assert stored_user == StoredUser(
        username='user1',
        course_admin=True
    )

    student.course_admin = False  # lost admin rules in gitlab, but in database stored that user is admin

    stored_user = first_course_db_api.sync_stored_user(student)

    assert stored_user == StoredUser(
        username='user1',
        course_admin=True
    )

    assert session.query(User).count() == 1
    assert session.query(UserOnCourse).count() == 1


def test_many_users(first_course_with_deadlines, session):
    student1 = Student(0, 'user1', 'username1', False, 'repo1')
    first_course_with_deadlines.store_score(student1, 'task_0_0', update_func(1))
    first_course_with_deadlines.store_score(student1, 'task_1_3', update_func(22))

    student2 = Student(1, 'user2', 'username2', False, 'repo2')

    assert first_course_with_deadlines.store_score(student2, 'task_0_0', update_func(15)) == 15

    assert session.query(User).count() == 2
    assert session.query(UserOnCourse).count() == 2
    assert session.query(Grade).count() == 3

    stats = first_course_with_deadlines.get_stats()
    all_scores = first_course_with_deadlines.get_all_scores()
    bonus_score_user1 = first_course_with_deadlines.get_bonus_score('user1')
    scores_user1 = first_course_with_deadlines.get_scores('user1')
    bonus_score_user2 = first_course_with_deadlines.get_bonus_score('user2')
    scores_user2 = first_course_with_deadlines.get_scores('user2')

    assert set(stats.keys()) == {
        'task_0_0', 'task_0_1', 'task_0_2', 'task_0_3',
        'task_1_0', 'task_1_1', 'task_1_2', 'task_1_3', 'task_1_4',
        'task_2_1', 'task_2_2', 'task_2_3',
        'task_3_0', 'task_3_1', 'task_3_2',
        'task_4_0', 'task_4_1', 'task_4_2',

    }
    assert stats['task_0_0'] == 1.0
    assert stats['task_1_3'] == 0.5
    assert all(v == 0.0 for k, v in stats.items() if k not in ['task_0_0', 'task_1_3'])

    assert all_scores == {'user1': {'task_0_0': 1, 'task_1_3': 22}, 'user2': {'task_0_0': 15}}
    assert bonus_score_user1 == 22
    assert scores_user1 == {'task_0_0': 1, 'task_1_3': 22}
    assert bonus_score_user2 == 0
    assert scores_user2 == {'task_0_0': 15}


def test_many_courses(first_course_with_deadlines, second_course_with_deadlines, session):
    student = Student(0, 'user1', 'username1', False, 'repo1')
    first_course_with_deadlines.store_score(student, 'task_0_0', update_func(30))
    second_course_with_deadlines.store_score(student, 'task_1_3', update_func(40))

    assert session.query(User).count() == 1
    assert session.query(UserOnCourse).count() == 2
    assert session.query(Grade).count() == 2

    stats1 = first_course_with_deadlines.get_stats()
    all_scores1 = first_course_with_deadlines.get_all_scores()
    bonus_score_user1 = first_course_with_deadlines.get_bonus_score('user1')
    scores_user1 = first_course_with_deadlines.get_scores('user1')

    assert set(stats1.keys()) == {
        'task_0_0', 'task_0_1', 'task_0_2', 'task_0_3',
        'task_1_0', 'task_1_1', 'task_1_2', 'task_1_3', 'task_1_4',
        'task_2_1', 'task_2_2', 'task_2_3',
        'task_3_0', 'task_3_1', 'task_3_2',
        'task_4_0', 'task_4_1', 'task_4_2',

    }
    assert stats1['task_0_0'] == 1.0
    assert all(v == 0.0 for k, v in stats1.items() if k != 'task_0_0')

    assert all_scores1 == {'user1': {'task_0_0': 30}}
    assert bonus_score_user1 == 0
    assert scores_user1 == {'task_0_0': 30}

    stats2 = second_course_with_deadlines.get_stats()
    all_scores2 = second_course_with_deadlines.get_all_scores()
    bonus_score_user2 = second_course_with_deadlines.get_bonus_score('user1')
    scores_user2 = second_course_with_deadlines.get_scores('user1')

    assert set(stats2.keys()) == {
        'task_0_0', 'task_0_1', 'task_0_2', 'task_0_3', 'task_0_4', 'task_0_5',
        'task_1_0', 'task_1_1', 'task_1_2', 'task_1_3', 'task_1_4',
        'task_2_0', 'task_2_1', 'task_2_2', 'task_2_3',
        'task_3_0', 'task_3_1', 'task_3_2', 'task_3_3',
        'task_4_0', 'task_4_1', 'task_4_2',
        'task_5_0', 'task_5_1', 'task_5_2'
    }
    assert stats2['task_1_3'] == 1.0
    assert all(v == 0.0 for k, v in stats2.items() if k != 'task_1_3')

    assert all_scores2 == {'user1': {'task_1_3': 40}}
    assert bonus_score_user2 == 40
    assert scores_user2 == {'task_1_3': 40}


def test_many_users_and_courses(first_course_with_deadlines, second_course_with_deadlines, session):
    student1 = Student(0, 'user1', 'username1', False, 'repo1')
    student2 = Student(1, 'user2', 'username2', False, 'repo2')

    first_course_with_deadlines.store_score(student1, 'task_0_0', update_func(1))
    first_course_with_deadlines.store_score(student1, 'task_1_3', update_func(22))
    first_course_with_deadlines.store_score(student2, 'task_0_0', update_func(15))

    second_course_with_deadlines.store_score(student1, 'task_1_0', update_func(99))
    second_course_with_deadlines.store_score(student2, 'task_1_1', update_func(7))

    assert session.query(User).count() == 2
    assert session.query(UserOnCourse).count() == 4
    assert session.query(Grade).count() == 5

    stats1 = first_course_with_deadlines.get_stats()
    all_scores1 = first_course_with_deadlines.get_all_scores()
    bonus_score1_user1 = first_course_with_deadlines.get_bonus_score('user1')
    scores1_user1 = first_course_with_deadlines.get_scores('user1')
    bonus_score1_user2 = first_course_with_deadlines.get_bonus_score('user2')
    scores1_user2 = first_course_with_deadlines.get_scores('user2')

    assert set(stats1.keys()) == {
        'task_0_0', 'task_0_1', 'task_0_2', 'task_0_3',
        'task_1_0', 'task_1_1', 'task_1_2', 'task_1_3', 'task_1_4',
        'task_2_1', 'task_2_2', 'task_2_3',
        'task_3_0', 'task_3_1', 'task_3_2',
        'task_4_0', 'task_4_1', 'task_4_2',
    }
    assert stats1['task_0_0'] == 1.0
    assert stats1['task_1_3'] == 0.5
    assert all(v == 0.0 for k, v in stats1.items() if k not in ['task_0_0', 'task_1_3'])

    assert all_scores1 == {'user1': {'task_0_0': 1, 'task_1_3': 22}, 'user2': {'task_0_0': 15}}
    assert bonus_score1_user1 == 22
    assert scores1_user1 == {'task_0_0': 1, 'task_1_3': 22}
    assert bonus_score1_user2 == 0
    assert scores1_user2 == {'task_0_0': 15}

    stats2 = second_course_with_deadlines.get_stats()
    all_scores2 = second_course_with_deadlines.get_all_scores()
    bonus_score2_user1 = second_course_with_deadlines.get_bonus_score('user1')
    scores2_user1 = second_course_with_deadlines.get_scores('user1')
    bonus_score2_user2 = second_course_with_deadlines.get_bonus_score('user2')
    scores2_user2 = second_course_with_deadlines.get_scores('user2')

    assert set(stats2.keys()) == {
        'task_0_0', 'task_0_1', 'task_0_2', 'task_0_3', 'task_0_4', 'task_0_5',
        'task_1_0', 'task_1_1', 'task_1_2', 'task_1_3', 'task_1_4',
        'task_2_0', 'task_2_1', 'task_2_2', 'task_2_3',
        'task_3_0', 'task_3_1', 'task_3_2', 'task_3_3',
        'task_4_0', 'task_4_1', 'task_4_2',
        'task_5_0', 'task_5_1', 'task_5_2'
    }
    assert stats2['task_1_0'] == 0.5
    assert stats2['task_1_1'] == 0.5
    assert all(v == 0.0 for k, v in stats2.items() if k not in ['task_1_0', 'task_1_1'])

    assert all_scores2 == {'user1': {'task_1_0': 99}, 'user2': {'task_1_1': 7}}
    assert bonus_score2_user1 == 0
    assert scores2_user1 == {'task_1_0': 99}
    assert bonus_score2_user2 == 0
    assert scores2_user2 == {'task_1_1': 7}


def test_deadlines(first_course_with_deadlines, second_course_with_deadlines, session):
    deadline1 = session.query(Deadline).join(TaskGroup).filter(
        TaskGroup.name == 'group_1').join(Course).filter(Course.name == 'Test Course').one()

    assert deadline1.data == {'start': '2000-01-02T18:00:00+01:00',
                              'steps': {'0.5': '2000-02-02T23:59:00+01:00'},
                              'end': '2000-02-02T23:59:00+01:00'}

    deadline2 = session.query(Deadline).join(TaskGroup).filter(
        TaskGroup.name == 'group_1').join(Course).filter(Course.name == 'Another Test Course').one()

    assert deadline2.data == {'start': '2000-01-01T18:00:00+01:00',
                              'steps': {'0.5': '2000-02-01T23:59:00+01:00'},
                              'end': '2000-02-01T23:59:00+01:00'}


def test_course_change_params(first_course_db_api):
    with pytest.raises(AttributeError):
        DataBaseApi(
            database_url=SQLALCHEMY_DATABASE_URL,
            course_name="Test Course",
            gitlab_instance_host="gitlab.another_test.com",
            registration_secret="secret",
            token="test_token",
            show_allscores=True
        )

    DataBaseApi(
        database_url=SQLALCHEMY_DATABASE_URL,
        course_name="Test Course",
        gitlab_instance_host="gitlab.test.com",
        registration_secret="another_secret",
        token="test_token",
        show_allscores=False
    )


def test_bad_requests(first_course_with_deadlines, session):
    bonus_score = first_course_with_deadlines.get_bonus_score('random_user')
    scores = first_course_with_deadlines.get_scores('random_user')

    assert bonus_score == 0
    assert scores == {}

    assert session.query(User).count() == 0
    assert session.query(UserOnCourse).count() == 0
    assert session.query(Grade).count() == 0


def test_auto_tables_creation(engine):
    Base.metadata.drop_all(engine)

    with pytest.raises(OperationalError):
        DataBaseApi(
            database_url=SQLALCHEMY_DATABASE_URL,
            course_name="Test Course",
            gitlab_instance_host="gitlab.test.com",
            registration_secret="secret",
            token="test_token",
            show_allscores=True
        )

    db_api = DataBaseApi(
        database_url=SQLALCHEMY_DATABASE_URL,
        course_name="Test Course",
        gitlab_instance_host="gitlab.test.com",
        registration_secret="secret",
        token="test_token",
        show_allscores=True,
        create_tables_if_not_exist=True
    )

    with Session(engine) as session:
        test_empty_course(db_api, session)


def test_viewer_api():
    db_api = DataBaseApi(
        database_url=SQLALCHEMY_DATABASE_URL,
        course_name="Test Course",
        gitlab_instance_host="gitlab.test.com",
        registration_secret="secret",
        token="test_token",
        show_allscores=True,
        create_tables_if_not_exist=True
    )
    assert db_api.get_scoreboard_url() == ""


def test_store_score_integrity_error(first_course_with_deadlines, session):
    student = Student(0, 'user1', 'username1', False, 'repo1')

    user = User(username=student.username, gitlab_instance_host='gitlab.test.com')
    session.add(user)
    session.commit()

    score = first_course_with_deadlines.store_score(student, 'task_0_0', update_func(1))
    assert score == 1

    assert session.query(User).count() == 1
    assert session.query(UserOnCourse).count() == 1
    assert session.query(Grade).count() == 1


def test_store_score_update_error(first_course_with_deadlines, session):
    student = Student(0, 'user1', 'username1', False, 'repo1')

    def failing_update(_, score):
        raise ValueError("Update failed")

    with pytest.raises(ValueError) as exc_info:
        first_course_with_deadlines.store_score(student, 'task_0_0', failing_update)
    assert "Update failed" in str(exc_info.value)

    assert session.query(Grade).count() == 0<|MERGE_RESOLUTION|>--- conflicted
+++ resolved
@@ -61,13 +61,9 @@
         course_name="Test Course",
         gitlab_instance_host="gitlab.test.com",
         registration_secret="secret",
-<<<<<<< HEAD
         token="test_token",
-        show_allscores=True
-=======
         show_allscores=True,
         create_tables_if_not_exist=True
->>>>>>> f86b7df8
     )
 
 
