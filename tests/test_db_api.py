import os
from datetime import datetime, timedelta
from unittest.mock import patch
from zoneinfo import ZoneInfo

import pytest
import yaml
from alembic import command
from alembic.script import ScriptDirectory
from dotenv import load_dotenv
from psycopg2.errors import DuplicateColumn, DuplicateTable, UndefinedTable, UniqueViolation
from sqlalchemy.exc import IntegrityError, ProgrammingError
from sqlalchemy.orm import Session

from manytask.config import ManytaskConfig, ManytaskDeadlinesConfig, ManytaskGroupConfig, ManytaskUiConfig
from manytask.course import Course as ManytaskCourse
from manytask.course import CourseConfig
from manytask.database import DataBaseApi, DatabaseConfig, StoredUser, TaskDisabledError
from manytask.glab import Student
from manytask.models import Course, Deadline, Grade, Task, TaskGroup, User, UserOnCourse
from tests import constants

DEADLINES_CONFIG_FILES = [  # part of manytask config file
    "tests/.deadlines.test.yml",
    "tests/.deadlines.test2.yml",
]

FIXED_CURRENT_TIME = datetime(2025, 4, 1, 12, 0, tzinfo=ZoneInfo("Europe/Berlin"))
FIRST_COURSE_NAME = "Test Course"
SECOND_COURSE_NAME = "Another Test Course"

FIRST_COURSE_EXPECTED_STATS_KEYS = {
    "task_0_0",
    "task_0_1",
    "task_0_2",
    "task_0_3",
    "task_1_0",
    "task_1_1",
    "task_1_2",
    "task_1_3",
    "task_1_4",
    "task_2_2",
    "task_2_3",
    "task_3_0",
    "task_3_1",
    "task_3_2",
    "task_5_0",
}
SECOND_COURSE_EXPECTED_STATS_KEYS = {
    "task_0_0",
    "task_0_1",
    "task_0_2",
    "task_0_3",
    "task_0_4",
    "task_0_5",
    "task_1_0",
    "task_1_1",
    "task_1_2",
    "task_1_3",
    "task_1_4",
    "task_2_0",
    "task_2_1",
    "task_2_3",
    "task_3_0",
    "task_3_1",
    "task_3_2",
    "task_3_3",
    "task_4_0",
    "task_4_1",
    "task_4_2",
    "task_5_0",
    "task_5_1",
    "task_5_2",
}

FIRST_COURSE_EXPECTED_MAX_SCORE_STARTED = 250
SECOND_COURSE_EXPECTED_MAX_SCORE_STARTED = 540


class TestException(Exception):
    pass


def _make_full_name(first_name: str, last_name: str) -> str:
    return f"{first_name} {last_name}"


@pytest.fixture(autouse=True)
def mock_current_time():
    with patch("manytask.database.DataBaseApi.get_now_with_timezone") as mock:
        mock.return_value = FIXED_CURRENT_TIME
        yield mock


def db_config(db_url):
    return DatabaseConfig(
        database_url=db_url,
        apply_migrations=True,
    )


@pytest.fixture
def db_api(tables, postgres_container):
    return DataBaseApi(db_config(postgres_container.get_connection_url()))


@pytest.fixture
def first_course_config():
    return CourseConfig(
        course_name=FIRST_COURSE_NAME,
        gitlab_course_group="test_course_group",
        gitlab_course_public_repo="test_course_public_repo",
        gitlab_course_students_group="test_course_students_group",
        gitlab_default_branch="test_default_branch",
        registration_secret="secret",
        token="test_token",
        show_allscores=True,
        is_ready=False,
        task_url_template="https://gitlab.test.com/test/$GROUP_NAME/$TASK_NAME",
        links={"TG Channel": "https://t.me/joinchat/", "TG Chat": "https://t.me/joinchat/"},
    )


@pytest.fixture
def first_course_updated_ui_config():
    return ManytaskUiConfig(
        task_url_template="https://gitlab.test.com/test_updated/$GROUP_NAME/$TASK_NAME",
        links={"TG Channel": "https://t.me/joinchat_updated/", "TG Chat": "https://t.me/joinchat_updated/"},
    )


@pytest.fixture
def second_course_config():
    return CourseConfig(
        course_name=SECOND_COURSE_NAME,
        gitlab_course_group="test_course_group",
        gitlab_course_public_repo="test_course_public_repo",
        gitlab_course_students_group="test_course_students_group",
        gitlab_default_branch="test_default_branch",
        registration_secret="secret",
        token="another_test_token",
        show_allscores=True,
        is_ready=False,
        task_url_template="https://gitlab.test.com/another_test/$GROUP_NAME/$TASK_NAME",
        links={"TG Chat": "https://t.me/joinchat2/"},
    )


@pytest.fixture
def first_course_deadlines_config():
    with open(DEADLINES_CONFIG_FILES[0], "r") as f:
        deadlines_config_data = yaml.load(f, Loader=yaml.SafeLoader)
    return ManytaskDeadlinesConfig(**deadlines_config_data["deadlines"])


@pytest.fixture
def second_course_deadlines_config():
    with open(DEADLINES_CONFIG_FILES[1], "r") as f:
        deadlines_config_data = yaml.load(f, Loader=yaml.SafeLoader)
    return ManytaskDeadlinesConfig(**deadlines_config_data["deadlines"])


@pytest.fixture
def first_course_deadlines_config_with_changed_task_name():
    with open(DEADLINES_CONFIG_FILES[0], "r") as f:
        deadlines_config_data = yaml.load(f, Loader=yaml.SafeLoader)

    # change task name: task_0_0 -> task_0_0_changed
    deadlines_config_data["deadlines"]["schedule"][0]["tasks"][0]["task"] += "_changed"

    return ManytaskDeadlinesConfig(**deadlines_config_data["deadlines"])


@pytest.fixture
def first_course_deadlines_config_with_changed_order_of_groups():
    with open(DEADLINES_CONFIG_FILES[0], "r") as f:
        deadlines_config_data = yaml.load(f, Loader=yaml.SafeLoader)

    # reverse order of the groups
    deadlines_config_data["deadlines"]["schedule"] = list(reversed(deadlines_config_data["deadlines"]["schedule"]))

    return ManytaskDeadlinesConfig(**deadlines_config_data["deadlines"])


@pytest.fixture
def first_course_deadlines_config_with_changed_order_of_tasks():
    with open(DEADLINES_CONFIG_FILES[0], "r") as f:
        deadlines_config_data = yaml.load(f, Loader=yaml.SafeLoader)

    # reverse order of the tasks of the first group
    deadlines_config_data["deadlines"]["schedule"][0]["tasks"] = list(
        reversed(deadlines_config_data["deadlines"]["schedule"][0]["tasks"])
    )

    return ManytaskDeadlinesConfig(**deadlines_config_data["deadlines"])


def update_course(
    db_api: DataBaseApi, course_name: str, ui_config: ManytaskUiConfig, deadlines_config: ManytaskDeadlinesConfig
) -> None:
    """Update created course"""
    config = ManytaskConfig(version=1, ui=ui_config, deadlines=deadlines_config)

    db_api.update_course(course_name=course_name, config=config)


def create_course(db_api: DataBaseApi, course_config: CourseConfig, deadlines_config: ManytaskDeadlinesConfig) -> None:
    """Create and update course"""
    db_api.create_course(settings_config=course_config)

    update_course(
        db_api,
        course_config.course_name,
        ManytaskUiConfig(
            task_url_template=course_config.task_url_template,
            links=course_config.links,
        ),
        deadlines_config,
    )


@pytest.fixture
def db_api_with_initialized_first_course(db_api, first_course_config, first_course_deadlines_config):
    create_course(db_api, first_course_config, first_course_deadlines_config)
    return db_api


@pytest.fixture
def db_api_with_two_initialized_courses(
    db_api, first_course_config, first_course_deadlines_config, second_course_config, second_course_deadlines_config
):
    create_course(db_api, first_course_config, first_course_deadlines_config)
    create_course(db_api, second_course_config, second_course_deadlines_config)
    return db_api


@pytest.fixture(autouse=True)
def setup_environment(monkeypatch):
    load_dotenv()
    if not os.getenv("MANYTASK_COURSE_TOKEN"):
        monkeypatch.setenv("MANYTASK_COURSE_TOKEN", "test_token")
    monkeypatch.setenv("FLASK_SECRET_KEY", "test_key")
    monkeypatch.setenv("TESTING", "true")
    yield


def update_func(add: int):
    def _update_func(_, score):
        return score + add

    return _update_func


def test_not_initialized_course(session, db_api, first_course_config):
    db_api.create_course(settings_config=first_course_config)
    course_name = first_course_config.course_name

    assert session.query(Course).count() == 1
    course = session.query(Course).one()

    assert course.name == FIRST_COURSE_NAME
    assert course.registration_secret == "secret"
    assert course.token == "test_token"
    assert course.show_allscores
    assert not course.is_ready

    assert course.gitlab_course_group == "test_course_group"
    assert course.gitlab_course_public_repo == "test_course_public_repo"
    assert course.gitlab_course_students_group == "test_course_students_group"
    assert course.gitlab_default_branch == "test_default_branch"

    assert course.task_url_template == "https://gitlab.test.com/test/$GROUP_NAME/$TASK_NAME"
    assert course.links == {"TG Channel": "https://t.me/joinchat/", "TG Chat": "https://t.me/joinchat/"}

    assert course.timezone == "UTC"
    assert course.max_submissions is None
    assert course.submission_penalty == 0

    stats = db_api.get_stats(course_name)
    all_scores = db_api.get_all_scores(course_name)
    bonus_score = db_api.get_bonus_score(course_name, "some_user")
    scores = db_api.get_scores(course_name, "some_user")
    max_score_started = db_api.max_score_started(course_name)

    assert stats == {}
    assert all_scores == {}
    assert bonus_score == 0
    assert scores == {}
    assert max_score_started == 0


def test_initialized_course(db_api_with_initialized_first_course, session):
    expected_task_groups = 6
    expected_tasks = 19
    bonus_tasks = ("task_0_2", "task_1_3")
    large_tasks = "task_5_0"
    special_tasks = ("task_1_1",)
    disabled_groups = ("group_4",)
    disabled_tasks = ("task_2_1",)

    assert session.query(Course).count() == 1
    course = session.query(Course).one()

    assert course.name == FIRST_COURSE_NAME
    assert course.registration_secret == "secret"
    assert course.token == "test_token"
    assert course.show_allscores
    assert course.is_ready

    assert course.gitlab_course_group == "test_course_group"
    assert course.gitlab_course_public_repo == "test_course_public_repo"
    assert course.gitlab_course_students_group == "test_course_students_group"
    assert course.gitlab_default_branch == "test_default_branch"

    assert course.task_url_template == "https://gitlab.test.com/test/$GROUP_NAME/$TASK_NAME"
    assert course.links == {"TG Channel": "https://t.me/joinchat/", "TG Chat": "https://t.me/joinchat/"}

    assert course.timezone == "Europe/Berlin"
    assert course.max_submissions == 10  # noqa: PLR2004
    assert course.submission_penalty == 0.1  # noqa: PLR2004

    stats = db_api_with_initialized_first_course.get_stats(FIRST_COURSE_NAME)
    assert set(stats.keys()) == FIRST_COURSE_EXPECTED_STATS_KEYS
    assert all(v == 0 for v in stats.values())
    assert (
        db_api_with_initialized_first_course.max_score_started(FIRST_COURSE_NAME)
        == FIRST_COURSE_EXPECTED_MAX_SCORE_STARTED
    )

    assert session.query(TaskGroup).count() == expected_task_groups
    assert session.query(Task).count() == expected_tasks

    tasks = session.query(Task).all()
    for task in tasks:
        assert task.group.name == "group_" + task.name[len("task_")]

        assert task.is_bonus == (task.name in bonus_tasks)
        assert task.is_large == (task.name in large_tasks)
        assert task.is_special == (task.name in special_tasks)
        assert task.group.enabled != (task.group.name in disabled_groups)
        assert task.enabled != (task.name in disabled_tasks)

        # for convenience task score related to its name(exception is group_0, it has multiplier "1")
        # for example for task_1_3 score is 10, task_3_0 score is 30
        score_multiplier = int(task.name.split("_")[1])
        score_multiplier = 1 if score_multiplier == 0 else score_multiplier
        expected_task_score = score_multiplier * 10

        assert task.score == expected_task_score


def test_updating_course(
    db_api,
    first_course_config,
    first_course_deadlines_config,
    second_course_deadlines_config,
    first_course_updated_ui_config,
    session,
):
    expected_task_groups = 8
    expected_tasks = 28
    bonus_tasks = ("task_0_2", "task_1_3", "task_6_0")
    large_tasks = ("task_5_0", "task_5_1")
    special_tasks = ("task_1_1", "task_6_0")
    disabled_groups = ("group_6",)
    disabled_tasks = ("task_2_2",)

    create_course(db_api, first_course_config, first_course_deadlines_config)
    update_course(db_api, FIRST_COURSE_NAME, first_course_updated_ui_config, second_course_deadlines_config)

    assert session.query(Course).count() == 1
    course = session.query(Course).one()

    assert course.name == FIRST_COURSE_NAME
    assert course.registration_secret == "secret"
    assert course.token == "test_token"
    assert course.show_allscores
    assert course.is_ready

    assert course.gitlab_course_group == "test_course_group"
    assert course.gitlab_course_public_repo == "test_course_public_repo"
    assert course.gitlab_course_students_group == "test_course_students_group"
    assert course.gitlab_default_branch == "test_default_branch"

    assert course.task_url_template == "https://gitlab.test.com/test_updated/$GROUP_NAME/$TASK_NAME"
    assert course.links == {"TG Channel": "https://t.me/joinchat_updated/", "TG Chat": "https://t.me/joinchat_updated/"}

    assert course.timezone == "Europe/Moscow"
    assert course.max_submissions == 20  # noqa: PLR2004
    assert course.submission_penalty == 0.2  # noqa: PLR2004

    stats = db_api.get_stats(FIRST_COURSE_NAME)
    assert set(stats.keys()) == SECOND_COURSE_EXPECTED_STATS_KEYS
    assert all(v == 0 for v in stats.values())
    assert db_api.max_score_started(FIRST_COURSE_NAME) == SECOND_COURSE_EXPECTED_MAX_SCORE_STARTED

    assert session.query(TaskGroup).count() == expected_task_groups
    assert session.query(Task).count() == expected_tasks

    tasks = session.query(Task).all()
    for task in tasks:
        assert task.group.name == "group_" + task.name[len("task_")]

        assert task.is_bonus == (task.name in bonus_tasks)
        assert task.is_large == (task.name in large_tasks)
        assert task.is_special == (task.name in special_tasks)
        assert task.group.enabled != (task.group.name in disabled_groups)
        assert task.enabled != (task.name in disabled_tasks)

        # for convenience task score related to its name(exception is group_0, it has multiplier "1")
        # for example for task_1_3 score is 10, task_3_0 score is 30
        score_multiplier = int(task.name.split("_")[1])
        score_multiplier = 1 if score_multiplier == 0 else score_multiplier
        expected_task_score = score_multiplier * 10

        assert task.score == expected_task_score


def test_resync_with_changed_task_name(
    db_api,
    first_course_config,
    first_course_deadlines_config,
    first_course_deadlines_config_with_changed_task_name,
    first_course_updated_ui_config,
    session,
):
    expected_task_groups = 6
    expected_tasks = 20
    disabled_tasks = ("task_0_0", "task_2_1")

    create_course(db_api, first_course_config, first_course_deadlines_config)
    update_course(
        db_api, FIRST_COURSE_NAME, first_course_updated_ui_config, first_course_deadlines_config_with_changed_task_name
    )

    stats = db_api.get_stats(FIRST_COURSE_NAME)
    assert set(stats.keys()) == FIRST_COURSE_EXPECTED_STATS_KEYS - {"task_0_0"} | {"task_0_0_changed"}
    assert all(v == 0 for v in stats.values())
    assert db_api.max_score_started(FIRST_COURSE_NAME) == FIRST_COURSE_EXPECTED_MAX_SCORE_STARTED

    assert session.query(TaskGroup).count() == expected_task_groups
    assert session.query(Task).count() == expected_tasks

    tasks = session.query(Task).all()
    for task in tasks:
        assert task.group.name == "group_" + task.name[len("task_")]

        assert task.enabled != (task.name in disabled_tasks)


def test_store_score(db_api_with_initialized_first_course, session):
    student = Student(0, constants.TEST_USERNAME, _make_full_name(constants.TEST_FIRST_NAME, constants.TEST_LAST_NAME))

    assert session.query(User).count() == 0
    assert session.query(UserOnCourse).count() == 0

    assert (
        db_api_with_initialized_first_course.store_score(
            FIRST_COURSE_NAME, student, constants.TEST_REPO_NAME, "not_exist_task", update_func(1)
        )
        == 0
    )

    assert session.query(User).count() == 1
    assert session.query(UserOnCourse).count() == 1

    user = session.query(User).one()
    assert user.username == student.username

    user_on_course = session.query(UserOnCourse).one()
    assert user_on_course.user_id == user.id
    assert user_on_course.course.name == FIRST_COURSE_NAME

    assert session.query(Grade).count() == 0

    assert (
        db_api_with_initialized_first_course.store_score(
            FIRST_COURSE_NAME, student, constants.TEST_REPO_NAME, "task_0_0", update_func(1)
        )
        == 1
    )

    assert session.query(User).count() == 1
    assert session.query(UserOnCourse).count() == 1
    assert session.query(Grade).count() == 1

    grade = session.query(Grade).one()
    assert grade.user_on_course_id == user_on_course.id
    assert grade.task.name == "task_0_0"
    assert grade.score == 1

    stats = db_api_with_initialized_first_course.get_stats(FIRST_COURSE_NAME)
    all_scores = db_api_with_initialized_first_course.get_all_scores(FIRST_COURSE_NAME)
    bonus_score = db_api_with_initialized_first_course.get_bonus_score(FIRST_COURSE_NAME, constants.TEST_USERNAME)
    scores = db_api_with_initialized_first_course.get_scores(FIRST_COURSE_NAME, constants.TEST_USERNAME)

    assert set(stats.keys()) == FIRST_COURSE_EXPECTED_STATS_KEYS
    assert stats["task_0_0"] == 1.0
    assert all(v == 0.0 for k, v in stats.items() if k != "task_0_0")

    assert all_scores == {constants.TEST_USERNAME: {"task_0_0": 1}}
    assert bonus_score == 0
    assert scores == {"task_0_0": 1}


def test_store_score_bonus_task(db_api_with_initialized_first_course, session):
    expected_score = 22
    student = Student(0, constants.TEST_USERNAME, f"{constants.TEST_FIRST_NAME} {constants.TEST_LAST_NAME}")

    assert (
        db_api_with_initialized_first_course.store_score(
            FIRST_COURSE_NAME, student, constants.TEST_REPO_NAME, "task_1_3", update_func(expected_score)
        )
        == expected_score
    )

    assert session.query(User).count() == 1
    assert session.query(UserOnCourse).count() == 1
    assert session.query(Grade).count() == 1

    grade = session.query(Grade).join(Task).filter(Task.name == "task_1_3").one()
    assert grade.task.name == "task_1_3"
    assert grade.score == expected_score

    stats = db_api_with_initialized_first_course.get_stats(FIRST_COURSE_NAME)
    all_scores = db_api_with_initialized_first_course.get_all_scores(FIRST_COURSE_NAME)
    bonus_score = db_api_with_initialized_first_course.get_bonus_score(FIRST_COURSE_NAME, constants.TEST_USERNAME)
    scores = db_api_with_initialized_first_course.get_scores(FIRST_COURSE_NAME, constants.TEST_USERNAME)

    assert set(stats.keys()) == FIRST_COURSE_EXPECTED_STATS_KEYS
    assert stats["task_1_3"] == 1.0
    assert all(v == 0.0 for k, v in stats.items() if k != "task_1_3")

    assert all_scores == {constants.TEST_USERNAME: {"task_1_3": expected_score}}
    assert bonus_score == expected_score
    assert scores == {"task_1_3": expected_score}


def test_store_score_with_changed_task_name(
    db_api,
    first_course_config,
    first_course_deadlines_config,
    first_course_deadlines_config_with_changed_task_name,
    first_course_updated_ui_config,
):
    create_course(db_api, first_course_config, first_course_deadlines_config)

    student = Student(0, constants.TEST_USERNAME, f"{constants.TEST_FIRST_NAME} {constants.TEST_LAST_NAME}")
    db_api.store_score(FIRST_COURSE_NAME, student, constants.TEST_REPO_NAME, "task_0_0", update_func(10))

    update_course(
        db_api, FIRST_COURSE_NAME, first_course_updated_ui_config, first_course_deadlines_config_with_changed_task_name
    )

    stats = db_api.get_stats(FIRST_COURSE_NAME)
    all_scores = db_api.get_all_scores(FIRST_COURSE_NAME)
    bonus_score = db_api.get_bonus_score(FIRST_COURSE_NAME, constants.TEST_USERNAME)
    scores = db_api.get_scores(FIRST_COURSE_NAME, constants.TEST_USERNAME)

    assert set(stats.keys()) == FIRST_COURSE_EXPECTED_STATS_KEYS - {"task_0_0"} | {"task_0_0_changed"}
    assert all(v == 0.0 for k, v in stats.items())

    assert all_scores == {constants.TEST_USERNAME: {}}
    assert bonus_score == 0
    assert scores == {}


def test_get_and_sync_stored_user(db_api_with_initialized_first_course, session):
    student = Student(
        0, constants.TEST_USERNAME, f"{constants.TEST_FIRST_NAME} {constants.TEST_LAST_NAME}"
    )  # default student(not admin in gitlab)

    assert session.query(User).count() == 0
    assert session.query(UserOnCourse).count() == 0

    stored_user = db_api_with_initialized_first_course.get_stored_user(FIRST_COURSE_NAME, student)

    assert stored_user == StoredUser(
        username=constants.TEST_USERNAME,
        first_name=constants.TEST_FIRST_NAME,
        last_name=constants.TEST_LAST_NAME,
        course_admin=False,
    )

    assert session.query(User).count() == 1
    assert session.query(UserOnCourse).count() == 1

    # admin in gitlab
    stored_user = db_api_with_initialized_first_course.sync_stored_user(
        FIRST_COURSE_NAME, student, constants.TEST_REPO_NAME, True
    )

    assert stored_user == StoredUser(
        username=constants.TEST_USERNAME,
        first_name=constants.TEST_FIRST_NAME,
        last_name=constants.TEST_LAST_NAME,
        course_admin=True,
    )

    # lost admin rules in gitlab, but in database stored that user is admin
    stored_user = db_api_with_initialized_first_course.sync_stored_user(
        FIRST_COURSE_NAME, student, constants.TEST_REPO_NAME, False
    )

    assert stored_user == StoredUser(
        username=constants.TEST_USERNAME,
        first_name=constants.TEST_FIRST_NAME,
        last_name=constants.TEST_LAST_NAME,
        course_admin=True,
    )

    assert session.query(User).count() == 1
    assert session.query(UserOnCourse).count() == 1


def test_many_users(db_api_with_initialized_first_course, session):
    expected_score_1 = 22
    expected_score_2 = 15
    expected_users = 2
    expected_user_on_course = 2
    expected_grades = 3
    expected_stats_ratio = 0.5

    student1 = Student(0, constants.TEST_USERNAME_1, f"{constants.TEST_FIRST_NAME_1} {constants.TEST_LAST_NAME_1}")
    db_api_with_initialized_first_course.store_score(FIRST_COURSE_NAME, student1, "repo1", "task_0_0", update_func(1))
    db_api_with_initialized_first_course.store_score(
        FIRST_COURSE_NAME, student1, "repo1", "task_1_3", update_func(expected_score_1)
    )

    student2 = Student(0, constants.TEST_USERNAME_2, f"{constants.TEST_FIRST_NAME_2} {constants.TEST_LAST_NAME_2}")

    assert (
        db_api_with_initialized_first_course.store_score(
            FIRST_COURSE_NAME, student2, "repo2", "task_0_0", update_func(expected_score_2)
        )
        == expected_score_2
    )

    assert session.query(User).count() == expected_users
    assert session.query(UserOnCourse).count() == expected_user_on_course
    assert session.query(Grade).count() == expected_grades

    stats = db_api_with_initialized_first_course.get_stats(FIRST_COURSE_NAME)
    all_scores = db_api_with_initialized_first_course.get_all_scores(FIRST_COURSE_NAME)
    bonus_score_user1 = db_api_with_initialized_first_course.get_bonus_score(
        FIRST_COURSE_NAME, constants.TEST_USERNAME_1
    )
    scores_user1 = db_api_with_initialized_first_course.get_scores(FIRST_COURSE_NAME, constants.TEST_USERNAME_1)
    bonus_score_user2 = db_api_with_initialized_first_course.get_bonus_score(
        FIRST_COURSE_NAME, constants.TEST_USERNAME_2
    )
    scores_user2 = db_api_with_initialized_first_course.get_scores(FIRST_COURSE_NAME, constants.TEST_USERNAME_2)

    assert set(stats.keys()) == FIRST_COURSE_EXPECTED_STATS_KEYS
    assert stats["task_0_0"] == 1.0
    assert stats["task_1_3"] == expected_stats_ratio
    assert all(v == 0.0 for k, v in stats.items() if k not in ["task_0_0", "task_1_3"])

    assert all_scores == {
        constants.TEST_USERNAME_1: {"task_0_0": 1, "task_1_3": expected_score_1},
        constants.TEST_USERNAME_2: {"task_0_0": expected_score_2},
    }
    assert bonus_score_user1 == expected_score_1
    assert scores_user1 == {"task_0_0": 1, "task_1_3": expected_score_1}
    assert bonus_score_user2 == 0
    assert scores_user2 == {"task_0_0": expected_score_2}


def test_many_courses(db_api_with_two_initialized_courses, session):
    student = Student(0, constants.TEST_USERNAME, f"{constants.TEST_FIRST_NAME} {constants.TEST_LAST_NAME}")
    db_api_with_two_initialized_courses.store_score(
        FIRST_COURSE_NAME, student, constants.TEST_REPO_NAME, "task_0_0", update_func(30)
    )
    db_api_with_two_initialized_courses.store_score(
        SECOND_COURSE_NAME, student, constants.TEST_REPO_NAME, "task_1_3", update_func(40)
    )
    expected_users = 1
    expected_user_on_course = 2
    expected_grades = 2

    assert session.query(User).count() == expected_users
    assert session.query(UserOnCourse).count() == expected_user_on_course
    assert session.query(Grade).count() == expected_grades

    stats1 = db_api_with_two_initialized_courses.get_stats(FIRST_COURSE_NAME)
    all_scores1 = db_api_with_two_initialized_courses.get_all_scores(FIRST_COURSE_NAME)
    bonus_score_user1 = db_api_with_two_initialized_courses.get_bonus_score(FIRST_COURSE_NAME, constants.TEST_USERNAME)
    scores_user1 = db_api_with_two_initialized_courses.get_scores(FIRST_COURSE_NAME, constants.TEST_USERNAME)

    assert set(stats1.keys()) == FIRST_COURSE_EXPECTED_STATS_KEYS
    assert stats1["task_0_0"] == 1.0
    assert all(v == 0.0 for k, v in stats1.items() if k != "task_0_0")

    assert all_scores1 == {constants.TEST_USERNAME: {"task_0_0": 30}}
    assert bonus_score_user1 == 0
    assert scores_user1 == {"task_0_0": 30}

    stats2 = db_api_with_two_initialized_courses.get_stats(SECOND_COURSE_NAME)
    all_scores2 = db_api_with_two_initialized_courses.get_all_scores(SECOND_COURSE_NAME)
    bonus_score_user2 = db_api_with_two_initialized_courses.get_bonus_score(SECOND_COURSE_NAME, constants.TEST_USERNAME)
    scores_user2 = db_api_with_two_initialized_courses.get_scores(SECOND_COURSE_NAME, constants.TEST_USERNAME)

    assert set(stats2.keys()) == SECOND_COURSE_EXPECTED_STATS_KEYS
    assert stats2["task_1_3"] == 1.0
    assert all(v == 0.0 for k, v in stats2.items() if k != "task_1_3")

    user2_score = 40
    assert all_scores2 == {constants.TEST_USERNAME: {"task_1_3": user2_score}}
    assert bonus_score_user2 == user2_score
    assert scores_user2 == {"task_1_3": user2_score}


def test_many_users_and_courses(db_api_with_two_initialized_courses, session):
    expected_score_1 = 22
    expected_score_2 = 15
    expected_users = 2
    expected_user_on_course = 4
    expected_grades = 5
    expected_stats_ratio = 0.5

    student1 = Student(0, constants.TEST_USERNAME_1, f"{constants.TEST_FIRST_NAME_1} {constants.TEST_LAST_NAME_1}")
    student2 = Student(0, constants.TEST_USERNAME_2, f"{constants.TEST_FIRST_NAME_2} {constants.TEST_LAST_NAME_2}")

    db_api_with_two_initialized_courses.store_score(
        FIRST_COURSE_NAME, student1, constants.TEST_REPO_NAME_1, "task_0_0", update_func(1)
    )
    db_api_with_two_initialized_courses.store_score(
        FIRST_COURSE_NAME, student1, constants.TEST_REPO_NAME_1, "task_1_3", update_func(expected_score_1)
    )
    db_api_with_two_initialized_courses.store_score(
        FIRST_COURSE_NAME, student2, constants.TEST_REPO_NAME_2, "task_0_0", update_func(expected_score_2)
    )

    db_api_with_two_initialized_courses.store_score(
        SECOND_COURSE_NAME, student1, constants.TEST_REPO_NAME_1, "task_1_0", update_func(99)
    )
    db_api_with_two_initialized_courses.store_score(
        SECOND_COURSE_NAME, student2, constants.TEST_REPO_NAME_2, "task_1_1", update_func(7)
    )

    assert session.query(User).count() == expected_users
    assert session.query(UserOnCourse).count() == expected_user_on_course
    assert session.query(Grade).count() == expected_grades

    stats1 = db_api_with_two_initialized_courses.get_stats(FIRST_COURSE_NAME)
    all_scores1 = db_api_with_two_initialized_courses.get_all_scores(FIRST_COURSE_NAME)
    bonus_score1_user1 = db_api_with_two_initialized_courses.get_bonus_score(
        FIRST_COURSE_NAME, constants.TEST_USERNAME_1
    )
    scores1_user1 = db_api_with_two_initialized_courses.get_scores(FIRST_COURSE_NAME, constants.TEST_USERNAME_1)
    bonus_score1_user2 = db_api_with_two_initialized_courses.get_bonus_score(
        FIRST_COURSE_NAME, constants.TEST_USERNAME_2
    )
    scores1_user2 = db_api_with_two_initialized_courses.get_scores(FIRST_COURSE_NAME, constants.TEST_USERNAME_2)

    assert set(stats1.keys()) == FIRST_COURSE_EXPECTED_STATS_KEYS
    assert stats1["task_0_0"] == 1.0
    assert stats1["task_1_3"] == expected_stats_ratio
    assert all(v == 0.0 for k, v in stats1.items() if k not in ["task_0_0", "task_1_3"])

    assert all_scores1 == {
        constants.TEST_USERNAME_1: {"task_0_0": 1, "task_1_3": expected_score_1},
        constants.TEST_USERNAME_2: {"task_0_0": expected_score_2},
    }
    assert bonus_score1_user1 == expected_score_1
    assert scores1_user1 == {"task_0_0": 1, "task_1_3": expected_score_1}
    assert bonus_score1_user2 == 0
    assert scores1_user2 == {"task_0_0": expected_score_2}

    stats2 = db_api_with_two_initialized_courses.get_stats(SECOND_COURSE_NAME)
    all_scores2 = db_api_with_two_initialized_courses.get_all_scores(SECOND_COURSE_NAME)
    bonus_score2_user1 = db_api_with_two_initialized_courses.get_bonus_score(
        SECOND_COURSE_NAME, constants.TEST_USERNAME_1
    )
    scores2_user1 = db_api_with_two_initialized_courses.get_scores(SECOND_COURSE_NAME, constants.TEST_USERNAME_1)
    bonus_score2_user2 = db_api_with_two_initialized_courses.get_bonus_score(
        SECOND_COURSE_NAME, constants.TEST_USERNAME_2
    )
    scores2_user2 = db_api_with_two_initialized_courses.get_scores(SECOND_COURSE_NAME, constants.TEST_USERNAME_2)

    assert set(stats2.keys()) == SECOND_COURSE_EXPECTED_STATS_KEYS
    assert stats2["task_1_0"] == expected_stats_ratio
    assert stats2["task_1_1"] == expected_stats_ratio
    assert all(v == 0.0 for k, v in stats2.items() if k not in ["task_1_0", "task_1_1"])

    assert all_scores2 == {constants.TEST_USERNAME_1: {"task_1_0": 99}, "user2": {"task_1_1": 7}}
    assert bonus_score2_user1 == 0
    assert scores2_user1 == {"task_1_0": 99}
    assert bonus_score2_user2 == 0
    assert scores2_user2 == {"task_1_1": 7}


def test_deadlines(db_api_with_two_initialized_courses, session):
    deadline1 = (
        session.query(Deadline)
        .join(TaskGroup)
        .filter(TaskGroup.name == "group_1")
        .join(Course)
        .filter(Course.name == FIRST_COURSE_NAME)
        .one()
    )

    assert deadline1.start == datetime(2000, 1, 2, 18, 0, tzinfo=ZoneInfo("Europe/Berlin"))
    assert deadline1.steps == {0.5: datetime(2000, 2, 2, 23, 59, tzinfo=ZoneInfo("Europe/Berlin"))}
    assert deadline1.end == datetime(2000, 2, 2, 23, 59, tzinfo=ZoneInfo("Europe/Berlin"))

    deadline2 = (
        session.query(Deadline)
        .join(TaskGroup)
        .filter(TaskGroup.name == "group_1")
        .join(Course)
        .filter(Course.name == SECOND_COURSE_NAME)
        .one()
    )

    assert deadline2.start == datetime(2000, 1, 1, 18, 0, tzinfo=ZoneInfo("Europe/Moscow"))
    assert deadline2.steps == {0.5: datetime(2000, 2, 1, 23, 59, tzinfo=ZoneInfo("Europe/Moscow"))}
    assert deadline2.end == datetime(2000, 2, 1, 23, 59, tzinfo=ZoneInfo("Europe/Moscow"))


def test_bad_requests(db_api_with_two_initialized_courses, session):
    bonus_score = db_api_with_two_initialized_courses.get_bonus_score(FIRST_COURSE_NAME, "random_user")
    scores = db_api_with_two_initialized_courses.get_scores(FIRST_COURSE_NAME, "random_user")

    assert bonus_score == 0
    assert scores == {}

    assert session.query(User).count() == 0
    assert session.query(UserOnCourse).count() == 0
    assert session.query(Grade).count() == 0


def test_auto_tables_creation(engine, alembic_cfg, postgres_container, first_course_config):
    with engine.begin() as connection:
        alembic_cfg.attributes["connection"] = connection
        command.downgrade(alembic_cfg, "base")  # Base.metadata.drop_all(engine)

    with pytest.raises(ProgrammingError) as exc_info:
        db_api = DataBaseApi(
            DatabaseConfig(
                database_url=postgres_container.get_connection_url(),
                apply_migrations=False,
            )
        )

        with Session(engine) as session:
            test_not_initialized_course(session, db_api, first_course_config)

    assert isinstance(exc_info.value.orig, UndefinedTable)

    db_api = DataBaseApi(db_config(postgres_container.get_connection_url()))  # apply_migrations=True

    with Session(engine) as session:
        test_not_initialized_course(session, db_api, first_course_config)


def test_auto_database_migration(engine, alembic_cfg, postgres_container, first_course_config):
    script = ScriptDirectory.from_config(alembic_cfg)
    revisions = list(script.walk_revisions("base", "head"))
    revisions.reverse()

    with engine.begin() as connection:
        alembic_cfg.attributes["connection"] = connection

        for revision in revisions:
            command.downgrade(alembic_cfg, "base")
            command.upgrade(alembic_cfg, revision.revision)

            db_api = DataBaseApi(db_config(postgres_container.get_connection_url()))

            with Session(engine) as session:
                test_not_initialized_course(session, db_api, first_course_config)


def test_store_score_integrity_error(db_api_with_two_initialized_courses, session):
    student = Student(0, constants.TEST_USERNAME, f"{constants.TEST_FIRST_NAME} {constants.TEST_LAST_NAME}")

<<<<<<< HEAD
    user = User(username=student.username, first_name="Ivan", last_name="Ivanov")
=======
    user = User(
        username=student.username,
        first_name=constants.TEST_FIRST_NAME,
        last_name=constants.TEST_LAST_NAME,
        gitlab_instance_host="gitlab.test.com",
    )
>>>>>>> d7e1b408
    session.add(user)
    session.commit()

    score = db_api_with_two_initialized_courses.store_score(
        FIRST_COURSE_NAME, student, constants.TEST_REPO_NAME, "task_0_0", update_func(1)
    )
    assert score == 1

    assert session.query(User).count() == 1
    assert session.query(UserOnCourse).count() == 1
    assert session.query(Grade).count() == 1


def test_store_score_update_error(db_api_with_two_initialized_courses, session):
    student = Student(0, constants.TEST_USERNAME, f"{constants.TEST_FIRST_NAME} {constants.TEST_LAST_NAME}")

    def failing_update(_, score):
        raise ValueError("Update failed")

    with pytest.raises(ValueError) as exc_info:
        db_api_with_two_initialized_courses.store_score(
            FIRST_COURSE_NAME, student, constants.TEST_REPO_NAME, "task_0_0", failing_update
        )
    assert "Update failed" in str(exc_info.value)

    assert session.query(Grade).count() == 0


def test_get_course_success(db_api_with_two_initialized_courses, first_course_config, second_course_config):
    first_course_config.is_ready = True
    course = db_api_with_two_initialized_courses.get_course(FIRST_COURSE_NAME)
    assert course.__dict__ == ManytaskCourse(first_course_config).__dict__

    second_course_config.is_ready = True
    course = db_api_with_two_initialized_courses.get_course(SECOND_COURSE_NAME)
    assert course.__dict__ == ManytaskCourse(second_course_config).__dict__


def test_get_course_unknown(db_api_with_two_initialized_courses):
    course = db_api_with_two_initialized_courses.get_course("Unknown course")
    assert course is None


def test_apply_migrations_exceptions(db_api_with_two_initialized_courses, postgres_container):
    with patch.object(command, "upgrade", side_effect=TestException()):
        with pytest.raises(TestException):
            db_api_with_two_initialized_courses._apply_migrations(postgres_container.get_connection_url())

    with patch.object(command, "upgrade", side_effect=IntegrityError(None, None, TestException())):
        with pytest.raises(IntegrityError) as exc_info:
            db_api_with_two_initialized_courses._apply_migrations(postgres_container.get_connection_url())

        assert isinstance(exc_info.value.orig, TestException)

    with patch.object(command, "upgrade", side_effect=IntegrityError(None, None, UniqueViolation())):
        db_api_with_two_initialized_courses._apply_migrations(postgres_container.get_connection_url())

    with patch.object(command, "upgrade", side_effect=ProgrammingError(None, None, TestException())):
        with pytest.raises(ProgrammingError) as exc_info:
            db_api_with_two_initialized_courses._apply_migrations(postgres_container.get_connection_url())

        assert isinstance(exc_info.value.orig, TestException)

    with patch.object(command, "upgrade", side_effect=ProgrammingError(None, None, DuplicateColumn())):
        db_api_with_two_initialized_courses._apply_migrations(postgres_container.get_connection_url())

    with patch.object(command, "upgrade", side_effect=DuplicateTable()):
        db_api_with_two_initialized_courses._apply_migrations(postgres_container.get_connection_url())


def test_sync_and_get_admin_status_admin_update(db_api_with_two_initialized_courses, session):
<<<<<<< HEAD
    student = Student(id=1, username="user1", name="Ivan Ivanov")
    user = User(id=1, username="user1", first_name="Ivan", last_name="Ivanov")
    user_on_course = UserOnCourse(user_id=user.id, course_id=1, repo_name="repo1", is_course_admin=False)
=======
    student = Student(1, constants.TEST_USERNAME, f"{constants.TEST_FIRST_NAME} {constants.TEST_LAST_NAME}")
    user = User(
        id=1,
        username=constants.TEST_USERNAME,
        first_name=constants.TEST_FIRST_NAME,
        last_name=constants.TEST_LAST_NAME,
        gitlab_instance_host="gitlab.test.com",
    )
    user_on_course = UserOnCourse(
        user_id=user.id, course_id=1, repo_name=constants.TEST_REPO_NAME, is_course_admin=False
    )
>>>>>>> d7e1b408

    session.add(user)
    session.add(user_on_course)
    session.commit()

    db_api_with_two_initialized_courses.sync_and_get_admin_status(FIRST_COURSE_NAME, student, True)

    updated_user_on_course = session.query(UserOnCourse).filter_by(user_id=user.id, course_id=1).one()
    assert updated_user_on_course.is_course_admin


def test_sync_and_get_admin_status_admin_no_update(db_api_with_two_initialized_courses, session):
    student = Student(1, constants.TEST_USERNAME, f"{constants.TEST_FIRST_NAME} {constants.TEST_LAST_NAME}")

<<<<<<< HEAD
    user = User(id=1, username="user1", first_name="Ivan", last_name="Ivanov")
    user_on_course = UserOnCourse(user_id=user.id, course_id=1, repo_name="repo1", is_course_admin=True)
=======
    user = User(
        id=1,
        username=constants.TEST_USERNAME,
        first_name=constants.TEST_FIRST_NAME,
        last_name=constants.TEST_LAST_NAME,
        gitlab_instance_host="gitlab.test.com",
    )
    user_on_course = UserOnCourse(
        user_id=user.id, course_id=1, repo_name=constants.TEST_REPO_NAME, is_course_admin=True
    )
>>>>>>> d7e1b408

    session.add(user)
    session.add(user_on_course)
    session.commit()

    db_api_with_two_initialized_courses.sync_and_get_admin_status(FIRST_COURSE_NAME, student, False)

    updated_user_on_course = session.query(UserOnCourse).filter_by(user_id=user.id, course_id=1).one()
    assert updated_user_on_course.is_course_admin


def test_check_user_on_course(db_api_with_two_initialized_courses, session):
    student = Student(1, constants.TEST_USERNAME, f"{constants.TEST_FIRST_NAME} {constants.TEST_LAST_NAME}")

<<<<<<< HEAD
    user = User(id=1, username="user1", first_name="Ivan", last_name="Ivanov")
    user_on_course = UserOnCourse(user_id=user.id, course_id=1, repo_name="repo1", is_course_admin=True)
=======
    user = User(
        id=1,
        username=constants.TEST_USERNAME,
        first_name=constants.TEST_FIRST_NAME,
        last_name=constants.TEST_LAST_NAME,
        gitlab_instance_host="gitlab.test.com",
    )
    user_on_course = UserOnCourse(
        user_id=user.id, course_id=1, repo_name=constants.TEST_REPO_NAME, is_course_admin=True
    )
>>>>>>> d7e1b408

    session.add(user)
    session.add(user_on_course)
    session.commit()

    assert db_api_with_two_initialized_courses.check_user_on_course(FIRST_COURSE_NAME, student)


def test_create_user_if_not_exist_existing(db_api_with_two_initialized_courses, session):
<<<<<<< HEAD
    student = Student(id=2, username="user1", name="Ivan Ivanov")
    user = User(id=1, username="user1", first_name="Ivan", last_name="Ivanov")
    session.add(user)
    session.commit()

    assert session.query(User).filter_by(username="user1").one().id == user.id
    db_api_with_two_initialized_courses.create_user_if_not_exist(student)
    assert session.query(User).filter_by(username="user1").one().id == user.id
=======
    student = Student(2, constants.TEST_USERNAME, f"{constants.TEST_FIRST_NAME} {constants.TEST_LAST_NAME}")
    user = User(
        id=1,
        username=constants.TEST_USERNAME,
        first_name=constants.TEST_FIRST_NAME,
        last_name=constants.TEST_LAST_NAME,
        gitlab_instance_host="gitlab.test.com",
    )
    session.add(user)
    session.commit()

    assert session.query(User).filter_by(username=constants.TEST_USERNAME).one().id == user.id
    db_api_with_two_initialized_courses.create_user_if_not_exist(student, FIRST_COURSE_NAME)
    assert session.query(User).filter_by(username=constants.TEST_USERNAME).one().id == user.id
>>>>>>> d7e1b408


def test_create_user_if_not_exist_nonexisting(db_api_with_two_initialized_courses, session):
    student = Student(1, constants.TEST_USERNAME, f"{constants.TEST_FIRST_NAME} {constants.TEST_LAST_NAME}")

<<<<<<< HEAD
    assert session.query(User).filter_by(username="user1").one_or_none() is None
    db_api_with_two_initialized_courses.create_user_if_not_exist(student)
    assert session.query(User).filter_by(username="user1").one().id == student.id
=======
    assert session.query(User).filter_by(username=constants.TEST_USERNAME).one_or_none() is None
    db_api_with_two_initialized_courses.create_user_if_not_exist(student, FIRST_COURSE_NAME)
    assert session.query(User).filter_by(username=constants.TEST_USERNAME).one().id == student.id
>>>>>>> d7e1b408


def test_convert_timedelta_to_datetime():
    start = datetime(2025, 5, 5, 5, 5, tzinfo=ZoneInfo("Europe/Berlin"))
    value_datetime = datetime(2026, 6, 6, 6, 6, tzinfo=ZoneInfo("Europe/Berlin"))
    value_timedelta = timedelta(days=397, hours=1, minutes=1)  # value_datetime - start

    assert DataBaseApi._convert_timedelta_to_datetime(start, value_datetime) == value_datetime
    assert DataBaseApi._convert_timedelta_to_datetime(start, value_timedelta) == value_datetime


def change_timedelta_to_datetime(group: ManytaskGroupConfig) -> ManytaskGroupConfig:
    group.steps = {k: DataBaseApi._convert_timedelta_to_datetime(group.start, v) for k, v in group.steps.items()}
    group.end = DataBaseApi._convert_timedelta_to_datetime(group.start, group.end)

    return group


def check_find_task(
    db_api,
    course_name,
    course_deadlines_config,
):
    for group in course_deadlines_config.groups:
        group = change_timedelta_to_datetime(group)

        for task in group.tasks:
            if not task.enabled:
                with pytest.raises(TaskDisabledError) as e:
                    db_api.find_task(course_name, task.name)
                assert str(e.value) == f"Task {task.name} is disabled"
                continue
            if not group.enabled:
                with pytest.raises(TaskDisabledError) as e:
                    db_api.find_task(course_name, task.name)
                assert str(e.value) == f"Task {task.name} group {group.name} is disabled"
                continue

            found_group, found_task = db_api.find_task(course_name, task.name)

            assert found_group == group
            assert found_task == task


@pytest.mark.parametrize("course_number", [1, 2])
def test_find_task(
    db_api_with_two_initialized_courses,
    first_course_deadlines_config,
    second_course_deadlines_config,
    course_number,
):
    course_name = (FIRST_COURSE_NAME, SECOND_COURSE_NAME)[course_number - 1]
    course_deadlines_config = (first_course_deadlines_config, second_course_deadlines_config)[course_number - 1]

    check_find_task(db_api_with_two_initialized_courses, course_name, course_deadlines_config)


@pytest.mark.parametrize("config_number", [1, 2, 3])
def test_find_task_with_resync(
    db_api_with_two_initialized_courses,
    second_course_deadlines_config,
    first_course_deadlines_config_with_changed_order_of_groups,
    first_course_deadlines_config_with_changed_order_of_tasks,
    first_course_updated_ui_config,
    config_number,
):
    course_deadlines_config = (
        second_course_deadlines_config,
        first_course_deadlines_config_with_changed_order_of_groups,
        first_course_deadlines_config_with_changed_order_of_tasks,
    )[config_number - 1]

    update_course(
        db_api_with_two_initialized_courses, FIRST_COURSE_NAME, first_course_updated_ui_config, course_deadlines_config
    )

    check_find_task(db_api_with_two_initialized_courses, FIRST_COURSE_NAME, course_deadlines_config)


def test_find_task_not_found(db_api_with_two_initialized_courses):
    task_name = "non-existent_task"

    with pytest.raises(KeyError) as e:
        db_api_with_two_initialized_courses.find_task(FIRST_COURSE_NAME, task_name)
    assert e.value.args[0] == f"Task {task_name} not found"

    with pytest.raises(KeyError) as e:
        db_api_with_two_initialized_courses.find_task(SECOND_COURSE_NAME, task_name)
    assert e.value.args[0] == f"Task {task_name} not found"


def check_get_groups(
    db_api,
    course_name,
    course_deadlines_config,
    enabled,
    started,
    now,
):
    result_groups = db_api.get_groups(course_name, enabled=enabled, started=started, now=now)

    assert len([group.name for group in result_groups]) == len(set([group.name for group in result_groups]))

    groups = [change_timedelta_to_datetime(group) for group in course_deadlines_config.groups]

    if enabled is not None:
        groups = [group for group in groups if group.enabled == enabled]
        for i in range(len(groups)):
            groups[i].tasks = [task for task in groups[i].tasks if task.enabled == enabled]

    if started is not None:
        if started:
            groups = [group for group in groups if group.start <= FIXED_CURRENT_TIME]
        else:
            groups = [group for group in groups if group.start > FIXED_CURRENT_TIME]

    assert result_groups == groups


@pytest.mark.parametrize("course_number", [1, 2])
@pytest.mark.parametrize("enabled", [None, True, False])
@pytest.mark.parametrize("started", [None, True, False])
@pytest.mark.parametrize("now", [FIXED_CURRENT_TIME, None])
def test_get_groups(  # noqa: PLR0913
    db_api_with_two_initialized_courses,
    first_course_deadlines_config,
    second_course_deadlines_config,
    course_number,
    enabled,
    started,
    now,
):
    course_name = (FIRST_COURSE_NAME, SECOND_COURSE_NAME)[course_number - 1]
    course_deadlines_config = (first_course_deadlines_config, second_course_deadlines_config)[course_number - 1]

    check_get_groups(db_api_with_two_initialized_courses, course_name, course_deadlines_config, enabled, started, now)


@pytest.mark.parametrize("config_number", [1, 2, 3])
@pytest.mark.parametrize("enabled", [None, True, False])
@pytest.mark.parametrize("started", [None, True, False])
@pytest.mark.parametrize("now", [FIXED_CURRENT_TIME, None])
def test_get_groups_with_resync(  # noqa: PLR0913
    db_api_with_two_initialized_courses,
    second_course_deadlines_config,
    first_course_deadlines_config_with_changed_order_of_groups,
    first_course_deadlines_config_with_changed_order_of_tasks,
    first_course_updated_ui_config,
    config_number,
    enabled,
    started,
    now,
):
    course_deadlines_config = (
        second_course_deadlines_config,
        first_course_deadlines_config_with_changed_order_of_groups,
        first_course_deadlines_config_with_changed_order_of_tasks,
    )[config_number - 1]

    update_course(
        db_api_with_two_initialized_courses, FIRST_COURSE_NAME, first_course_updated_ui_config, course_deadlines_config
    )

    check_get_groups(
        db_api_with_two_initialized_courses, FIRST_COURSE_NAME, course_deadlines_config, enabled, started, now
    )<|MERGE_RESOLUTION|>--- conflicted
+++ resolved
@@ -875,16 +875,12 @@
 def test_store_score_integrity_error(db_api_with_two_initialized_courses, session):
     student = Student(0, constants.TEST_USERNAME, f"{constants.TEST_FIRST_NAME} {constants.TEST_LAST_NAME}")
 
-<<<<<<< HEAD
-    user = User(username=student.username, first_name="Ivan", last_name="Ivanov")
-=======
     user = User(
         username=student.username,
         first_name=constants.TEST_FIRST_NAME,
         last_name=constants.TEST_LAST_NAME,
-        gitlab_instance_host="gitlab.test.com",
-    )
->>>>>>> d7e1b408
+    )
+
     session.add(user)
     session.commit()
 
@@ -956,23 +952,16 @@
 
 
 def test_sync_and_get_admin_status_admin_update(db_api_with_two_initialized_courses, session):
-<<<<<<< HEAD
-    student = Student(id=1, username="user1", name="Ivan Ivanov")
-    user = User(id=1, username="user1", first_name="Ivan", last_name="Ivanov")
-    user_on_course = UserOnCourse(user_id=user.id, course_id=1, repo_name="repo1", is_course_admin=False)
-=======
     student = Student(1, constants.TEST_USERNAME, f"{constants.TEST_FIRST_NAME} {constants.TEST_LAST_NAME}")
     user = User(
         id=1,
         username=constants.TEST_USERNAME,
         first_name=constants.TEST_FIRST_NAME,
         last_name=constants.TEST_LAST_NAME,
-        gitlab_instance_host="gitlab.test.com",
     )
     user_on_course = UserOnCourse(
         user_id=user.id, course_id=1, repo_name=constants.TEST_REPO_NAME, is_course_admin=False
     )
->>>>>>> d7e1b408
 
     session.add(user)
     session.add(user_on_course)
@@ -987,21 +976,15 @@
 def test_sync_and_get_admin_status_admin_no_update(db_api_with_two_initialized_courses, session):
     student = Student(1, constants.TEST_USERNAME, f"{constants.TEST_FIRST_NAME} {constants.TEST_LAST_NAME}")
 
-<<<<<<< HEAD
-    user = User(id=1, username="user1", first_name="Ivan", last_name="Ivanov")
-    user_on_course = UserOnCourse(user_id=user.id, course_id=1, repo_name="repo1", is_course_admin=True)
-=======
     user = User(
         id=1,
         username=constants.TEST_USERNAME,
         first_name=constants.TEST_FIRST_NAME,
         last_name=constants.TEST_LAST_NAME,
-        gitlab_instance_host="gitlab.test.com",
     )
     user_on_course = UserOnCourse(
         user_id=user.id, course_id=1, repo_name=constants.TEST_REPO_NAME, is_course_admin=True
     )
->>>>>>> d7e1b408
 
     session.add(user)
     session.add(user_on_course)
@@ -1016,21 +999,15 @@
 def test_check_user_on_course(db_api_with_two_initialized_courses, session):
     student = Student(1, constants.TEST_USERNAME, f"{constants.TEST_FIRST_NAME} {constants.TEST_LAST_NAME}")
 
-<<<<<<< HEAD
-    user = User(id=1, username="user1", first_name="Ivan", last_name="Ivanov")
-    user_on_course = UserOnCourse(user_id=user.id, course_id=1, repo_name="repo1", is_course_admin=True)
-=======
     user = User(
         id=1,
         username=constants.TEST_USERNAME,
         first_name=constants.TEST_FIRST_NAME,
         last_name=constants.TEST_LAST_NAME,
-        gitlab_instance_host="gitlab.test.com",
     )
     user_on_course = UserOnCourse(
         user_id=user.id, course_id=1, repo_name=constants.TEST_REPO_NAME, is_course_admin=True
     )
->>>>>>> d7e1b408
 
     session.add(user)
     session.add(user_on_course)
@@ -1040,45 +1017,27 @@
 
 
 def test_create_user_if_not_exist_existing(db_api_with_two_initialized_courses, session):
-<<<<<<< HEAD
-    student = Student(id=2, username="user1", name="Ivan Ivanov")
-    user = User(id=1, username="user1", first_name="Ivan", last_name="Ivanov")
-    session.add(user)
-    session.commit()
-
-    assert session.query(User).filter_by(username="user1").one().id == user.id
-    db_api_with_two_initialized_courses.create_user_if_not_exist(student)
-    assert session.query(User).filter_by(username="user1").one().id == user.id
-=======
     student = Student(2, constants.TEST_USERNAME, f"{constants.TEST_FIRST_NAME} {constants.TEST_LAST_NAME}")
     user = User(
         id=1,
         username=constants.TEST_USERNAME,
         first_name=constants.TEST_FIRST_NAME,
         last_name=constants.TEST_LAST_NAME,
-        gitlab_instance_host="gitlab.test.com",
     )
     session.add(user)
     session.commit()
 
     assert session.query(User).filter_by(username=constants.TEST_USERNAME).one().id == user.id
-    db_api_with_two_initialized_courses.create_user_if_not_exist(student, FIRST_COURSE_NAME)
+    db_api_with_two_initialized_courses.create_user_if_not_exist(student)
     assert session.query(User).filter_by(username=constants.TEST_USERNAME).one().id == user.id
->>>>>>> d7e1b408
 
 
 def test_create_user_if_not_exist_nonexisting(db_api_with_two_initialized_courses, session):
     student = Student(1, constants.TEST_USERNAME, f"{constants.TEST_FIRST_NAME} {constants.TEST_LAST_NAME}")
 
-<<<<<<< HEAD
-    assert session.query(User).filter_by(username="user1").one_or_none() is None
+    assert session.query(User).filter_by(username=constants.TEST_USERNAME).one_or_none() is None
     db_api_with_two_initialized_courses.create_user_if_not_exist(student)
-    assert session.query(User).filter_by(username="user1").one().id == student.id
-=======
-    assert session.query(User).filter_by(username=constants.TEST_USERNAME).one_or_none() is None
-    db_api_with_two_initialized_courses.create_user_if_not_exist(student, FIRST_COURSE_NAME)
     assert session.query(User).filter_by(username=constants.TEST_USERNAME).one().id == student.id
->>>>>>> d7e1b408
 
 
 def test_convert_timedelta_to_datetime():
