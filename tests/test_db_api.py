--- conflicted
+++ resolved
@@ -447,11 +447,7 @@
 
 
 def test_store_score(db_api_with_initialized_first_course, session):
-<<<<<<< HEAD
     username = "user1"
-=======
-    student = Student(0, "user1", "Ivan Ivanov")
->>>>>>> 007503cf
 
     assert session.query(User).count() == 0
     assert session.query(UserOnCourse).count() == 0
@@ -508,11 +504,7 @@
 
 def test_store_score_bonus_task(db_api_with_initialized_first_course, session):
     expected_score = 22
-<<<<<<< HEAD
     username = "user1"
-=======
-    student = Student(0, "user1", "Ivan Ivanov")
->>>>>>> 007503cf
 
     assert (
         db_api_with_initialized_first_course.store_score(
@@ -552,13 +544,8 @@
 ):
     create_course(db_api, first_course_config, first_course_deadlines_config)
 
-<<<<<<< HEAD
     username = "user1"
     db_api.store_score(FIRST_COURSE_NAME, username, "repo1", "task_0_0", update_func(10))
-=======
-    student = Student(0, "user1", "Ivan Ivanov")
-    db_api.store_score(FIRST_COURSE_NAME, student, "repo1", "task_0_0", update_func(10))
->>>>>>> 007503cf
 
     update_course(
         db_api, FIRST_COURSE_NAME, first_course_updated_ui_config, first_course_deadlines_config_with_changed_task_name
@@ -578,11 +565,7 @@
 
 
 def test_get_and_sync_stored_user(db_api_with_initialized_first_course, session):
-<<<<<<< HEAD
     username = "user1"  # default student(not admin in gitlab)
-=======
-    student = Student(0, "user1", "Ivan Ivanov")  # default student(not admin in gitlab)
->>>>>>> 007503cf
 
     assert session.query(User).count() == 0
     assert session.query(UserOnCourse).count() == 0
@@ -616,22 +599,13 @@
     expected_grades = 3
     expected_stats_ratio = 0.5
 
-<<<<<<< HEAD
     username1 = "user1"
     db_api_with_initialized_first_course.store_score(FIRST_COURSE_NAME, username1, "repo1", "task_0_0", update_func(1))
-=======
-    student1 = Student(0, "user1", "Ivan Ivanov")
-    db_api_with_initialized_first_course.store_score(FIRST_COURSE_NAME, student1, "repo1", "task_0_0", update_func(1))
->>>>>>> 007503cf
     db_api_with_initialized_first_course.store_score(
         FIRST_COURSE_NAME, username1, "repo1", "task_1_3", update_func(expected_score_1)
     )
 
-<<<<<<< HEAD
     username2 = "user2"
-=======
-    student2 = Student(1, "user2", "Ivan Ivanov")
->>>>>>> 007503cf
 
     assert (
         db_api_with_initialized_first_course.store_score(
@@ -667,15 +641,9 @@
 
 
 def test_many_courses(db_api_with_two_initialized_courses, session):
-<<<<<<< HEAD
     username = "user1"
     db_api_with_two_initialized_courses.store_score(FIRST_COURSE_NAME, username, "repo1", "task_0_0", update_func(30))
     db_api_with_two_initialized_courses.store_score(SECOND_COURSE_NAME, username, "repo1", "task_1_3", update_func(40))
-=======
-    student = Student(0, "user1", "Ivan Ivanov")
-    db_api_with_two_initialized_courses.store_score(FIRST_COURSE_NAME, student, "repo1", "task_0_0", update_func(30))
-    db_api_with_two_initialized_courses.store_score(SECOND_COURSE_NAME, student, "repo1", "task_1_3", update_func(40))
->>>>>>> 007503cf
     expected_users = 1
     expected_user_on_course = 2
     expected_grades = 2
@@ -720,13 +688,8 @@
     expected_grades = 5
     expected_stats_ratio = 0.5
 
-<<<<<<< HEAD
     username1 = "user1"
     username2 = "user2"
-=======
-    student1 = Student(0, "user1", "Ivan Ivanov")
-    student2 = Student(1, "user2", "Ivan Olegov")
->>>>>>> 007503cf
 
     db_api_with_two_initialized_courses.store_score(FIRST_COURSE_NAME, username1, "repo1", "task_0_0", update_func(1))
     db_api_with_two_initialized_courses.store_score(
@@ -867,17 +830,9 @@
 
 
 def test_store_score_integrity_error(db_api_with_two_initialized_courses, session):
-<<<<<<< HEAD
     username = "user1"
 
     user = User(username=username, gitlab_instance_host="gitlab.test.com")
-=======
-    student = Student(0, "user1", "Ivan Ivanov")
-
-    user = User(
-        username=student.username, first_name="Ivan", last_name="Ivanov", gitlab_instance_host="gitlab.test.com"
-    )
->>>>>>> 007503cf
     session.add(user)
     session.commit()
 
@@ -892,11 +847,7 @@
 
 
 def test_store_score_update_error(db_api_with_two_initialized_courses, session):
-<<<<<<< HEAD
     username = "user1"
-=======
-    student = Student(0, "user1", "Ivan Ivanov")
->>>>>>> 007503cf
 
     def failing_update(_, score):
         raise ValueError("Update failed")
@@ -953,13 +904,8 @@
 
 
 def test_sync_and_get_admin_status_admin_update(db_api_with_two_initialized_courses, session):
-<<<<<<< HEAD
     username = "user1"
     user = User(id=1, username=username, gitlab_instance_host="gitlab.test.com")
-=======
-    student = Student(id=1, username="user1", name="Ivan Ivanov")
-    user = User(id=1, username="user1", first_name="Ivan", last_name="Ivanov", gitlab_instance_host="gitlab.test.com")
->>>>>>> 007503cf
     user_on_course = UserOnCourse(user_id=user.id, course_id=1, repo_name="repo1", is_course_admin=False)
 
     session.add(user)
@@ -973,15 +919,9 @@
 
 
 def test_sync_and_get_admin_status_admin_no_update(db_api_with_two_initialized_courses, session):
-<<<<<<< HEAD
     username = "user1"
 
     user = User(id=1, username=username, gitlab_instance_host="gitlab.test.com")
-=======
-    student = Student(id=1, username="user1", name="Ivan Ivanov")
-
-    user = User(id=1, username="user1", first_name="Ivan", last_name="Ivanov", gitlab_instance_host="gitlab.test.com")
->>>>>>> 007503cf
     user_on_course = UserOnCourse(user_id=user.id, course_id=1, repo_name="repo1", is_course_admin=True)
 
     session.add(user)
@@ -995,15 +935,9 @@
 
 
 def test_check_user_on_course(db_api_with_two_initialized_courses, session):
-<<<<<<< HEAD
     username = "user1"
 
     user = User(id=1, username=username, gitlab_instance_host="gitlab.test.com")
-=======
-    student = Student(id=1, username="user1", name="Ivan Ivanov")
-
-    user = User(id=1, username="user1", first_name="Ivan", last_name="Ivanov", gitlab_instance_host="gitlab.test.com")
->>>>>>> 007503cf
     user_on_course = UserOnCourse(user_id=user.id, course_id=1, repo_name="repo1", is_course_admin=True)
 
     session.add(user)
@@ -1014,13 +948,8 @@
 
 
 def test_create_user_if_not_exist_existing(db_api_with_two_initialized_courses, session):
-<<<<<<< HEAD
     username = "user1"
     user = User(id=1, username=username, gitlab_instance_host="gitlab.test.com")
-=======
-    student = Student(id=2, username="user1", name="Ivan Ivanov")
-    user = User(id=1, username="user1", first_name="Ivan", last_name="Ivanov", gitlab_instance_host="gitlab.test.com")
->>>>>>> 007503cf
     session.add(user)
     session.commit()
 
@@ -1030,11 +959,7 @@
 
 
 def test_create_user_if_not_exist_nonexisting(db_api_with_two_initialized_courses, session):
-<<<<<<< HEAD
     username = "user1"
-=======
-    student = Student(id=1, username="user1", name="Ivan Ivanov")
->>>>>>> 007503cf
 
     assert session.query(User).filter_by(username=username).one_or_none() is None
     db_api_with_two_initialized_courses.create_user_if_not_exist(username, FIRST_COURSE_NAME)
