from unittest import mock
from unittest.mock import MagicMock, patch

import pytest
from gitlab import GitlabGetError, const
from gitlab.v4.objects import Group, GroupMember, Project, ProjectFork, User
from requests import HTTPError

<<<<<<< HEAD
from manytask.glab import GitLabApi, GitLabApiException, GitLabConfig, Student
from tests import constants
=======
from manytask.glab import GitLabApi, GitLabApiException, GitLabConfig, RmsUser

# Constants for test data
EXAMPLE_REPO_OWNER = "example_owner"
EXAMPLE_REPO_NAME = "example_repo"
EXAMPLE_HVCS_DOMAIN = "example.com"

TEST_USER_ID = 1
TEST_USERNAME = "TestUser"
TEST_USER_EMAIL = "test-email@test.ru"
TEST_USER_PASSWORD = "testpassword"
TEST_USER_FIRSTNAME = "testfirstname"
TEST_USER_LASTNAME = "testlastname"
TEST_USER_URL = "example_repo"

TEST_PROJECT_ID = 1
TEST_PROJECT_NAME = "TestProject"
TEST_PROJECT_FULL_NAME = "some/TestGroup/TestProject"

TEST_GROUP_ID = 1
TEST_GROUP_NAME = "some/TestGroup"
TEST_GROUP_NAME_SHORT = "TestGroup"
TEST_GROUP_NAME_FULL = "some / TestGroup"

TEST_GROUP_ID_PUBLIC = 2
TEST_GROUP_PUBLIC_NAME = "some/TestGroup/TestProject/Public"
TEST_GROUP_PUBLIC_NAME_SHORT = "Public"
TEST_GROUP_PUBLIC_NAME_FULL = "some / TestGroup / TestProject / Public"
TEST_GROUP_PUBLIC_DEFAULT_BRANCH = "main"

TEST_GROUP_ID_STUDENT = 3
TEST_GROUP_STUDENT_NAME = "some/TestGroup/TestProject/Students"
TEST_GROUP_STUDENT_NAME_SHORT = "Students"
TEST_GROUP_STUDENT_NAME_FULL = "some / TestGroup / TestProject / Students"

TEST_FORK_ID = 1
>>>>>>> f72c573a


# Shared fixture logic
def create_mock_gitlab_group(group_id: int, name_short: str, name_full: str) -> Group:
    """
    Creates a mock gitlab Group object with specified properties.

    Args:
        group_id (int): The unique identifier for the group.
        name_short (str): The short or abbreviated name of the group.
        name_full (str): The full, descriptive name of the group.
    """

    group = mock.create_autospec(Group, instance=True)
    group.id = group_id
    group.name = name_short
    group.full_name = name_full
    return group


def create_mock_gitlab_project(project_id: int, namespace: str) -> Project:
    """
    Creates a mock gitlab Project object with specified properties.

    Args:
        project_id (int): The unique identifier for the project.
        namespace (str): The namespace or path with namespace for the project.
    """

    project = MagicMock()
    project.path_with_namespace = namespace
    project.id = project_id
    return project


@pytest.fixture
<<<<<<< HEAD
def mock_student() -> Student:
    """Fixture to create a mock Student object."""
    return Student(
        id=constants.TEST_USER_ID,
        username=constants.TEST_USERNAME,
        name=constants.TEST_USERNAME,
=======
def mock_rms_user() -> RmsUser:
    """Fixture to create a mock RmsUser object."""
    return RmsUser(
        id=TEST_USER_ID,
        username=TEST_USERNAME,
        name=TEST_USERNAME,
>>>>>>> f72c573a
    )


@pytest.fixture
def mock_gitlab_fork() -> ProjectFork:
    """Fixture to create a mock ProjectFork object."""
    fork = mock.create_autospec(ProjectFork, instance=True)
    fork.id = constants.TEST_FORK_ID
    fork.username = f"{constants.TEST_GROUP_STUDENT_NAME_SHORT}/{constants.TEST_USERNAME}"
    return fork


@pytest.fixture
def mock_gitlab_group_member() -> GroupMember:
    """Fixture to create a mock GroupMember object."""
    member = mock.create_autospec(GroupMember, instance=True)
    member.id = constants.TEST_USER_ID
    member.username = constants.TEST_USERNAME
    return member


@pytest.fixture
def mock_gitlab_group() -> Group:
    """Fixture to create a mock course group."""
    return create_mock_gitlab_group(
        constants.TEST_GROUP_ID, constants.TEST_GROUP_NAME_SHORT, constants.TEST_GROUP_NAME_FULL
    )


@pytest.fixture
def mock_gitlab_group_public() -> Group:
    """Fixture to create a mock public group."""
    return create_mock_gitlab_group(
        constants.TEST_GROUP_ID_PUBLIC, constants.TEST_GROUP_PUBLIC_NAME_SHORT, constants.TEST_GROUP_PUBLIC_NAME_FULL
    )


@pytest.fixture
def mock_gitlab_group_student() -> Group:
    """Fixture to create a mock student group."""
    return create_mock_gitlab_group(
        constants.TEST_GROUP_ID_STUDENT, constants.TEST_GROUP_STUDENT_NAME_SHORT, constants.TEST_GROUP_STUDENT_NAME_FULL
    )


@pytest.fixture
def mock_gitlab_project(mock_gitlab_group_member: GroupMember) -> Project:
    """Fixture to create a mock project with a group member."""
    project = create_mock_gitlab_project(constants.TEST_PROJECT_ID, constants.TEST_PROJECT_FULL_NAME)
    return project


@pytest.fixture
def mock_gitlab_student_project(mock_gitlab_group_member: GroupMember) -> Project:
    """Fixture to create a mock student project."""
    project = create_mock_gitlab_project(
        constants.TEST_PROJECT_ID + 1, f"{constants.TEST_GROUP_STUDENT_NAME}/{constants.TEST_USERNAME}"
    )
    project.members.create = MagicMock(return_value=mock_gitlab_group_member)
    return project


@pytest.fixture
def mock_gitlab_public_project() -> Project:
    """Fixture to create a mock public project."""
    return create_mock_gitlab_project(constants.TEST_PROJECT_ID + 2, constants.TEST_GROUP_PUBLIC_NAME)


@pytest.fixture
def mock_gitlab_user() -> User:
    """Fixture to create a mock GitLab user."""
    user = mock.create_autospec(User, instance=True)
    user.id = constants.TEST_USER_ID
    user.name = constants.TEST_USERNAME
    user.username = constants.TEST_USERNAME
    user.email = constants.TEST_USER_EMAIL
    user.web_url = constants.TEST_USER_URL
    return user


@pytest.fixture
def mock_gitlab():
    """Fixture to setup the patched GitLab instance."""
    with patch("gitlab.Gitlab") as MockGitlab:
        yield MockGitlab


@pytest.fixture
def gitlab(
    mock_gitlab,
    mock_gitlab_group,
    mock_gitlab_project,
    mock_gitlab_public_project,
    mock_gitlab_group_student,
):
    """Fixture to set up the GitLabApi with mocked GitLab objects."""
    mock_gitlab_instance = mock_gitlab.return_value
    mock_gitlab_instance.groups.list.return_value = [mock_gitlab_group, mock_gitlab_group_student]
    mock_gitlab_instance.projects.list.return_value = [mock_gitlab_project, mock_gitlab_public_project]

    api = GitLabApi(
        GitLabConfig(
            base_url="http://example.com",
            admin_token="admin-token",
        )
    )
    return api, mock_gitlab_instance


def test_register_new_user(gitlab):
    gitlab_api, mock_gitlab_instance = gitlab

    username = constants.TEST_USERNAME
    firstname = constants.TEST_USER_FIRSTNAME
    lastname = constants.TEST_USER_LASTNAME
    email = constants.TEST_USER_EMAIL
    password = constants.TEST_USER_PASSWORD

    gitlab_api.register_new_user(username, firstname, lastname, email, password)

    mock_gitlab_instance.users.create.assert_called_once_with(
        {
            "email": email,
            "username": username,
            "name": f"{firstname} {lastname}",
            "external": False,
            "password": password,
            "skip_confirmation": True,
        }
    )


def test_get_project_by_name_success(gitlab, mock_gitlab_project):
    gitlab_api, mock_gitlab_instance = gitlab
    mock_gitlab_instance.projects.list.return_value = [mock_gitlab_project]

    project = gitlab_api._get_project_by_name(constants.TEST_PROJECT_FULL_NAME)

    mock_gitlab_instance.projects.list.assert_called_with(get_all=True, search=constants.TEST_PROJECT_NAME)
    assert project.path_with_namespace == constants.TEST_PROJECT_FULL_NAME


def test_create_public_repo(gitlab, mock_gitlab_group, mock_gitlab_project):
    gitlab_api, mock_gitlab_instance = gitlab
    mock_gitlab_instance.groups.list.return_value = [mock_gitlab_group]
    mock_gitlab_instance.projects.list.return_value = []
    mock_gitlab_instance.projects.create.return_value = mock_gitlab_project

    gitlab_api.create_public_repo(constants.TEST_GROUP_NAME, constants.TEST_GROUP_PUBLIC_NAME)

    mock_gitlab_instance.projects.create.assert_called_once_with(
        {
            "name": constants.TEST_GROUP_PUBLIC_NAME,
            "path": constants.TEST_GROUP_PUBLIC_NAME,
            "namespace_id": mock_gitlab_group.id,
            "visibility": "public",
            "shared_runners_enabled": True,
            "auto_devops_enabled": False,
            "initialize_with_readme": True,
        }
    )


def test_create_public_already_exist_repo(gitlab, mock_gitlab_group, mock_gitlab_public_project):
    gitlab_api, mock_gitlab_instance = gitlab
    mock_gitlab_instance.groups.list.return_value = [mock_gitlab_group]
    mock_gitlab_instance.projects.list.return_value = [mock_gitlab_public_project]

    gitlab_api.create_public_repo(constants.TEST_GROUP_NAME, constants.TEST_GROUP_PUBLIC_NAME)

    mock_gitlab_instance.projects.create.assert_not_called()


def test_create_students_group(gitlab, mock_gitlab_group):
    gitlab_api, mock_gitlab_instance = gitlab
    mock_gitlab_instance.groups.list.return_value = []
    mock_gitlab_instance.groups.create.return_value = mock_gitlab_group

    gitlab_api.create_students_group(constants.TEST_GROUP_NAME)

    mock_gitlab_instance.groups.create.assert_called_once_with(
        {
            "name": constants.TEST_GROUP_NAME,
            "path": constants.TEST_GROUP_NAME,
            "visibility": "private",
            "lfs_enabled": True,
            "shared_runners_enabled": True,
        }
    )


def test_get_group_by_name_success(gitlab, mock_gitlab_group):
    gitlab_api, mock_gitlab_instance = gitlab
    mock_gitlab_instance.groups.list.return_value = [mock_gitlab_group]

    result = gitlab_api._get_group_by_name(constants.TEST_GROUP_NAME)

    assert result.name == mock_gitlab_group.name
    assert result.full_name == mock_gitlab_group.full_name


def test_get_project_by_name_not_found(gitlab):
    gitlab_api, mock_gitlab_instance = gitlab
    mock_gitlab_instance.projects.list.return_value = []

    with pytest.raises(RuntimeError, match=f"Unable to find project {constants.TEST_PROJECT_FULL_NAME}"):
        gitlab_api._get_project_by_name(constants.TEST_PROJECT_FULL_NAME)


def test_get_group_by_name_not_found(gitlab):
    gitlab_api, mock_gitlab_instance = gitlab
    mock_gitlab_instance.groups.list.return_value = []

    with pytest.raises(RuntimeError, match=f"Unable to find group {constants.TEST_GROUP_NAME}"):
        gitlab_api._get_group_by_name(constants.TEST_GROUP_NAME)


def test_check_project_exists(gitlab, mock_gitlab_student_project):
    gitlab_api, mock_gitlab_instance = gitlab
    mock_gitlab_instance.projects.list.return_value = [mock_gitlab_student_project]

    exists = gitlab_api.check_project_exists(constants.TEST_USERNAME, constants.TEST_GROUP_STUDENT_NAME)

    assert exists is True
    mock_gitlab_instance.projects.list.assert_called_with(get_all=True, search=constants.TEST_USERNAME)


def test_check_project_not_exists(gitlab):
    gitlab_api, mock_gitlab_instance = gitlab
    mock_gitlab_instance.projects.list.return_value = []

    exists = gitlab_api.check_project_exists(constants.TEST_USERNAME, constants.TEST_GROUP_NAME)

    assert exists is False
    mock_gitlab_instance.projects.list.assert_called_with(get_all=True, search=constants.TEST_USERNAME)


def test_create_project_existing_project(gitlab, mock_rms_user, mock_gitlab_student_project, mock_gitlab_group_member):
    rms_api, mock_gitlab_instance = gitlab
    mock_gitlab_instance.projects.list.return_value = [mock_gitlab_student_project]
    mock_gitlab_instance.projects.get.return_value = mock_gitlab_student_project
    mock_gitlab_student_project.members.create.return_value = mock_gitlab_group_member

<<<<<<< HEAD
    gitlab_api.create_project(mock_student, constants.TEST_GROUP_STUDENT_NAME, constants.TEST_GROUP_PUBLIC_NAME)
=======
    rms_api.create_project(mock_rms_user, TEST_GROUP_STUDENT_NAME, TEST_GROUP_PUBLIC_NAME)
>>>>>>> f72c573a

    mock_gitlab_instance.projects.list.assert_called_with(get_all=True, search=mock_rms_user.username)
    mock_gitlab_instance.projects.get.assert_called_with(mock_gitlab_student_project.id)
    mock_gitlab_student_project.members.create.assert_called_once_with(
        {"user_id": mock_rms_user.id, "access_level": const.AccessLevel.DEVELOPER}
    )


def test_create_project_no_existing_project_creates_fork(
    gitlab, mock_rms_user, mock_gitlab_group, mock_gitlab_student_project, mock_gitlab_fork
):
    rms_api, mock_gitlab_instance = gitlab
    mock_gitlab_instance.projects.list.return_value = []
    rms_api._get_group_by_name = MagicMock(return_value=mock_gitlab_group)
    rms_api._get_project_by_name = MagicMock(return_value=mock_gitlab_student_project)
    mock_gitlab_student_project.forks.create.return_value = mock_gitlab_fork

<<<<<<< HEAD
    gitlab_api.create_project(mock_student, constants.TEST_GROUP_STUDENT_NAME, constants.TEST_GROUP_PUBLIC_NAME)

    mock_gitlab_instance.projects.list.assert_called_with(get_all=True, search=mock_student.username)
    gitlab_api._get_project_by_name.assert_called_with(constants.TEST_GROUP_PUBLIC_NAME)
    gitlab_api._get_group_by_name.assert_called_with(constants.TEST_GROUP_STUDENT_NAME)
=======
    rms_api.create_project(mock_rms_user, TEST_GROUP_STUDENT_NAME, TEST_GROUP_PUBLIC_NAME)

    mock_gitlab_instance.projects.list.assert_called_with(get_all=True, search=mock_rms_user.username)
    rms_api._get_project_by_name.assert_called_with(TEST_GROUP_PUBLIC_NAME)
    rms_api._get_group_by_name.assert_called_with(TEST_GROUP_STUDENT_NAME)
>>>>>>> f72c573a


def test_construct_rms_user(gitlab, mock_rms_user):
    gitlab_api, _ = gitlab
    user_dict = {
        "id": constants.TEST_USER_ID,
        "username": constants.TEST_USERNAME,
        "name": constants.TEST_USERNAME,
    }
    rms_user = gitlab_api._construct_rms_user(user_dict)

    assert rms_user == mock_rms_user


def test_get_student_by_username_found(gitlab, mock_rms_user):
    gitlab_api, _ = gitlab
    gitlab_api._get_rms_users_by_username = MagicMock(return_value=[mock_rms_user])

<<<<<<< HEAD
    result_student = gitlab_api.get_student_by_username(constants.TEST_USERNAME)

    assert result_student == mock_student
    gitlab_api.get_students_by_username.assert_called_once_with(constants.TEST_USERNAME)
=======
    result_rms_user = gitlab_api.get_rms_user_by_username(TEST_USERNAME)

    assert result_rms_user == mock_rms_user
    gitlab_api._get_rms_users_by_username.assert_called_once_with(TEST_USERNAME)
>>>>>>> f72c573a


def test_get_student_by_username_not_found(gitlab):
    gitlab_api, mock_gitlab_instance = gitlab
    mock_gitlab_instance.users.list.return_value = []

<<<<<<< HEAD
    with pytest.raises(GitLabApiException, match=f"No students found for username {constants.TEST_USERNAME}"):
        gitlab_api.get_student_by_username(constants.TEST_USERNAME)
=======
    with pytest.raises(GitLabApiException, match=f"No users found for username {TEST_USERNAME}"):
        gitlab_api.get_rms_user_by_username(TEST_USERNAME)
>>>>>>> f72c573a


def test_get_student_found(gitlab, mock_gitlab_user, mock_rms_user):
    rms_api, mock_gitlab_instance = gitlab
    user_attrs = {
        "id": constants.TEST_USER_ID,
        "username": "test_username",
        "name": "Test User",
        "course_group": constants.TEST_GROUP_NAME,
        "course_students_group": constants.TEST_GROUP_STUDENT_NAME,
    }
    mock_gitlab_user = MagicMock(_attrs=user_attrs)
    mock_gitlab_instance.users.get = MagicMock(return_value=mock_gitlab_user)
    rms_api._construct_rms_user = MagicMock(return_value=mock_rms_user)

<<<<<<< HEAD
    student = gitlab_api.get_student(constants.TEST_USER_ID)

    assert student == mock_student
    mock_gitlab_instance.users.get.assert_called_once_with(constants.TEST_USER_ID)
    gitlab_api._parse_user_to_student.assert_called_once_with(user_attrs)
=======
    rms_user = rms_api.get_rms_user_by_id(TEST_USER_ID)

    assert rms_user == mock_rms_user
    mock_gitlab_instance.users.get.assert_called_once_with(TEST_USER_ID)
    rms_api._construct_rms_user.assert_called_once_with(user_attrs)
>>>>>>> f72c573a


def test_get_student_not_found(gitlab):
    gitlab_api, mock_gitlab_instance = gitlab
    mock_gitlab_instance.users.get = MagicMock(side_effect=GitlabGetError("User not found"))

    with pytest.raises(GitlabGetError, match="User not found"):
<<<<<<< HEAD
        gitlab_api.get_student(constants.TEST_USER_ID)
=======
        gitlab_api.get_rms_user_by_id(TEST_USER_ID)
>>>>>>> f72c573a

    mock_gitlab_instance.users.get.assert_called_once_with(constants.TEST_USER_ID)


@patch("requests.get")
def test_get_authenticated_student_success(mock_get, gitlab, mock_rms_user):
    rms_api, _ = gitlab
    oauth_token = "valid_oauth_token"
    headers = {"Authorization": f"Bearer {oauth_token}"}

    user_data = {
        "id": constants.TEST_USER_ID,
        "username": constants.TEST_USERNAME,
        "name": constants.TEST_USERNAME,
    }
    mock_response = MagicMock()
    mock_response.json.return_value = user_data
    mock_response.raise_for_status = MagicMock()

    mock_get.return_value = mock_response
    rms_api._construct_rms_user = MagicMock(return_value=mock_rms_user)

    rms_user = rms_api.get_authenticated_rms_user(oauth_token)

    assert rms_user == mock_rms_user
    mock_get.assert_called_once_with(f"{rms_api.base_url}/api/v4/user", headers=headers)
    rms_api._construct_rms_user.assert_called_once_with(user_data)


@patch("requests.get")
def test_get_authenticated_student_failure(mock_get, gitlab):
    gitlab_api, _ = gitlab
    oauth_token = "invalid_oauth_token"
    headers = {"Authorization": f"Bearer {oauth_token}"}

    mock_response = MagicMock()
    mock_response.raise_for_status.side_effect = HTTPError("401 Unauthorized")

    mock_get.return_value = mock_response

    with pytest.raises(HTTPError, match="401 Unauthorized"):
        gitlab_api.get_authenticated_rms_user(oauth_token)

    mock_get.assert_called_once_with(f"{gitlab_api.base_url}/api/v4/user", headers=headers)


def test_get_url_for_task_base(gitlab):
    gitlab_api, _ = gitlab
    url = gitlab_api.get_url_for_task_base(constants.TEST_GROUP_PUBLIC_NAME, constants.TEST_GROUP_PUBLIC_DEFAULT_BRANCH)

    assert (
        url
        == f"{gitlab_api.base_url}/{constants.TEST_GROUP_PUBLIC_NAME}/blob/{constants.TEST_GROUP_PUBLIC_DEFAULT_BRANCH}"
    )


def test_get_url_for_repo(gitlab):
    gitlab_api, _ = gitlab
    url = gitlab_api.get_url_for_repo(constants.TEST_USERNAME, constants.TEST_GROUP_STUDENT_NAME)

    assert url == f"{gitlab_api.base_url}/{constants.TEST_GROUP_STUDENT_NAME}/{constants.TEST_USERNAME}"
<|MERGE_RESOLUTION|>--- conflicted
+++ resolved
@@ -1,521 +1,437 @@
-from unittest import mock
-from unittest.mock import MagicMock, patch
-
-import pytest
-from gitlab import GitlabGetError, const
-from gitlab.v4.objects import Group, GroupMember, Project, ProjectFork, User
-from requests import HTTPError
-
-<<<<<<< HEAD
-from manytask.glab import GitLabApi, GitLabApiException, GitLabConfig, Student
-from tests import constants
-=======
-from manytask.glab import GitLabApi, GitLabApiException, GitLabConfig, RmsUser
-
-# Constants for test data
-EXAMPLE_REPO_OWNER = "example_owner"
-EXAMPLE_REPO_NAME = "example_repo"
-EXAMPLE_HVCS_DOMAIN = "example.com"
-
-TEST_USER_ID = 1
-TEST_USERNAME = "TestUser"
-TEST_USER_EMAIL = "test-email@test.ru"
-TEST_USER_PASSWORD = "testpassword"
-TEST_USER_FIRSTNAME = "testfirstname"
-TEST_USER_LASTNAME = "testlastname"
-TEST_USER_URL = "example_repo"
-
-TEST_PROJECT_ID = 1
-TEST_PROJECT_NAME = "TestProject"
-TEST_PROJECT_FULL_NAME = "some/TestGroup/TestProject"
-
-TEST_GROUP_ID = 1
-TEST_GROUP_NAME = "some/TestGroup"
-TEST_GROUP_NAME_SHORT = "TestGroup"
-TEST_GROUP_NAME_FULL = "some / TestGroup"
-
-TEST_GROUP_ID_PUBLIC = 2
-TEST_GROUP_PUBLIC_NAME = "some/TestGroup/TestProject/Public"
-TEST_GROUP_PUBLIC_NAME_SHORT = "Public"
-TEST_GROUP_PUBLIC_NAME_FULL = "some / TestGroup / TestProject / Public"
-TEST_GROUP_PUBLIC_DEFAULT_BRANCH = "main"
-
-TEST_GROUP_ID_STUDENT = 3
-TEST_GROUP_STUDENT_NAME = "some/TestGroup/TestProject/Students"
-TEST_GROUP_STUDENT_NAME_SHORT = "Students"
-TEST_GROUP_STUDENT_NAME_FULL = "some / TestGroup / TestProject / Students"
-
-TEST_FORK_ID = 1
->>>>>>> f72c573a
-
-
-# Shared fixture logic
-def create_mock_gitlab_group(group_id: int, name_short: str, name_full: str) -> Group:
-    """
-    Creates a mock gitlab Group object with specified properties.
-
-    Args:
-        group_id (int): The unique identifier for the group.
-        name_short (str): The short or abbreviated name of the group.
-        name_full (str): The full, descriptive name of the group.
-    """
-
-    group = mock.create_autospec(Group, instance=True)
-    group.id = group_id
-    group.name = name_short
-    group.full_name = name_full
-    return group
-
-
-def create_mock_gitlab_project(project_id: int, namespace: str) -> Project:
-    """
-    Creates a mock gitlab Project object with specified properties.
-
-    Args:
-        project_id (int): The unique identifier for the project.
-        namespace (str): The namespace or path with namespace for the project.
-    """
-
-    project = MagicMock()
-    project.path_with_namespace = namespace
-    project.id = project_id
-    return project
-
-
-@pytest.fixture
-<<<<<<< HEAD
-def mock_student() -> Student:
-    """Fixture to create a mock Student object."""
-    return Student(
-        id=constants.TEST_USER_ID,
-        username=constants.TEST_USERNAME,
-        name=constants.TEST_USERNAME,
-=======
-def mock_rms_user() -> RmsUser:
-    """Fixture to create a mock RmsUser object."""
-    return RmsUser(
-        id=TEST_USER_ID,
-        username=TEST_USERNAME,
-        name=TEST_USERNAME,
->>>>>>> f72c573a
-    )
-
-
-@pytest.fixture
-def mock_gitlab_fork() -> ProjectFork:
-    """Fixture to create a mock ProjectFork object."""
-    fork = mock.create_autospec(ProjectFork, instance=True)
-    fork.id = constants.TEST_FORK_ID
-    fork.username = f"{constants.TEST_GROUP_STUDENT_NAME_SHORT}/{constants.TEST_USERNAME}"
-    return fork
-
-
-@pytest.fixture
-def mock_gitlab_group_member() -> GroupMember:
-    """Fixture to create a mock GroupMember object."""
-    member = mock.create_autospec(GroupMember, instance=True)
-    member.id = constants.TEST_USER_ID
-    member.username = constants.TEST_USERNAME
-    return member
-
-
-@pytest.fixture
-def mock_gitlab_group() -> Group:
-    """Fixture to create a mock course group."""
-    return create_mock_gitlab_group(
-        constants.TEST_GROUP_ID, constants.TEST_GROUP_NAME_SHORT, constants.TEST_GROUP_NAME_FULL
-    )
-
-
-@pytest.fixture
-def mock_gitlab_group_public() -> Group:
-    """Fixture to create a mock public group."""
-    return create_mock_gitlab_group(
-        constants.TEST_GROUP_ID_PUBLIC, constants.TEST_GROUP_PUBLIC_NAME_SHORT, constants.TEST_GROUP_PUBLIC_NAME_FULL
-    )
-
-
-@pytest.fixture
-def mock_gitlab_group_student() -> Group:
-    """Fixture to create a mock student group."""
-    return create_mock_gitlab_group(
-        constants.TEST_GROUP_ID_STUDENT, constants.TEST_GROUP_STUDENT_NAME_SHORT, constants.TEST_GROUP_STUDENT_NAME_FULL
-    )
-
-
-@pytest.fixture
-def mock_gitlab_project(mock_gitlab_group_member: GroupMember) -> Project:
-    """Fixture to create a mock project with a group member."""
-    project = create_mock_gitlab_project(constants.TEST_PROJECT_ID, constants.TEST_PROJECT_FULL_NAME)
-    return project
-
-
-@pytest.fixture
-def mock_gitlab_student_project(mock_gitlab_group_member: GroupMember) -> Project:
-    """Fixture to create a mock student project."""
-    project = create_mock_gitlab_project(
-        constants.TEST_PROJECT_ID + 1, f"{constants.TEST_GROUP_STUDENT_NAME}/{constants.TEST_USERNAME}"
-    )
-    project.members.create = MagicMock(return_value=mock_gitlab_group_member)
-    return project
-
-
-@pytest.fixture
-def mock_gitlab_public_project() -> Project:
-    """Fixture to create a mock public project."""
-    return create_mock_gitlab_project(constants.TEST_PROJECT_ID + 2, constants.TEST_GROUP_PUBLIC_NAME)
-
-
-@pytest.fixture
-def mock_gitlab_user() -> User:
-    """Fixture to create a mock GitLab user."""
-    user = mock.create_autospec(User, instance=True)
-    user.id = constants.TEST_USER_ID
-    user.name = constants.TEST_USERNAME
-    user.username = constants.TEST_USERNAME
-    user.email = constants.TEST_USER_EMAIL
-    user.web_url = constants.TEST_USER_URL
-    return user
-
-
-@pytest.fixture
-def mock_gitlab():
-    """Fixture to setup the patched GitLab instance."""
-    with patch("gitlab.Gitlab") as MockGitlab:
-        yield MockGitlab
-
-
-@pytest.fixture
-def gitlab(
-    mock_gitlab,
-    mock_gitlab_group,
-    mock_gitlab_project,
-    mock_gitlab_public_project,
-    mock_gitlab_group_student,
-):
-    """Fixture to set up the GitLabApi with mocked GitLab objects."""
-    mock_gitlab_instance = mock_gitlab.return_value
-    mock_gitlab_instance.groups.list.return_value = [mock_gitlab_group, mock_gitlab_group_student]
-    mock_gitlab_instance.projects.list.return_value = [mock_gitlab_project, mock_gitlab_public_project]
-
-    api = GitLabApi(
-        GitLabConfig(
-            base_url="http://example.com",
-            admin_token="admin-token",
-        )
-    )
-    return api, mock_gitlab_instance
-
-
-def test_register_new_user(gitlab):
-    gitlab_api, mock_gitlab_instance = gitlab
-
-    username = constants.TEST_USERNAME
-    firstname = constants.TEST_USER_FIRSTNAME
-    lastname = constants.TEST_USER_LASTNAME
-    email = constants.TEST_USER_EMAIL
-    password = constants.TEST_USER_PASSWORD
-
-    gitlab_api.register_new_user(username, firstname, lastname, email, password)
-
-    mock_gitlab_instance.users.create.assert_called_once_with(
-        {
-            "email": email,
-            "username": username,
-            "name": f"{firstname} {lastname}",
-            "external": False,
-            "password": password,
-            "skip_confirmation": True,
-        }
-    )
-
-
-def test_get_project_by_name_success(gitlab, mock_gitlab_project):
-    gitlab_api, mock_gitlab_instance = gitlab
-    mock_gitlab_instance.projects.list.return_value = [mock_gitlab_project]
-
-    project = gitlab_api._get_project_by_name(constants.TEST_PROJECT_FULL_NAME)
-
-    mock_gitlab_instance.projects.list.assert_called_with(get_all=True, search=constants.TEST_PROJECT_NAME)
-    assert project.path_with_namespace == constants.TEST_PROJECT_FULL_NAME
-
-
-def test_create_public_repo(gitlab, mock_gitlab_group, mock_gitlab_project):
-    gitlab_api, mock_gitlab_instance = gitlab
-    mock_gitlab_instance.groups.list.return_value = [mock_gitlab_group]
-    mock_gitlab_instance.projects.list.return_value = []
-    mock_gitlab_instance.projects.create.return_value = mock_gitlab_project
-
-    gitlab_api.create_public_repo(constants.TEST_GROUP_NAME, constants.TEST_GROUP_PUBLIC_NAME)
-
-    mock_gitlab_instance.projects.create.assert_called_once_with(
-        {
-            "name": constants.TEST_GROUP_PUBLIC_NAME,
-            "path": constants.TEST_GROUP_PUBLIC_NAME,
-            "namespace_id": mock_gitlab_group.id,
-            "visibility": "public",
-            "shared_runners_enabled": True,
-            "auto_devops_enabled": False,
-            "initialize_with_readme": True,
-        }
-    )
-
-
-def test_create_public_already_exist_repo(gitlab, mock_gitlab_group, mock_gitlab_public_project):
-    gitlab_api, mock_gitlab_instance = gitlab
-    mock_gitlab_instance.groups.list.return_value = [mock_gitlab_group]
-    mock_gitlab_instance.projects.list.return_value = [mock_gitlab_public_project]
-
-    gitlab_api.create_public_repo(constants.TEST_GROUP_NAME, constants.TEST_GROUP_PUBLIC_NAME)
-
-    mock_gitlab_instance.projects.create.assert_not_called()
-
-
-def test_create_students_group(gitlab, mock_gitlab_group):
-    gitlab_api, mock_gitlab_instance = gitlab
-    mock_gitlab_instance.groups.list.return_value = []
-    mock_gitlab_instance.groups.create.return_value = mock_gitlab_group
-
-    gitlab_api.create_students_group(constants.TEST_GROUP_NAME)
-
-    mock_gitlab_instance.groups.create.assert_called_once_with(
-        {
-            "name": constants.TEST_GROUP_NAME,
-            "path": constants.TEST_GROUP_NAME,
-            "visibility": "private",
-            "lfs_enabled": True,
-            "shared_runners_enabled": True,
-        }
-    )
-
-
-def test_get_group_by_name_success(gitlab, mock_gitlab_group):
-    gitlab_api, mock_gitlab_instance = gitlab
-    mock_gitlab_instance.groups.list.return_value = [mock_gitlab_group]
-
-    result = gitlab_api._get_group_by_name(constants.TEST_GROUP_NAME)
-
-    assert result.name == mock_gitlab_group.name
-    assert result.full_name == mock_gitlab_group.full_name
-
-
-def test_get_project_by_name_not_found(gitlab):
-    gitlab_api, mock_gitlab_instance = gitlab
-    mock_gitlab_instance.projects.list.return_value = []
-
-    with pytest.raises(RuntimeError, match=f"Unable to find project {constants.TEST_PROJECT_FULL_NAME}"):
-        gitlab_api._get_project_by_name(constants.TEST_PROJECT_FULL_NAME)
-
-
-def test_get_group_by_name_not_found(gitlab):
-    gitlab_api, mock_gitlab_instance = gitlab
-    mock_gitlab_instance.groups.list.return_value = []
-
-    with pytest.raises(RuntimeError, match=f"Unable to find group {constants.TEST_GROUP_NAME}"):
-        gitlab_api._get_group_by_name(constants.TEST_GROUP_NAME)
-
-
-def test_check_project_exists(gitlab, mock_gitlab_student_project):
-    gitlab_api, mock_gitlab_instance = gitlab
-    mock_gitlab_instance.projects.list.return_value = [mock_gitlab_student_project]
-
-    exists = gitlab_api.check_project_exists(constants.TEST_USERNAME, constants.TEST_GROUP_STUDENT_NAME)
-
-    assert exists is True
-    mock_gitlab_instance.projects.list.assert_called_with(get_all=True, search=constants.TEST_USERNAME)
-
-
-def test_check_project_not_exists(gitlab):
-    gitlab_api, mock_gitlab_instance = gitlab
-    mock_gitlab_instance.projects.list.return_value = []
-
-    exists = gitlab_api.check_project_exists(constants.TEST_USERNAME, constants.TEST_GROUP_NAME)
-
-    assert exists is False
-    mock_gitlab_instance.projects.list.assert_called_with(get_all=True, search=constants.TEST_USERNAME)
-
-
-def test_create_project_existing_project(gitlab, mock_rms_user, mock_gitlab_student_project, mock_gitlab_group_member):
-    rms_api, mock_gitlab_instance = gitlab
-    mock_gitlab_instance.projects.list.return_value = [mock_gitlab_student_project]
-    mock_gitlab_instance.projects.get.return_value = mock_gitlab_student_project
-    mock_gitlab_student_project.members.create.return_value = mock_gitlab_group_member
-
-<<<<<<< HEAD
-    gitlab_api.create_project(mock_student, constants.TEST_GROUP_STUDENT_NAME, constants.TEST_GROUP_PUBLIC_NAME)
-=======
-    rms_api.create_project(mock_rms_user, TEST_GROUP_STUDENT_NAME, TEST_GROUP_PUBLIC_NAME)
->>>>>>> f72c573a
-
-    mock_gitlab_instance.projects.list.assert_called_with(get_all=True, search=mock_rms_user.username)
-    mock_gitlab_instance.projects.get.assert_called_with(mock_gitlab_student_project.id)
-    mock_gitlab_student_project.members.create.assert_called_once_with(
-        {"user_id": mock_rms_user.id, "access_level": const.AccessLevel.DEVELOPER}
-    )
-
-
-def test_create_project_no_existing_project_creates_fork(
-    gitlab, mock_rms_user, mock_gitlab_group, mock_gitlab_student_project, mock_gitlab_fork
-):
-    rms_api, mock_gitlab_instance = gitlab
-    mock_gitlab_instance.projects.list.return_value = []
-    rms_api._get_group_by_name = MagicMock(return_value=mock_gitlab_group)
-    rms_api._get_project_by_name = MagicMock(return_value=mock_gitlab_student_project)
-    mock_gitlab_student_project.forks.create.return_value = mock_gitlab_fork
-
-<<<<<<< HEAD
-    gitlab_api.create_project(mock_student, constants.TEST_GROUP_STUDENT_NAME, constants.TEST_GROUP_PUBLIC_NAME)
-
-    mock_gitlab_instance.projects.list.assert_called_with(get_all=True, search=mock_student.username)
-    gitlab_api._get_project_by_name.assert_called_with(constants.TEST_GROUP_PUBLIC_NAME)
-    gitlab_api._get_group_by_name.assert_called_with(constants.TEST_GROUP_STUDENT_NAME)
-=======
-    rms_api.create_project(mock_rms_user, TEST_GROUP_STUDENT_NAME, TEST_GROUP_PUBLIC_NAME)
-
-    mock_gitlab_instance.projects.list.assert_called_with(get_all=True, search=mock_rms_user.username)
-    rms_api._get_project_by_name.assert_called_with(TEST_GROUP_PUBLIC_NAME)
-    rms_api._get_group_by_name.assert_called_with(TEST_GROUP_STUDENT_NAME)
->>>>>>> f72c573a
-
-
-def test_construct_rms_user(gitlab, mock_rms_user):
-    gitlab_api, _ = gitlab
-    user_dict = {
-        "id": constants.TEST_USER_ID,
-        "username": constants.TEST_USERNAME,
-        "name": constants.TEST_USERNAME,
-    }
-    rms_user = gitlab_api._construct_rms_user(user_dict)
-
-    assert rms_user == mock_rms_user
-
-
-def test_get_student_by_username_found(gitlab, mock_rms_user):
-    gitlab_api, _ = gitlab
-    gitlab_api._get_rms_users_by_username = MagicMock(return_value=[mock_rms_user])
-
-<<<<<<< HEAD
-    result_student = gitlab_api.get_student_by_username(constants.TEST_USERNAME)
-
-    assert result_student == mock_student
-    gitlab_api.get_students_by_username.assert_called_once_with(constants.TEST_USERNAME)
-=======
-    result_rms_user = gitlab_api.get_rms_user_by_username(TEST_USERNAME)
-
-    assert result_rms_user == mock_rms_user
-    gitlab_api._get_rms_users_by_username.assert_called_once_with(TEST_USERNAME)
->>>>>>> f72c573a
-
-
-def test_get_student_by_username_not_found(gitlab):
-    gitlab_api, mock_gitlab_instance = gitlab
-    mock_gitlab_instance.users.list.return_value = []
-
-<<<<<<< HEAD
-    with pytest.raises(GitLabApiException, match=f"No students found for username {constants.TEST_USERNAME}"):
-        gitlab_api.get_student_by_username(constants.TEST_USERNAME)
-=======
-    with pytest.raises(GitLabApiException, match=f"No users found for username {TEST_USERNAME}"):
-        gitlab_api.get_rms_user_by_username(TEST_USERNAME)
->>>>>>> f72c573a
-
-
-def test_get_student_found(gitlab, mock_gitlab_user, mock_rms_user):
-    rms_api, mock_gitlab_instance = gitlab
-    user_attrs = {
-        "id": constants.TEST_USER_ID,
-        "username": "test_username",
-        "name": "Test User",
-        "course_group": constants.TEST_GROUP_NAME,
-        "course_students_group": constants.TEST_GROUP_STUDENT_NAME,
-    }
-    mock_gitlab_user = MagicMock(_attrs=user_attrs)
-    mock_gitlab_instance.users.get = MagicMock(return_value=mock_gitlab_user)
-    rms_api._construct_rms_user = MagicMock(return_value=mock_rms_user)
-
-<<<<<<< HEAD
-    student = gitlab_api.get_student(constants.TEST_USER_ID)
-
-    assert student == mock_student
-    mock_gitlab_instance.users.get.assert_called_once_with(constants.TEST_USER_ID)
-    gitlab_api._parse_user_to_student.assert_called_once_with(user_attrs)
-=======
-    rms_user = rms_api.get_rms_user_by_id(TEST_USER_ID)
-
-    assert rms_user == mock_rms_user
-    mock_gitlab_instance.users.get.assert_called_once_with(TEST_USER_ID)
-    rms_api._construct_rms_user.assert_called_once_with(user_attrs)
->>>>>>> f72c573a
-
-
-def test_get_student_not_found(gitlab):
-    gitlab_api, mock_gitlab_instance = gitlab
-    mock_gitlab_instance.users.get = MagicMock(side_effect=GitlabGetError("User not found"))
-
-    with pytest.raises(GitlabGetError, match="User not found"):
-<<<<<<< HEAD
-        gitlab_api.get_student(constants.TEST_USER_ID)
-=======
-        gitlab_api.get_rms_user_by_id(TEST_USER_ID)
->>>>>>> f72c573a
-
-    mock_gitlab_instance.users.get.assert_called_once_with(constants.TEST_USER_ID)
-
-
-@patch("requests.get")
-def test_get_authenticated_student_success(mock_get, gitlab, mock_rms_user):
-    rms_api, _ = gitlab
-    oauth_token = "valid_oauth_token"
-    headers = {"Authorization": f"Bearer {oauth_token}"}
-
-    user_data = {
-        "id": constants.TEST_USER_ID,
-        "username": constants.TEST_USERNAME,
-        "name": constants.TEST_USERNAME,
-    }
-    mock_response = MagicMock()
-    mock_response.json.return_value = user_data
-    mock_response.raise_for_status = MagicMock()
-
-    mock_get.return_value = mock_response
-    rms_api._construct_rms_user = MagicMock(return_value=mock_rms_user)
-
-    rms_user = rms_api.get_authenticated_rms_user(oauth_token)
-
-    assert rms_user == mock_rms_user
-    mock_get.assert_called_once_with(f"{rms_api.base_url}/api/v4/user", headers=headers)
-    rms_api._construct_rms_user.assert_called_once_with(user_data)
-
-
-@patch("requests.get")
-def test_get_authenticated_student_failure(mock_get, gitlab):
-    gitlab_api, _ = gitlab
-    oauth_token = "invalid_oauth_token"
-    headers = {"Authorization": f"Bearer {oauth_token}"}
-
-    mock_response = MagicMock()
-    mock_response.raise_for_status.side_effect = HTTPError("401 Unauthorized")
-
-    mock_get.return_value = mock_response
-
-    with pytest.raises(HTTPError, match="401 Unauthorized"):
-        gitlab_api.get_authenticated_rms_user(oauth_token)
-
-    mock_get.assert_called_once_with(f"{gitlab_api.base_url}/api/v4/user", headers=headers)
-
-
-def test_get_url_for_task_base(gitlab):
-    gitlab_api, _ = gitlab
-    url = gitlab_api.get_url_for_task_base(constants.TEST_GROUP_PUBLIC_NAME, constants.TEST_GROUP_PUBLIC_DEFAULT_BRANCH)
-
-    assert (
-        url
-        == f"{gitlab_api.base_url}/{constants.TEST_GROUP_PUBLIC_NAME}/blob/{constants.TEST_GROUP_PUBLIC_DEFAULT_BRANCH}"
-    )
-
-
-def test_get_url_for_repo(gitlab):
-    gitlab_api, _ = gitlab
-    url = gitlab_api.get_url_for_repo(constants.TEST_USERNAME, constants.TEST_GROUP_STUDENT_NAME)
-
-    assert url == f"{gitlab_api.base_url}/{constants.TEST_GROUP_STUDENT_NAME}/{constants.TEST_USERNAME}"
+from unittest import mock
+from unittest.mock import MagicMock, patch
+
+import pytest
+from gitlab import GitlabGetError, const
+from gitlab.v4.objects import Group, GroupMember, Project, ProjectFork, User
+from requests import HTTPError
+
+from manytask.glab import GitLabApi, GitLabApiException, GitLabConfig, RmsUser
+from tests import constants
+
+
+# Shared fixture logic
+def create_mock_gitlab_group(group_id: int, name_short: str, name_full: str) -> Group:
+    """
+    Creates a mock gitlab Group object with specified properties.
+
+    Args:
+        group_id (int): The unique identifier for the group.
+        name_short (str): The short or abbreviated name of the group.
+        name_full (str): The full, descriptive name of the group.
+    """
+
+    group = mock.create_autospec(Group, instance=True)
+    group.id = group_id
+    group.name = name_short
+    group.full_name = name_full
+    return group
+
+
+def create_mock_gitlab_project(project_id: int, namespace: str) -> Project:
+    """
+    Creates a mock gitlab Project object with specified properties.
+
+    Args:
+        project_id (int): The unique identifier for the project.
+        namespace (str): The namespace or path with namespace for the project.
+    """
+
+    project = MagicMock()
+    project.path_with_namespace = namespace
+    project.id = project_id
+    return project
+
+
+@pytest.fixture
+def mock_rms_user() -> RmsUser:
+    """Fixture to create a mock RmsUser object."""
+    return RmsUser(
+        id=constants.TEST_USER_ID,
+        username=constants.TEST_USERNAME,
+        name=constants.TEST_USERNAME,
+    )
+
+
+@pytest.fixture
+def mock_gitlab_fork() -> ProjectFork:
+    """Fixture to create a mock ProjectFork object."""
+    fork = mock.create_autospec(ProjectFork, instance=True)
+    fork.id = constants.TEST_FORK_ID
+    fork.username = f"{constants.TEST_GROUP_STUDENT_NAME_SHORT}/{constants.TEST_USERNAME}"
+    return fork
+
+
+@pytest.fixture
+def mock_gitlab_group_member() -> GroupMember:
+    """Fixture to create a mock GroupMember object."""
+    member = mock.create_autospec(GroupMember, instance=True)
+    member.id = constants.TEST_USER_ID
+    member.username = constants.TEST_USERNAME
+    return member
+
+
+@pytest.fixture
+def mock_gitlab_group() -> Group:
+    """Fixture to create a mock course group."""
+    return create_mock_gitlab_group(
+        constants.TEST_GROUP_ID, constants.TEST_GROUP_NAME_SHORT, constants.TEST_GROUP_NAME_FULL
+    )
+
+
+@pytest.fixture
+def mock_gitlab_group_public() -> Group:
+    """Fixture to create a mock public group."""
+    return create_mock_gitlab_group(
+        constants.TEST_GROUP_ID_PUBLIC, constants.TEST_GROUP_PUBLIC_NAME_SHORT, constants.TEST_GROUP_PUBLIC_NAME_FULL
+    )
+
+
+@pytest.fixture
+def mock_gitlab_group_student() -> Group:
+    """Fixture to create a mock student group."""
+    return create_mock_gitlab_group(
+        constants.TEST_GROUP_ID_STUDENT, constants.TEST_GROUP_STUDENT_NAME_SHORT, constants.TEST_GROUP_STUDENT_NAME_FULL
+    )
+
+
+@pytest.fixture
+def mock_gitlab_project(mock_gitlab_group_member: GroupMember) -> Project:
+    """Fixture to create a mock project with a group member."""
+    project = create_mock_gitlab_project(constants.TEST_PROJECT_ID, constants.TEST_PROJECT_FULL_NAME)
+    return project
+
+
+@pytest.fixture
+def mock_gitlab_student_project(mock_gitlab_group_member: GroupMember) -> Project:
+    """Fixture to create a mock student project."""
+    project = create_mock_gitlab_project(
+        constants.TEST_PROJECT_ID + 1, f"{constants.TEST_GROUP_STUDENT_NAME}/{constants.TEST_USERNAME}"
+    )
+    project.members.create = MagicMock(return_value=mock_gitlab_group_member)
+    return project
+
+
+@pytest.fixture
+def mock_gitlab_public_project() -> Project:
+    """Fixture to create a mock public project."""
+    return create_mock_gitlab_project(constants.TEST_PROJECT_ID + 2, constants.TEST_GROUP_PUBLIC_NAME)
+
+
+@pytest.fixture
+def mock_gitlab_user() -> User:
+    """Fixture to create a mock GitLab user."""
+    user = mock.create_autospec(User, instance=True)
+    user.id = constants.TEST_USER_ID
+    user.name = constants.TEST_USERNAME
+    user.username = constants.TEST_USERNAME
+    user.email = constants.TEST_USER_EMAIL
+    user.web_url = constants.TEST_USER_URL
+    return user
+
+
+@pytest.fixture
+def mock_gitlab():
+    """Fixture to setup the patched GitLab instance."""
+    with patch("gitlab.Gitlab") as MockGitlab:
+        yield MockGitlab
+
+
+@pytest.fixture
+def gitlab(
+    mock_gitlab,
+    mock_gitlab_group,
+    mock_gitlab_project,
+    mock_gitlab_public_project,
+    mock_gitlab_group_student,
+):
+    """Fixture to set up the GitLabApi with mocked GitLab objects."""
+    mock_gitlab_instance = mock_gitlab.return_value
+    mock_gitlab_instance.groups.list.return_value = [mock_gitlab_group, mock_gitlab_group_student]
+    mock_gitlab_instance.projects.list.return_value = [mock_gitlab_project, mock_gitlab_public_project]
+
+    api = GitLabApi(
+        GitLabConfig(
+            base_url="http://example.com",
+            admin_token="admin-token",
+        )
+    )
+    return api, mock_gitlab_instance
+
+
+def test_register_new_user(gitlab):
+    gitlab_api, mock_gitlab_instance = gitlab
+
+    username = constants.TEST_USERNAME
+    firstname = constants.TEST_USER_FIRSTNAME
+    lastname = constants.TEST_USER_LASTNAME
+    email = constants.TEST_USER_EMAIL
+    password = constants.TEST_USER_PASSWORD
+
+    gitlab_api.register_new_user(username, firstname, lastname, email, password)
+
+    mock_gitlab_instance.users.create.assert_called_once_with(
+        {
+            "email": email,
+            "username": username,
+            "name": f"{firstname} {lastname}",
+            "external": False,
+            "password": password,
+            "skip_confirmation": True,
+        }
+    )
+
+
+def test_get_project_by_name_success(gitlab, mock_gitlab_project):
+    gitlab_api, mock_gitlab_instance = gitlab
+    mock_gitlab_instance.projects.list.return_value = [mock_gitlab_project]
+
+    project = gitlab_api._get_project_by_name(constants.TEST_PROJECT_FULL_NAME)
+
+    mock_gitlab_instance.projects.list.assert_called_with(get_all=True, search=constants.TEST_PROJECT_NAME)
+    assert project.path_with_namespace == constants.TEST_PROJECT_FULL_NAME
+
+
+def test_create_public_repo(gitlab, mock_gitlab_group, mock_gitlab_project):
+    gitlab_api, mock_gitlab_instance = gitlab
+    mock_gitlab_instance.groups.list.return_value = [mock_gitlab_group]
+    mock_gitlab_instance.projects.list.return_value = []
+    mock_gitlab_instance.projects.create.return_value = mock_gitlab_project
+
+    gitlab_api.create_public_repo(constants.TEST_GROUP_NAME, constants.TEST_GROUP_PUBLIC_NAME)
+
+    mock_gitlab_instance.projects.create.assert_called_once_with(
+        {
+            "name": constants.TEST_GROUP_PUBLIC_NAME,
+            "path": constants.TEST_GROUP_PUBLIC_NAME,
+            "namespace_id": mock_gitlab_group.id,
+            "visibility": "public",
+            "shared_runners_enabled": True,
+            "auto_devops_enabled": False,
+            "initialize_with_readme": True,
+        }
+    )
+
+
+def test_create_public_already_exist_repo(gitlab, mock_gitlab_group, mock_gitlab_public_project):
+    gitlab_api, mock_gitlab_instance = gitlab
+    mock_gitlab_instance.groups.list.return_value = [mock_gitlab_group]
+    mock_gitlab_instance.projects.list.return_value = [mock_gitlab_public_project]
+
+    gitlab_api.create_public_repo(constants.TEST_GROUP_NAME, constants.TEST_GROUP_PUBLIC_NAME)
+
+    mock_gitlab_instance.projects.create.assert_not_called()
+
+
+def test_create_students_group(gitlab, mock_gitlab_group):
+    gitlab_api, mock_gitlab_instance = gitlab
+    mock_gitlab_instance.groups.list.return_value = []
+    mock_gitlab_instance.groups.create.return_value = mock_gitlab_group
+
+    gitlab_api.create_students_group(constants.TEST_GROUP_NAME)
+
+    mock_gitlab_instance.groups.create.assert_called_once_with(
+        {
+            "name": constants.TEST_GROUP_NAME,
+            "path": constants.TEST_GROUP_NAME,
+            "visibility": "private",
+            "lfs_enabled": True,
+            "shared_runners_enabled": True,
+        }
+    )
+
+
+def test_get_group_by_name_success(gitlab, mock_gitlab_group):
+    gitlab_api, mock_gitlab_instance = gitlab
+    mock_gitlab_instance.groups.list.return_value = [mock_gitlab_group]
+
+    result = gitlab_api._get_group_by_name(constants.TEST_GROUP_NAME)
+
+    assert result.name == mock_gitlab_group.name
+    assert result.full_name == mock_gitlab_group.full_name
+
+
+def test_get_project_by_name_not_found(gitlab):
+    gitlab_api, mock_gitlab_instance = gitlab
+    mock_gitlab_instance.projects.list.return_value = []
+
+    with pytest.raises(RuntimeError, match=f"Unable to find project {constants.TEST_PROJECT_FULL_NAME}"):
+        gitlab_api._get_project_by_name(constants.TEST_PROJECT_FULL_NAME)
+
+
+def test_get_group_by_name_not_found(gitlab):
+    gitlab_api, mock_gitlab_instance = gitlab
+    mock_gitlab_instance.groups.list.return_value = []
+
+    with pytest.raises(RuntimeError, match=f"Unable to find group {constants.TEST_GROUP_NAME}"):
+        gitlab_api._get_group_by_name(constants.TEST_GROUP_NAME)
+
+
+def test_check_project_exists(gitlab, mock_gitlab_student_project):
+    gitlab_api, mock_gitlab_instance = gitlab
+    mock_gitlab_instance.projects.list.return_value = [mock_gitlab_student_project]
+
+    exists = gitlab_api.check_project_exists(constants.TEST_USERNAME, constants.TEST_GROUP_STUDENT_NAME)
+
+    assert exists is True
+    mock_gitlab_instance.projects.list.assert_called_with(get_all=True, search=constants.TEST_USERNAME)
+
+
+def test_check_project_not_exists(gitlab):
+    gitlab_api, mock_gitlab_instance = gitlab
+    mock_gitlab_instance.projects.list.return_value = []
+
+    exists = gitlab_api.check_project_exists(constants.TEST_USERNAME, constants.TEST_GROUP_NAME)
+
+    assert exists is False
+    mock_gitlab_instance.projects.list.assert_called_with(get_all=True, search=constants.TEST_USERNAME)
+
+
+def test_create_project_existing_project(gitlab, mock_rms_user, mock_gitlab_student_project, mock_gitlab_group_member):
+    rms_api, mock_gitlab_instance = gitlab
+    mock_gitlab_instance.projects.list.return_value = [mock_gitlab_student_project]
+    mock_gitlab_instance.projects.get.return_value = mock_gitlab_student_project
+    mock_gitlab_student_project.members.create.return_value = mock_gitlab_group_member
+
+    rms_api.create_project(mock_rms_user, constants.TEST_GROUP_STUDENT_NAME, constants.TEST_GROUP_PUBLIC_NAME)
+
+    mock_gitlab_instance.projects.list.assert_called_with(get_all=True, search=mock_rms_user.username)
+    mock_gitlab_instance.projects.get.assert_called_with(mock_gitlab_student_project.id)
+    mock_gitlab_student_project.members.create.assert_called_once_with(
+        {"user_id": mock_rms_user.id, "access_level": const.AccessLevel.DEVELOPER}
+    )
+
+
+def test_create_project_no_existing_project_creates_fork(
+    gitlab, mock_rms_user, mock_gitlab_group, mock_gitlab_student_project, mock_gitlab_fork
+):
+    rms_api, mock_gitlab_instance = gitlab
+    mock_gitlab_instance.projects.list.return_value = []
+    rms_api._get_group_by_name = MagicMock(return_value=mock_gitlab_group)
+    rms_api._get_project_by_name = MagicMock(return_value=mock_gitlab_student_project)
+    mock_gitlab_student_project.forks.create.return_value = mock_gitlab_fork
+
+    rms_api.create_project(mock_rms_user, constants.TEST_GROUP_STUDENT_NAME, constants.TEST_GROUP_PUBLIC_NAME)
+
+    mock_gitlab_instance.projects.list.assert_called_with(get_all=True, search=mock_rms_user.username)
+    rms_api._get_project_by_name.assert_called_with(constants.TEST_GROUP_PUBLIC_NAME)
+    rms_api._get_group_by_name.assert_called_with(constants.TEST_GROUP_STUDENT_NAME)
+
+
+def test_construct_rms_user(gitlab, mock_rms_user):
+    gitlab_api, _ = gitlab
+    user_dict = {
+        "id": constants.TEST_USER_ID,
+        "username": constants.TEST_USERNAME,
+        "name": constants.TEST_USERNAME,
+    }
+    rms_user = gitlab_api._construct_rms_user(user_dict)
+
+    assert rms_user == mock_rms_user
+
+
+def test_get_student_by_username_found(gitlab, mock_rms_user):
+    gitlab_api, _ = gitlab
+    gitlab_api._get_rms_users_by_username = MagicMock(return_value=[mock_rms_user])
+
+    result_rms_user = gitlab_api.get_rms_user_by_username(constants.TEST_USERNAME)
+
+    assert result_rms_user == mock_rms_user
+    gitlab_api._get_rms_users_by_username.assert_called_once_with(constants.TEST_USERNAME)
+
+
+def test_get_student_by_username_not_found(gitlab):
+    gitlab_api, mock_gitlab_instance = gitlab
+    mock_gitlab_instance.users.list.return_value = []
+
+    with pytest.raises(GitLabApiException, match=f"No users found for username {constants.TEST_USERNAME}"):
+        gitlab_api.get_rms_user_by_username(constants.TEST_USERNAME)
+
+
+def test_get_student_found(gitlab, mock_gitlab_user, mock_rms_user):
+    rms_api, mock_gitlab_instance = gitlab
+    user_attrs = {
+        "id": constants.TEST_USER_ID,
+        "username": "test_username",
+        "name": "Test User",
+        "course_group": constants.TEST_GROUP_NAME,
+        "course_students_group": constants.TEST_GROUP_STUDENT_NAME,
+    }
+    mock_gitlab_user = MagicMock(_attrs=user_attrs)
+    mock_gitlab_instance.users.get = MagicMock(return_value=mock_gitlab_user)
+    rms_api._construct_rms_user = MagicMock(return_value=mock_rms_user)
+
+    rms_user = rms_api.get_rms_user_by_id(constants.TEST_USER_ID)
+
+    assert rms_user == mock_rms_user
+    mock_gitlab_instance.users.get.assert_called_once_with(constants.TEST_USER_ID)
+    rms_api._construct_rms_user.assert_called_once_with(user_attrs)
+
+
+def test_get_student_not_found(gitlab):
+    gitlab_api, mock_gitlab_instance = gitlab
+    mock_gitlab_instance.users.get = MagicMock(side_effect=GitlabGetError("User not found"))
+
+    with pytest.raises(GitlabGetError, match="User not found"):
+        gitlab_api.get_rms_user_by_id(constants.TEST_USER_ID)
+
+    mock_gitlab_instance.users.get.assert_called_once_with(constants.TEST_USER_ID)
+
+
+@patch("requests.get")
+def test_get_authenticated_student_success(mock_get, gitlab, mock_rms_user):
+    rms_api, _ = gitlab
+    oauth_token = "valid_oauth_token"
+    headers = {"Authorization": f"Bearer {oauth_token}"}
+
+    user_data = {
+        "id": constants.TEST_USER_ID,
+        "username": constants.TEST_USERNAME,
+        "name": constants.TEST_USERNAME,
+    }
+    mock_response = MagicMock()
+    mock_response.json.return_value = user_data
+    mock_response.raise_for_status = MagicMock()
+
+    mock_get.return_value = mock_response
+    rms_api._construct_rms_user = MagicMock(return_value=mock_rms_user)
+
+    rms_user = rms_api.get_authenticated_rms_user(oauth_token)
+
+    assert rms_user == mock_rms_user
+    mock_get.assert_called_once_with(f"{rms_api.base_url}/api/v4/user", headers=headers)
+    rms_api._construct_rms_user.assert_called_once_with(user_data)
+
+
+@patch("requests.get")
+def test_get_authenticated_student_failure(mock_get, gitlab):
+    gitlab_api, _ = gitlab
+    oauth_token = "invalid_oauth_token"
+    headers = {"Authorization": f"Bearer {oauth_token}"}
+
+    mock_response = MagicMock()
+    mock_response.raise_for_status.side_effect = HTTPError("401 Unauthorized")
+
+    mock_get.return_value = mock_response
+
+    with pytest.raises(HTTPError, match="401 Unauthorized"):
+        gitlab_api.get_authenticated_rms_user(oauth_token)
+
+    mock_get.assert_called_once_with(f"{gitlab_api.base_url}/api/v4/user", headers=headers)
+
+
+def test_get_url_for_task_base(gitlab):
+    gitlab_api, _ = gitlab
+    url = gitlab_api.get_url_for_task_base(constants.TEST_GROUP_PUBLIC_NAME, constants.TEST_GROUP_PUBLIC_DEFAULT_BRANCH)
+
+    assert (
+        url
+        == f"{gitlab_api.base_url}/{constants.TEST_GROUP_PUBLIC_NAME}/blob/{constants.TEST_GROUP_PUBLIC_DEFAULT_BRANCH}"
+    )
+
+
+def test_get_url_for_repo(gitlab):
+    gitlab_api, _ = gitlab
+    url = gitlab_api.get_url_for_repo(constants.TEST_USERNAME, constants.TEST_GROUP_STUDENT_NAME)
+
+    assert url == f"{gitlab_api.base_url}/{constants.TEST_GROUP_STUDENT_NAME}/{constants.TEST_USERNAME}"