import os
from dataclasses import dataclass
from datetime import datetime
from http import HTTPStatus
from typing import Any
from unittest.mock import patch
from zoneinfo import ZoneInfo

import pytest
from flask import Flask, Response, session, url_for
from werkzeug.exceptions import HTTPException

from manytask.abstract import RmsUser, StoredUser, Student
from manytask.auth import requires_admin, requires_auth, requires_ready, set_oauth_session, valid_session
from manytask.web import course_bp, root_bp
<<<<<<< HEAD
from tests import constants
=======

TEST_USERNAME = "test_user"
TEST_FIRST_NAME = "Ivan"
TEST_LAST_NAME = "Ivanov"
TEST_NAME = "Ivan Ivanov"
TEST_RMS_ID = 123
TEST_SECRET = "test_secret"
TEST_KEY = "test_key"
TEST_TOKEN = "test_token"
TEST_COURSE_NAME = "Test Course"
GITLAB_BASE_URL = "https://gitlab.com"
TEST_VERSION = 1.5
TEST_USER_ID = 123
TEST_REPO = "test_repo"
>>>>>>> f72c573a


@pytest.fixture
def app(mock_gitlab_api, mock_storage_api):
    app = Flask(
        __name__, template_folder=os.path.join(os.path.dirname(os.path.dirname(__file__)), "manytask/templates")
    )
    app.config["DEBUG"] = False
    app.secret_key = "test_key"
    app.register_blueprint(root_bp)
    app.register_blueprint(course_bp)
    app.gitlab_api = mock_gitlab_api
    app.rms_api = mock_gitlab_api
    app.storage_api = mock_storage_api
    app.manytask_version = "1.0.0"
    app.favicon = "test_favicon"
    return app


@pytest.fixture
def mock_gitlab_api():
    class MockGitlabApi:
        def __init__(self):
            self.course_admin = False
            self.base_url = constants.GITLAB_BASE_URL

        @staticmethod
        def get_url_for_repo(username: str, course_students_group: str):
            return f"{constants.GITLAB_BASE_URL}/{username}/repo"

        @staticmethod
        def get_url_for_task_base(course_public_repo: str, default_branch: str):
            return f"{constants.GITLAB_BASE_URL}/{course_public_repo}/blob/{default_branch}"

        @staticmethod
<<<<<<< HEAD
        def get_student(user_id: int):
            return Student(id=constants.TEST_USER_ID, username=constants.TEST_USERNAME, name="")

        def get_authenticated_student(self, gitlab_access_token: str):
            return Student(id=constants.TEST_USER_ID, username=constants.TEST_USERNAME, name="")
=======
        def get_rms_user_by_id(user_id: int):
            return RmsUser(id=TEST_USER_ID, username=TEST_USERNAME, name=TEST_NAME)

        def check_authenticated_rms_user(self, gitlab_access_token: str):
            pass

        def get_authenticated_rms_user(self, gitlab_access_token: str):
            return RmsUser(id=TEST_USER_ID, username=TEST_USERNAME, name=TEST_NAME)
>>>>>>> f72c573a

        @staticmethod
        def check_project_exists(_project_name: str, _project_group: str):
            return True

        @staticmethod
<<<<<<< HEAD
        def _parse_user_to_student(user: dict[str, Any]):
            return Student(id=constants.TEST_USER_ID, username=constants.TEST_USERNAME, name="")
=======
        def _construct_rms_user(user: dict[str, Any]):
            return RmsUser(id=TEST_USER_ID, username=TEST_USERNAME, name="")
>>>>>>> f72c573a

    return MockGitlabApi()


@pytest.fixture
def mock_storage_api(mock_course):  # noqa: C901
    class MockStorageApi:
        def __init__(self):
            self.stored_user = StoredUser(
<<<<<<< HEAD
                username=constants.TEST_USERNAME,
                first_name=constants.TEST_FIRST_NAME,
                last_name=constants.TEST_LAST_NAME,
=======
                username=TEST_USERNAME,
                first_name=TEST_FIRST_NAME,
                last_name=TEST_LAST_NAME,
                rms_id=TEST_RMS_ID,
>>>>>>> f72c573a
                course_admin=False,
            )
            self.course_name = constants.TEST_COURSE_NAME

        @staticmethod
        def get_scores_update_timestamp():
            return datetime.now(tz=ZoneInfo("UTC"))

        @staticmethod
        def get_scores(_username):
            return {"task1": 100, "task2": 90}

        @staticmethod
        def get_all_scores():
            return {constants.TEST_USERNAME: {"task1": 100, "task2": 90}}

        @staticmethod
        def get_stats():
            return {"task1": {"mean": 95}, "task2": {"mean": 85}}

        @staticmethod
        def get_bonus_score(_username):
            return 10

        @staticmethod
        def get_course(_name):
            return mock_course

        def get_stored_user(self, _username):
            return self.stored_user

        def check_if_instance_admin(self, _username):
            return False

        def check_if_course_admin(self, _course_name, _username):
            return self.stored_user.course_admin

        def sync_and_get_admin_status(self, course_name: str, student: Student, course_admin: bool) -> bool:
            self.stored_user.course_admin = course_admin
            return self.stored_user.course_admin

        def check_user_on_course(self, *a, **k):
            return True

        @staticmethod
        def update_cached_scores():
            pass

        @staticmethod
        def get_now_with_timezone():
            return datetime.now(tz=ZoneInfo("UTC"))

        @staticmethod
        def get_groups():
            return []

        @property
        def max_score_started(self):
            return 100  # Mock value for testing

    return MockStorageApi()


@pytest.fixture
def mock_course():
    class MockCourse:
        def __init__(self):
            self.course_name = constants.TEST_COURSE_NAME
            self.is_ready = True
            self.show_allscores = True
            self.registration_secret = constants.TEST_SECRET
            self.debug = False
            self.gitlab_course_group = "test_group"
            self.gitlab_course_public_repo = "public_2025_spring"
            self.gitlab_course_students_group = "students_2025_spring"
            self.gitlab_default_branch = "main"

    return MockCourse()


def test_valid_session_with_valid_data(app):
    with app.test_request_context():
        session["gitlab"] = {
            "version": 1.5,
            "username": "test_user",
            "user_id": 123,
        }
        assert valid_session(session) is True


def test_valid_session_with_invalid_version(app):
    with app.test_request_context():
        session["gitlab"] = {
            "version": 1.0,
            "username": "test_user",
            "user_id": 123,
        }
        assert valid_session(session) is False


def test_valid_session_with_missing_data(app):
    # missing user_id
    with app.test_request_context():
        session["gitlab"] = {"version": 1.5, "username": "test_user"}
        assert valid_session(session) is False


def test_valid_session_with_empty_session(app):
    with app.test_request_context():
        assert valid_session(session) is False


def test_requires_auth_in_debug_mode(app):
    @requires_auth
    def test_route(course_name: str):
        return "success"

    with app.test_request_context():
        app.config["DEBUG"] = True
        response = test_route(course_name=constants.TEST_COURSE_NAME)
        assert response == "success"


def test_requires_auth_with_valid_session(app, mock_gitlab_oauth):
    @requires_auth
    def test_route(course_name: str):
        return "success"

    with (
        app.test_request_context(),
        patch.object(app.gitlab_api, "get_authenticated_rms_user") as mock_get_authenticated_rms_user,
    ):
        app.oauth = mock_gitlab_oauth
<<<<<<< HEAD
        mock_get_authenticated_student.return_value = Student(
            id=constants.TEST_USER_ID, username=constants.TEST_USERNAME, name=""
        )
=======
        mock_get_authenticated_rms_user.return_value = Student(id=TEST_USER_ID, username=TEST_USERNAME, name="")
>>>>>>> f72c573a
        session["gitlab"] = {
            "version": 1.5,
            "username": "test_user",
            "user_id": 123,
            "access_token": constants.TEST_TOKEN,
        }
        response = test_route(course_name=constants.TEST_COURSE_NAME)
        assert response == "success"


def test_requires_auth_with_invalid_session(app, mock_gitlab_oauth):
    # Should redirect to signup
    @requires_auth
    def test_route(course_name: str):
        return "success"

    with (
        app.test_request_context(),
        patch.object(app.gitlab_api, "get_authenticated_rms_user") as mock_get_authenticated_rms_user,
        patch.object(app.storage_api, "check_user_on_course") as mock_check_user_on_course,
    ):
        app.oauth = mock_gitlab_oauth
        mock_check_user_on_course.return_value = True
<<<<<<< HEAD
        mock_get_authenticated_student.return_value = Student(
            id=constants.TEST_USER_ID, username=constants.TEST_USERNAME, name=""
        )
        response = test_route(course_name=constants.TEST_COURSE_NAME)
=======
        mock_get_authenticated_rms_user.return_value = Student(id=TEST_USER_ID, username=TEST_USERNAME, name="")
        response = test_route(course_name=TEST_COURSE_NAME)
>>>>>>> f72c573a
        assert response.status_code == HTTPStatus.FOUND
        assert response.location == url_for("root.signup")


def test_requires_ready(app):
    @requires_ready
    def test_route(course_name: str):
        return "success"

    @dataclass
    class Course:
        is_ready = True

    with (
        app.test_request_context(),
        patch.object(app.storage_api, "get_course") as mock_get_course,
    ):
        mock_get_course.return_value = Course()
        response = test_route(course_name=constants.TEST_COURSE_NAME)
        assert response == "success"


def test_requires_ready_but_not_ready(app):
    # Should redirect to not_ready
    @requires_ready
    def test_route(course_name: str):
        return "success"

    @dataclass
    class Course:
        is_ready = False

    with (
        app.test_request_context(),
        patch.object(app.storage_api, "get_course") as mock_get_course,
    ):
        mock_get_course.return_value = Course()

        with pytest.raises(HTTPException) as e:
            test_route(course_name=constants.TEST_COURSE_NAME)
        assert isinstance(e.value.response, Response)
        assert e.value.response.status_code == HTTPStatus.FOUND
        assert e.value.response.location == url_for("course.not_ready", course_name=constants.TEST_COURSE_NAME)


def test_set_oauth_session():
    tokens = {"access_token": "token", "refresh_token": "refresh_token"}
    student = Student(id=1, username="Test Name", name="Name")
    result = set_oauth_session(student, tokens)
    assert result["access_token"] == tokens["access_token"]
    assert result["refresh_token"] == tokens["refresh_token"]
    assert result["username"] == student.username
    assert result["user_id"] == student.id


def test_set_oauth_session_only_student():
    student = Student(id=1, username="Test Name", name="Name")
    result = set_oauth_session(student)
    assert "access_token" not in result
    assert "refresh_token" not in result
    assert result["username"] == student.username
    assert result["user_id"] == student.id


def test_requires_admin_in_debug_mode(app):
    @requires_admin
    def test_route(course_name: str):
        return "success"

    with app.test_request_context():
        app.config["DEBUG"] = True
        response = test_route(course_name=constants.TEST_COURSE_NAME)
        assert response == "success"


def test_requires_admin_with_admin_rules(app, mock_gitlab_oauth):
    @requires_admin
    def test_route(course_name: str):
        return "success"

    with (
        app.test_request_context(),
        patch.object(app.gitlab_api, "get_authenticated_rms_user") as mock_get_authenticated_rms_user,
        patch.object(app.storage_api, "check_if_instance_admin") as mock_check_if_instance_admin,
    ):
        app.oauth = mock_gitlab_oauth
<<<<<<< HEAD
        mock_get_authenticated_student.return_value = Student(
            id=constants.TEST_USER_ID, username=constants.TEST_USERNAME, name=""
        )
=======
        mock_get_authenticated_rms_user.return_value = Student(id=TEST_USER_ID, username=TEST_USERNAME, name="")
>>>>>>> f72c573a
        mock_check_if_instance_admin.return_value = True
        session["gitlab"] = {
            "version": 1.5,
            "username": "test_user",
            "user_id": 123,
            "access_token": constants.TEST_TOKEN,
        }

        response = test_route(course_name=constants.TEST_COURSE_NAME)
        assert response == "success"


def test_requires_admin_with_no_admin_rules(app, mock_gitlab_oauth):
    @requires_admin
    def test_route(course_name: str):
        return "success"

    with (
        app.test_request_context(),
        patch.object(app.gitlab_api, "get_authenticated_rms_user") as mock_get_authenticated_rms_user,
    ):
        app.oauth = mock_gitlab_oauth
<<<<<<< HEAD
        mock_get_authenticated_student.return_value = Student(
            id=constants.TEST_USER_ID, username=constants.TEST_USERNAME, name=""
        )
=======
        mock_get_authenticated_rms_user.return_value = Student(id=TEST_USER_ID, username=TEST_USERNAME, name="")
>>>>>>> f72c573a
        session["gitlab"] = {
            "version": 1.5,
            "username": "test_user",
            "user_id": 123,
            "access_token": constants.TEST_TOKEN,
        }

        with pytest.raises(HTTPException) as e:
            test_route(course_name=constants.TEST_COURSE_NAME)

        assert e.value.code == HTTPStatus.FORBIDDEN<|MERGE_RESOLUTION|>--- conflicted
+++ resolved
@@ -13,24 +13,7 @@
 from manytask.abstract import RmsUser, StoredUser, Student
 from manytask.auth import requires_admin, requires_auth, requires_ready, set_oauth_session, valid_session
 from manytask.web import course_bp, root_bp
-<<<<<<< HEAD
 from tests import constants
-=======
-
-TEST_USERNAME = "test_user"
-TEST_FIRST_NAME = "Ivan"
-TEST_LAST_NAME = "Ivanov"
-TEST_NAME = "Ivan Ivanov"
-TEST_RMS_ID = 123
-TEST_SECRET = "test_secret"
-TEST_KEY = "test_key"
-TEST_TOKEN = "test_token"
-TEST_COURSE_NAME = "Test Course"
-GITLAB_BASE_URL = "https://gitlab.com"
-TEST_VERSION = 1.5
-TEST_USER_ID = 123
-TEST_REPO = "test_repo"
->>>>>>> f72c573a
 
 
 @pytest.fixture
@@ -66,35 +49,22 @@
             return f"{constants.GITLAB_BASE_URL}/{course_public_repo}/blob/{default_branch}"
 
         @staticmethod
-<<<<<<< HEAD
-        def get_student(user_id: int):
-            return Student(id=constants.TEST_USER_ID, username=constants.TEST_USERNAME, name="")
-
-        def get_authenticated_student(self, gitlab_access_token: str):
-            return Student(id=constants.TEST_USER_ID, username=constants.TEST_USERNAME, name="")
-=======
         def get_rms_user_by_id(user_id: int):
-            return RmsUser(id=TEST_USER_ID, username=TEST_USERNAME, name=TEST_NAME)
+            return RmsUser(id=constants.TEST_USER_ID, username=constants.TEST_USERNAME, name=constants.TEST_NAME)
 
         def check_authenticated_rms_user(self, gitlab_access_token: str):
             pass
 
         def get_authenticated_rms_user(self, gitlab_access_token: str):
-            return RmsUser(id=TEST_USER_ID, username=TEST_USERNAME, name=TEST_NAME)
->>>>>>> f72c573a
+            return RmsUser(id=constants.TEST_USER_ID, username=constants.TEST_USERNAME, name=constants.TEST_NAME)
 
         @staticmethod
         def check_project_exists(_project_name: str, _project_group: str):
             return True
 
         @staticmethod
-<<<<<<< HEAD
-        def _parse_user_to_student(user: dict[str, Any]):
-            return Student(id=constants.TEST_USER_ID, username=constants.TEST_USERNAME, name="")
-=======
         def _construct_rms_user(user: dict[str, Any]):
-            return RmsUser(id=TEST_USER_ID, username=TEST_USERNAME, name="")
->>>>>>> f72c573a
+            return RmsUser(id=constants.TEST_USER_ID, username=constants.TEST_USERNAME, name="")
 
     return MockGitlabApi()
 
@@ -104,16 +74,10 @@
     class MockStorageApi:
         def __init__(self):
             self.stored_user = StoredUser(
-<<<<<<< HEAD
                 username=constants.TEST_USERNAME,
                 first_name=constants.TEST_FIRST_NAME,
                 last_name=constants.TEST_LAST_NAME,
-=======
-                username=TEST_USERNAME,
-                first_name=TEST_FIRST_NAME,
-                last_name=TEST_LAST_NAME,
-                rms_id=TEST_RMS_ID,
->>>>>>> f72c573a
+                rms_id=constants.TEST_RMS_ID,
                 course_admin=False,
             )
             self.course_name = constants.TEST_COURSE_NAME
@@ -247,13 +211,9 @@
         patch.object(app.gitlab_api, "get_authenticated_rms_user") as mock_get_authenticated_rms_user,
     ):
         app.oauth = mock_gitlab_oauth
-<<<<<<< HEAD
-        mock_get_authenticated_student.return_value = Student(
+        mock_get_authenticated_rms_user.return_value = Student(
             id=constants.TEST_USER_ID, username=constants.TEST_USERNAME, name=""
         )
-=======
-        mock_get_authenticated_rms_user.return_value = Student(id=TEST_USER_ID, username=TEST_USERNAME, name="")
->>>>>>> f72c573a
         session["gitlab"] = {
             "version": 1.5,
             "username": "test_user",
@@ -277,15 +237,10 @@
     ):
         app.oauth = mock_gitlab_oauth
         mock_check_user_on_course.return_value = True
-<<<<<<< HEAD
-        mock_get_authenticated_student.return_value = Student(
+        mock_get_authenticated_rms_user.return_value = Student(
             id=constants.TEST_USER_ID, username=constants.TEST_USERNAME, name=""
         )
         response = test_route(course_name=constants.TEST_COURSE_NAME)
-=======
-        mock_get_authenticated_rms_user.return_value = Student(id=TEST_USER_ID, username=TEST_USERNAME, name="")
-        response = test_route(course_name=TEST_COURSE_NAME)
->>>>>>> f72c573a
         assert response.status_code == HTTPStatus.FOUND
         assert response.location == url_for("root.signup")
 
@@ -372,13 +327,9 @@
         patch.object(app.storage_api, "check_if_instance_admin") as mock_check_if_instance_admin,
     ):
         app.oauth = mock_gitlab_oauth
-<<<<<<< HEAD
-        mock_get_authenticated_student.return_value = Student(
+        mock_get_authenticated_rms_user.return_value = Student(
             id=constants.TEST_USER_ID, username=constants.TEST_USERNAME, name=""
         )
-=======
-        mock_get_authenticated_rms_user.return_value = Student(id=TEST_USER_ID, username=TEST_USERNAME, name="")
->>>>>>> f72c573a
         mock_check_if_instance_admin.return_value = True
         session["gitlab"] = {
             "version": 1.5,
@@ -401,13 +352,9 @@
         patch.object(app.gitlab_api, "get_authenticated_rms_user") as mock_get_authenticated_rms_user,
     ):
         app.oauth = mock_gitlab_oauth
-<<<<<<< HEAD
-        mock_get_authenticated_student.return_value = Student(
+        mock_get_authenticated_rms_user.return_value = Student(
             id=constants.TEST_USER_ID, username=constants.TEST_USERNAME, name=""
         )
-=======
-        mock_get_authenticated_rms_user.return_value = Student(id=TEST_USER_ID, username=TEST_USERNAME, name="")
->>>>>>> f72c573a
         session["gitlab"] = {
             "version": 1.5,
             "username": "test_user",
