--- conflicted
+++ resolved
@@ -115,11 +115,7 @@
         def get_course(_name):
             return mock_course
 
-<<<<<<< HEAD
-        def get_stored_user(self, _username, _first_name, _last_name):
-=======
         def get_stored_user(self, _username):
->>>>>>> d3021f36
             return self.stored_user
 
         def sync_and_get_admin_status(self, course_name: str, student: Student, course_admin: bool) -> bool:
