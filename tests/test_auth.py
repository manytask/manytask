--- conflicted
+++ resolved
@@ -61,19 +61,11 @@
             return f"{GITLAB_BASE_URL}/{course_public_repo}/blob/{default_branch}"
 
         @staticmethod
-<<<<<<< HEAD
         def get_rms_user_by_id(user_id: int):
-            return RmsUser(id=TEST_USER_ID, username=TEST_USERNAME, name="")
+            return RmsUser(id=TEST_USER_ID, username=TEST_USERNAME, name=TEST_NAME)
 
         def get_authenticated_rms_user(self, gitlab_access_token: str):
-            return RmsUser(id=TEST_USER_ID, username=TEST_USERNAME, name="")
-=======
-        def get_student(user_id: int):
-            return Student(id=TEST_USER_ID, username=TEST_USERNAME, name="")
-
-        def get_authenticated_student(self, gitlab_access_token: str):
-            return Student(id=TEST_USER_ID, username=TEST_USERNAME, name="")
->>>>>>> 7c77a2cb
+            return RmsUser(id=TEST_USER_ID, username=TEST_USERNAME, name=TEST_NAME)
 
         @staticmethod
         def check_is_gitlab_admin(user_id: int):
@@ -123,11 +115,7 @@
         def get_course(_name):
             return mock_course
 
-<<<<<<< HEAD
-        def get_stored_user(self, _username):
-=======
         def get_stored_user(self, _username, _first_name, _last_name):
->>>>>>> 7c77a2cb
             return self.stored_user
 
         def sync_and_get_admin_status(self, course_name: str, student: Student, course_admin: bool) -> bool:
