--- conflicted
+++ resolved
@@ -79,7 +79,7 @@
             return True
 
         def get_authenticated_user(self, access_token):
-            return AuthenticatedUser(id=TEST_USER_ID, username=TEST_USERNAME)
+            return AuthenticatedUser(id=constants.TEST_USER_ID, username=constants.TEST_USERNAME)
 
     return MockAuthApi()
 
@@ -89,24 +89,14 @@
     class MockStorageApi:
         def __init__(self):
             self.stored_user = StoredUser(
-<<<<<<< HEAD
                 username=constants.TEST_USERNAME,
                 first_name=constants.TEST_FIRST_NAME,
                 last_name=constants.TEST_LAST_NAME,
                 rms_id=constants.TEST_RMS_ID,
-                course_admin=False,
+                instance_admin=False,
             )
             self.course_name = constants.TEST_COURSE_NAME
-=======
-                username=TEST_USERNAME,
-                first_name=TEST_FIRST_NAME,
-                last_name=TEST_LAST_NAME,
-                rms_id=TEST_RMS_ID,
-                instance_admin=False,
-            )
-            self.course_name = TEST_COURSE_NAME
             self.course_admin = False
->>>>>>> 5a6b8dfe
 
         @staticmethod
         def get_scores_update_timestamp():
@@ -237,23 +227,15 @@
         patch.object(app.auth_api, "get_authenticated_user") as mock_get_authenticated_user,
     ):
         app.oauth = mock_gitlab_oauth
-<<<<<<< HEAD
-        mock_get_authenticated_rms_user.return_value = Student(
-            id=constants.TEST_USER_ID, username=constants.TEST_USERNAME, name=""
+        mock_get_authenticated_user.return_value = AuthenticatedUser(
+            id=constants.TEST_USER_ID, username=constants.TEST_USERNAME
         )
-=======
-        mock_get_authenticated_user.return_value = AuthenticatedUser(id=TEST_USER_ID, username=TEST_USERNAME)
->>>>>>> 5a6b8dfe
         session["gitlab"] = {
             "version": 1.5,
             "username": "test_user",
             "user_id": 123,
-<<<<<<< HEAD
             "access_token": constants.TEST_TOKEN,
-=======
-            "access_token": TEST_TOKEN,
-            "refresh_token": TEST_TOKEN,
->>>>>>> 5a6b8dfe
+            "refresh_token": constants.TEST_TOKEN,
         }
         response = test_route(course_name=constants.TEST_COURSE_NAME)
         assert response == "success"
@@ -267,20 +249,15 @@
 
     with (
         app.test_request_context(),
-        patch.object(app.auth_api, "get_authenticated_user") as mock_get_authenticated_user,
+        patch.object(app.auth_api, "get_authenticated_user") as mock_get_authenticated_rms_user,
         patch.object(app.storage_api, "check_user_on_course") as mock_check_user_on_course,
     ):
         app.oauth = mock_gitlab_oauth
         mock_check_user_on_course.return_value = True
-<<<<<<< HEAD
-        mock_get_authenticated_rms_user.return_value = Student(
-            id=constants.TEST_USER_ID, username=constants.TEST_USERNAME, name=""
+        mock_get_authenticated_rms_user.return_value = AuthenticatedUser(
+            id=constants.TEST_USER_ID, username=constants.TEST_USERNAME
         )
         response = test_route(course_name=constants.TEST_COURSE_NAME)
-=======
-        mock_get_authenticated_user.return_value = AuthenticatedUser(id=TEST_USER_ID, username=TEST_USERNAME)
-        response = test_route(course_name=TEST_COURSE_NAME)
->>>>>>> 5a6b8dfe
         assert response.status_code == HTTPStatus.FOUND
         assert response.location == url_for("root.signup")
 
@@ -367,24 +344,16 @@
         patch.object(app.storage_api, "check_if_instance_admin") as mock_check_if_instance_admin,
     ):
         app.oauth = mock_gitlab_oauth
-<<<<<<< HEAD
-        mock_get_authenticated_rms_user.return_value = Student(
-            id=constants.TEST_USER_ID, username=constants.TEST_USERNAME, name=""
+        mock_get_authenticated_user.return_value = AuthenticatedUser(
+            id=constants.TEST_USER_ID, username=constants.TEST_USERNAME
         )
-=======
-        mock_get_authenticated_user.return_value = AuthenticatedUser(id=TEST_USER_ID, username=TEST_USERNAME)
->>>>>>> 5a6b8dfe
         mock_check_if_instance_admin.return_value = True
         session["gitlab"] = {
             "version": 1.5,
             "username": "test_user",
             "user_id": 123,
-<<<<<<< HEAD
             "access_token": constants.TEST_TOKEN,
-=======
-            "access_token": TEST_TOKEN,
-            "refresh_token": TEST_TOKEN,
->>>>>>> 5a6b8dfe
+            "refresh_token": constants.TEST_TOKEN,
         }
 
         response = test_route(course_name=constants.TEST_COURSE_NAME)
@@ -401,23 +370,15 @@
         patch.object(app.auth_api, "get_authenticated_user") as mock_get_authenticated_user,
     ):
         app.oauth = mock_gitlab_oauth
-<<<<<<< HEAD
-        mock_get_authenticated_rms_user.return_value = Student(
-            id=constants.TEST_USER_ID, username=constants.TEST_USERNAME, name=""
+        mock_get_authenticated_user.return_value = AuthenticatedUser(
+            id=constants.TEST_USER_ID, username=constants.TEST_USERNAME
         )
-=======
-        mock_get_authenticated_user.return_value = AuthenticatedUser(id=TEST_USER_ID, username=TEST_USERNAME)
->>>>>>> 5a6b8dfe
         session["gitlab"] = {
             "version": 1.5,
             "username": "test_user",
             "user_id": 123,
-<<<<<<< HEAD
             "access_token": constants.TEST_TOKEN,
-=======
-            "access_token": TEST_TOKEN,
-            "refresh_token": TEST_TOKEN,
->>>>>>> 5a6b8dfe
+            "refresh_token": constants.TEST_TOKEN,
         }
 
         with pytest.raises(HTTPException) as e:
