from datetime import datetime, timedelta
from typing import Optional

import pytest
from sqlalchemy import create_engine
from sqlalchemy.exc import IntegrityError, StatementError
from sqlalchemy.orm import DeclarativeBase, Mapped, Session, mapped_column

from manytask.models import (
    Base,
    Course,
    Deadline,
    FloatDatetimeDict,
    Grade,
    Task,
    TaskGroup,
    User,
    UserOnCourse,
)
from tests import constants


def make_course(course_id, **kwargs):
    params = {
        "name": f"test_course_{course_id}",
        "registration_secret": f"secret_{course_id}",
        "token": f"token_{course_id}",
        "gitlab_course_group": f"test_course_group_{course_id}",
        "gitlab_course_public_repo": f"test_course_public_repo_{course_id}",
        "gitlab_course_students_group": f"test_course_students_group_{course_id}",
        "gitlab_default_branch": f"test_default_branch_{course_id}",
        "task_url_template": f"test_task_url_template_{course_id}",
    }
    params.update(kwargs)

    return Course(**params)


@pytest.fixture(scope="module")
def engine():
    return create_engine(constants.SQLALCHEMY_DATABASE_URL, echo=False)


@pytest.fixture(scope="module")
def tables(engine):
    Base.metadata.create_all(engine)
    yield
    Base.metadata.drop_all(engine)


@pytest.fixture
def session(engine, tables):
    with Session(engine) as session:
        yield session


@pytest.fixture
def fixed_current_time():
    return datetime(2024, 12, 23, 12, 30, 10)


def test_user_simple(session):
    user = User(username="test_user", first_name="Ivan", last_name="Ivanov", rms_id=1)
    session.add(user)
    session.commit()

    retrieved = session.query(User).filter_by(username="test_user").first()
    assert retrieved is not None
    assert retrieved.username == "test_user"


def test_user_unique_username(session):
    user1 = User(username="unique_user1", first_name="Ivan", last_name="Ivanov", rms_id=11)
    user2 = User(username="unique_user2", first_name="Oleg", last_name="Ivanov", rms_id=12)
    user3 = User(username="unique_user3", first_name="Ivan", last_name="Olegov", rms_id=13)
    user4 = User(username="unique_user4", first_name="Ivan", last_name="Olegov", rms_id=14)
    user5 = User(username="unique_user1", first_name="Ivan", last_name="Ivanov", rms_id=11)
    session.add_all([user1, user2, user3, user4])
    session.commit()
    session.add(user5)
    with pytest.raises(IntegrityError):
        session.commit()


def test_course(session):
    course = make_course("test", name="test_course", registration_secret="test_secret", token="test_token")
    session.add(course)
    session.commit()

    retrieved = session.query(Course).filter_by(name="test_course").first()
    assert retrieved is not None
    assert retrieved.registration_secret == "test_secret"
    assert retrieved.token == "test_token"
    assert not retrieved.show_allscores
    assert retrieved.timezone == "UTC"
    assert retrieved.max_submissions is None
    assert retrieved.submission_penalty == 0


def test_course_deadlines_parameters(session):
    course = make_course(
        "deadlines_params",
        name="test_course_deadlines_parameters",
        registration_secret="test_secret_deadlines_parameters",
        token="test_token_deadlines_parameters",
        show_allscores=True,
        timezone="Europe/Berlin",
        max_submissions=constants.TEST_MAX_SUBMISSIONS,
        submission_penalty=constants.TEST_SUBMISSION_PENALTY,
    )
    session.add(course)
    session.commit()

    retrieved = session.query(Course).filter_by(name="test_course_deadlines_parameters").first()
    assert retrieved is not None
    assert retrieved.registration_secret == "test_secret_deadlines_parameters"
    assert retrieved.token == "test_token_deadlines_parameters"
    assert retrieved.show_allscores
    assert retrieved.timezone == "Europe/Berlin"
    assert retrieved.max_submissions == constants.TEST_MAX_SUBMISSIONS
    assert retrieved.submission_penalty == constants.TEST_SUBMISSION_PENALTY


def test_course_unique_name(session):
    course1 = make_course("unique1", name="unique_course")
    course2 = make_course("unique2", name="unique_course")
    session.add(course1)
    session.commit()
    session.add(course2)
    with pytest.raises(IntegrityError):
        session.commit()


def test_user_on_course(session):
    user = User(username="user1", first_name="Ivan", last_name="Ivanov", rms_id=21)
    course = make_course("1")
    session.add_all([user, course])
    session.commit()

    user_on_course = UserOnCourse(user=user, course=course)
    session.add(user_on_course)
    session.commit()

    retrieved_user = session.query(User).filter_by(username="user1").first()
    assert len(retrieved_user.users_on_courses.all()) == 1
    assert retrieved_user.users_on_courses[0].course.name == "test_course_1"

    retrieved_course = session.query(Course).filter_by(name="test_course_1").first()
    assert len(retrieved_course.users_on_courses.all()) == 1
    assert retrieved_course.users_on_courses[0].user.username == "user1"

    retrieved_user_on_course = session.query(UserOnCourse).filter_by(course=course).first()
    assert retrieved_user_on_course.is_course_admin is False

    retrieved_user_on_course.is_course_admin = True
    session.commit()

    retrieved_user_on_course = session.query(UserOnCourse).filter_by(course=course).first()
    assert retrieved_user_on_course.is_course_admin is True


def test_user_on_course_unique_ids(session):
    user1 = User(username="user001", first_name="Ivan", last_name="Ivanov", rms_id=31)
    course1 = make_course("001")
    user2 = User(username="user002", first_name="Ivan", last_name="Olegov", rms_id=32)
    course2 = make_course("002")

    user_on_course1 = UserOnCourse(user=user1, course=course1)
    user_on_course2 = UserOnCourse(user=user1, course=course2)
    user_on_course3 = UserOnCourse(user=user2, course=course1)
    user_on_course4 = UserOnCourse(user=user2, course=course2)
    session.add_all([user_on_course1, user_on_course2, user_on_course3, user_on_course4])
    session.commit()

    user_on_course5 = UserOnCourse(user=user1, course=course1)

    session.add(user_on_course5)
    with pytest.raises(IntegrityError):
        session.commit()


def test_deadline(session):
    course = make_course("0001")
    session.add(course)
    session.commit()

    deadline = Deadline(steps=constants.TEST_DEADLINE_STEPS)
    session.add(deadline)
    task_group = TaskGroup(name="group1", deadline=deadline, course=course)
    session.add(task_group)
    session.commit()

    retrieved = session.query(TaskGroup).filter_by(name="group1").first()
    assert retrieved.deadline is not None

    assert retrieved.deadline.steps == constants.TEST_DEADLINE_STEPS


def test_task_group(session):
    course = make_course("0002")
    session.add(course)
    task_group = TaskGroup(name="group2", course=course, position=constants.TEST_TASK_GROUP_POSITION)
    session.add(task_group)
    session.commit()

    retrieved = session.query(TaskGroup).filter_by(name="group2").first()
    assert retrieved.deadline is None
    assert retrieved.enabled
    assert retrieved.position == constants.TEST_TASK_GROUP_POSITION


def test_deadline_steps(session, fixed_current_time):
    course = make_course("0003")
    session.add(course)
    session.commit()

    deadline1 = Deadline(id=1001)
    deadline2 = Deadline(id=1002, steps={})
    deadline3 = Deadline(id=1003, steps=None)
    deadline4 = Deadline(id=1004, steps=constants.TEST_DEADLINE_STEPS)
    session.add_all([deadline1, deadline2, deadline3, deadline4])
    session.commit()

    assert session.query(Deadline).filter_by(id=1001).one().steps == {}
    assert session.query(Deadline).filter_by(id=1002).one().steps == {}
    assert session.query(Deadline).filter_by(id=1003).one().steps == {}
    assert session.query(Deadline).filter_by(id=1004).one().steps == constants.TEST_DEADLINE_STEPS

    class MyObject:
        def __init__(self, value):
            self.value = value

    deadlines_bad_type = [
        Deadline(id=1005, steps="some_data"),
        Deadline(id=1006, steps=b"binary_data"),
        Deadline(id=1007, steps=MyObject(10)),
        Deadline(id=1008, steps={1, 2, 3}),
        Deadline(id=1009, steps=fixed_current_time),
        Deadline(id=1010, steps=[]),
        Deadline(id=1011, steps=constants.TEST_DEADLINE_DATA_INT),
    ]

    for deadline in deadlines_bad_type:
        with pytest.raises(StatementError) as exc_info:
            session.add(deadline)
            session.commit()
        session.rollback()

        assert isinstance(exc_info.value.orig, TypeError)
        assert "value must be a dict, not" in str(exc_info.value)

    deadlines_bad_key_type = [
        Deadline(id=1021, steps={constants.TEST_DEADLINE_DATA_INT: constants.TEST_DEADLINE_STEPS[0.4]}),
        Deadline(id=1022, steps={"0.4": constants.TEST_DEADLINE_STEPS[0.4]}),
        Deadline(id=1023, steps={MyObject(10): constants.TEST_DEADLINE_STEPS[0.4]}),
    ]

    for deadline in deadlines_bad_key_type:
        with pytest.raises(StatementError) as exc_info:
            session.add(deadline)
            session.commit()
        session.rollback()

        assert isinstance(exc_info.value.orig, TypeError)
        assert "must be a float, not" in str(exc_info.value)

    deadlines_bad_value_type = [
        Deadline(id=1031, steps={0.4: timedelta()}),
        Deadline(id=1032, steps={0.4: constants.TEST_DEADLINE_STEPS[0.4].isoformat()}),
        Deadline(id=1033, steps={0.4: constants.TEST_DEADLINE_STEPS}),
    ]

    for deadline in deadlines_bad_value_type:
        with pytest.raises(StatementError) as exc_info:
            session.add(deadline)
            session.commit()
        session.rollback()

        assert isinstance(exc_info.value.orig, TypeError)
        assert "must be a datetime, not" in str(exc_info.value)

    deadline_no_timezone = Deadline(id=1031, steps={0.4: constants.TEST_DEADLINE_STEPS[0.4].replace(tzinfo=None)})

    with pytest.raises(StatementError) as exc_info:
        session.add(deadline_no_timezone)
        session.commit()
    session.rollback()

    assert isinstance(exc_info.value.orig, TypeError)
    assert "must have timezone information" in str(exc_info.value)


def test_task(session):
    course = make_course("3")
    task_group = TaskGroup(name="group3", course=course)
    session.add_all([course, task_group])
    session.commit()

    task = Task(name="task1", group=task_group)
    session.add(task)
    session.commit()

    retrieved_task = session.query(Task).filter_by(name="task1").first()
    assert retrieved_task.group.course.name == "test_course_3"
    assert retrieved_task.group.name == "group3"
    assert retrieved_task.score == 0
    assert not retrieved_task.is_bonus
    assert not retrieved_task.is_large
    assert not retrieved_task.is_special
    assert retrieved_task.enabled
    assert not retrieved_task.url
    assert retrieved_task.position == 0

    task = Task(
        name="task_with_all_params",
        score=constants.TEST_TASK_SCORE,
        is_bonus=True,
        is_large=True,
        is_special=True,
        enabled=False,
        url="https://www.python.org/about/gettingstarted/",
        position=constants.TEST_TASK_POSITION,
        group=task_group,
    )
    session.add(task)
    session.commit()

    retrieved_task = session.query(Task).filter_by(name="task_with_all_params").first()
    assert retrieved_task.group.course.name == "test_course_3"
    assert retrieved_task.group.name == "group3"
    assert retrieved_task.score == constants.TEST_TASK_SCORE
    assert retrieved_task.is_bonus
    assert retrieved_task.is_large
    assert retrieved_task.is_special
    assert not retrieved_task.enabled
    assert retrieved_task.url == "https://www.python.org/about/gettingstarted/"
    assert retrieved_task.position == constants.TEST_TASK_POSITION


def test_grade(session, fixed_current_time):
    user = User(username="user2", first_name="Ivan", last_name="Ivanov", rms_id=41)
    course = make_course("4")
    user_on_course = UserOnCourse(user=user, course=course)
    task_group = TaskGroup(name="group4", course=course)
    task = Task(name="task2", group=task_group)
    session.add_all([user, course, user_on_course, task_group, task])
    session.commit()

    grade = Grade(
        user_on_course=user_on_course, task=task, score=constants.TEST_GRADE_SCORE, last_submit_date=fixed_current_time
    )
    session.add(grade)
    session.commit()

    retrieved_grade = session.query(Grade).first()
    assert retrieved_grade.user_on_course.user.username == "user2"
    assert retrieved_grade.score == constants.TEST_GRADE_SCORE
    assert retrieved_grade.last_submit_date == fixed_current_time


def test_grade_unique_ids(session, fixed_current_time):
    course = make_course("101")
    task_group = TaskGroup(name="group101", course=course)
    user1 = User(username="user101", first_name="Ivan", last_name="Ivanov", rms_id=51)
    user2 = User(username="user102", first_name="Ivan", last_name="Olegov", rms_id=52)
    user_on_course1 = UserOnCourse(user=user1, course=course)
    user_on_course2 = UserOnCourse(user=user2, course=course)
    task1 = Task(name="task101", group=task_group)
    task2 = Task(name="task102", group=task_group)
    session.add_all([course, task_group, user1, user2, task1, task2, user_on_course1, user_on_course2])
    session.commit()

    grade1 = Grade(user_on_course=user_on_course1, task=task1, score=11, last_submit_date=fixed_current_time)
    grade2 = Grade(user_on_course=user_on_course1, task=task2, score=11, last_submit_date=fixed_current_time)
    grade3 = Grade(user_on_course=user_on_course2, task=task1, score=11, last_submit_date=fixed_current_time)
    grade4 = Grade(user_on_course=user_on_course2, task=task2, score=11, last_submit_date=fixed_current_time)

    session.add_all([grade1, grade2, grade3, grade4])
    session.commit()

    grade5 = Grade(user_on_course=user_on_course1, task=task1, score=11, last_submit_date=fixed_current_time)
    session.add(grade5)
    with pytest.raises(IntegrityError):
        session.commit()


def test_course_tasks(session):
    course = make_course("11")
    task_group = TaskGroup(name="group11", course=course)
    task1 = Task(name="task11_1", group=task_group)
    task2 = Task(name="task11_2", group=task_group)
    session.add_all([course, task_group, task1, task2])
    session.commit()

    retrieved_course = session.query(Course).filter_by(name="test_course_11").first()
    retrieved_task_group = retrieved_course.task_groups.one()

    assert len(retrieved_task_group.tasks.all()) == constants.TEST_TASK_COUNT
    task_names = [task.name for task in retrieved_task_group.tasks]
    assert "task11_1" in task_names
    assert "task11_2" in task_names


def test_task_group_tasks(session):
    course = make_course("12")
    task_group = TaskGroup(name="group12", course=course)
    task1 = Task(name="task12_1", group=task_group)
    task2 = Task(name="task12_2", group=task_group)
    session.add_all([course, task_group, task1, task2])
    session.commit()

    retrieved_group = session.query(TaskGroup).filter_by(name="group12").first()
    assert len(retrieved_group.tasks.all()) == constants.TEST_TASK_COUNT
    task_names = [task.name for task in retrieved_group.tasks]
    assert "task12_1" in task_names
    assert "task12_2" in task_names


def test_cascade_delete_course(session):
    course = make_course("cascade")
    task_group1 = TaskGroup(name="cascade_group1", course=course)
    task_group2 = TaskGroup(name="cascade_group2", course=course)
    user1 = User(username="cascade_user1", first_name="Ivan", last_name="Ivanov", rms_id=61)
    user2 = User(username="cascade_user2", first_name="Ivan", last_name="Olegov", rms_id=62)
    user_on_course1 = UserOnCourse(user=user1, course=course)
    user_on_course2 = UserOnCourse(user=user2, course=course)
    session.add_all([course, task_group1, task_group2, user1, user2, user_on_course1, user_on_course2])
    session.commit()

    task1 = Task(name="cascade_task1", group=task_group1)
    task2 = Task(name="cascade_task2", group=task_group2)
    task3 = Task(name="cascade_task3", group=task_group2)
    session.add_all([task1, task2, task3])
    session.commit()

    grade1 = Grade(user_on_course=user_on_course1, task=task1, score=constants.TEST_DEADLINE_DATA_INT)
    grade2 = Grade(user_on_course=user_on_course2, task=task1, score=constants.TEST_DEADLINE_DATA_INT)
    grade3 = Grade(user_on_course=user_on_course2, task=task2, score=constants.TEST_DEADLINE_DATA_INT)
    grade4 = Grade(user_on_course=user_on_course2, task=task3, score=constants.TEST_DEADLINE_DATA_INT)
    session.add_all([grade1, grade2, grade3, grade4])
    session.commit()

    assert session.query(Course).filter_by(name="test_course_cascade").first() is not None
    assert (
        session.query(TaskGroup).filter(TaskGroup.name.in_(["cascade_group1", "cascade_group2"])).count()
        == constants.TEST_TASK_COUNT
    )
    assert (
        session.query(Task).filter(Task.name.in_(["cascade_task1", "cascade_task2", "cascade_task3"])).count()
        == constants.TEST_TASK_COUNT_LARGE
    )
<<<<<<< HEAD
    assert (
        session.query(UserOnCourse).filter(UserOnCourse.repo_name.in_(["cascade_repo1", "cascade_repo2"])).count()
        == constants.TEST_TASK_COUNT
    )
    assert session.query(Grade).filter_by(score=constants.TEST_DEADLINE_DATA_INT).count() == constants.TEST_GRADE_COUNT
=======
    assert session.query(Grade).filter_by(score=TEST_DEADLINE_DATA_INT).count() == TEST_GRADE_COUNT
>>>>>>> 5a6b8dfe

    session.delete(course)
    session.commit()

    assert session.query(Course).filter_by(name="test_course_cascade").first() is None
    assert session.query(TaskGroup).filter(TaskGroup.name.in_(["cascade_group1", "cascade_group2"])).count() == 0
    assert session.query(Task).filter(Task.name.in_(["cascade_task1", "cascade_task2", "cascade_task3"])).count() == 0
<<<<<<< HEAD
    assert (
        session.query(UserOnCourse).filter(UserOnCourse.repo_name.in_(["cascade_repo1", "cascade_repo2"])).count() == 0
    )
    assert session.query(Grade).filter_by(score=constants.TEST_DEADLINE_DATA_INT).count() == 0
=======
    assert session.query(Grade).filter_by(score=TEST_DEADLINE_DATA_INT).count() == 0
>>>>>>> 5a6b8dfe

    assert (
        session.query(User).filter(User.username.in_(["cascade_user1", "cascade_user2"])).count()
        == constants.TEST_TASK_COUNT
    )


def test_cascade_delete_task_group(session):
    course = make_course("cascade2")
    deadline = Deadline(id=constants.TEST_DEADLINE_ID, steps=constants.TEST_DEADLINE_STEPS)
    task_group = TaskGroup(name="cascade_group3", course=course, deadline=deadline)
    task1 = Task(name="cascade_task4", group=task_group)
    task2 = Task(name="cascade_task5", group=task_group)
    session.add_all([course, deadline, task_group, task1, task2])
    session.commit()

    user = User(username="cascade_user3", first_name="Ivan", last_name="Ivanov", rms_id=71)
<<<<<<< HEAD
    user_on_course = UserOnCourse(user=user, course=course, repo_name="cascade_repo3")
    grade1 = Grade(user_on_course=user_on_course, task=task1, score=constants.TEST_GRADE_SCORE_2)
    grade2 = Grade(user_on_course=user_on_course, task=task2, score=constants.TEST_GRADE_SCORE_2)
=======
    user_on_course = UserOnCourse(user=user, course=course)
    grade1 = Grade(user_on_course=user_on_course, task=task1, score=TEST_GRADE_SCORE_2)
    grade2 = Grade(user_on_course=user_on_course, task=task2, score=TEST_GRADE_SCORE_2)
>>>>>>> 5a6b8dfe
    session.add_all([user, user_on_course, grade1, grade2])
    session.commit()

    assert session.query(TaskGroup).filter_by(name="cascade_group3").first() is not None
    assert (
        session.query(Task).filter(Task.name.in_(["cascade_task4", "cascade_task5"])).count()
        == constants.TEST_TASK_COUNT
    )
    assert session.query(Grade).filter_by(score=constants.TEST_GRADE_SCORE_2).count() == constants.TEST_TASK_COUNT
    assert session.query(Deadline).filter_by(id=constants.TEST_DEADLINE_ID).count() == 1

    session.delete(task_group)
    session.commit()

    assert session.query(TaskGroup).filter_by(name="cascade_group3").first() is None
    assert session.query(Task).filter(Task.name.in_(["cascade_task4", "cascade_task5"])).count() == 0
    assert session.query(Grade).filter_by(score=constants.TEST_GRADE_SCORE_2).count() == 0
    assert session.query(Deadline).filter_by(id=constants.TEST_DEADLINE_ID).count() == 0

    retrieved_user = session.query(User).filter_by(username="cascade_user3").first()
    assert retrieved_user is not None
    assert len(retrieved_user.users_on_courses.all()) == 1

    retrieved_course = session.query(Course).filter_by(name="test_course_cascade2").first()
    assert retrieved_course is not None
    assert len(retrieved_course.users_on_courses.all()) == 1


def test_cascade_delete_user(session):
    user = User(username="cascade_user4", first_name="Ivan", last_name="Ivanov", rms_id=81)
    course = make_course("cascade3")
    user_on_course = UserOnCourse(user=user, course=course)
    task_group = TaskGroup(name="cascade_group4", course=course)
    task = Task(name="cascade_task6", group=task_group)
    grade = Grade(user_on_course=user_on_course, task=task, score=constants.TEST_GRADE_SCORE_3)
    session.add_all([user, course, user_on_course, task_group, task, grade])
    session.commit()

    assert session.query(User).filter_by(username="cascade_user4").first() is not None
<<<<<<< HEAD
    assert session.query(UserOnCourse).filter_by(repo_name="cascade_repo4").first() is not None
    assert session.query(Grade).filter_by(score=constants.TEST_GRADE_SCORE_3).count() == 1
=======
    assert session.query(UserOnCourse).filter_by(course=course).first() is not None
    assert session.query(Grade).filter_by(score=TEST_GRADE_SCORE_3).count() == 1
>>>>>>> 5a6b8dfe

    session.delete(user)
    session.commit()

    assert session.query(User).filter_by(username="cascade_user4").first() is None
<<<<<<< HEAD
    assert session.query(UserOnCourse).filter_by(repo_name="cascade_repo4").first() is None
    assert session.query(Grade).filter_by(score=constants.TEST_GRADE_SCORE_3).count() == 0
=======
    assert session.query(UserOnCourse).filter_by(course=course).first() is None
    assert session.query(Grade).filter_by(score=TEST_GRADE_SCORE_3).count() == 0
>>>>>>> 5a6b8dfe

    assert session.query(Course).filter_by(name="test_course_cascade3").first() is not None
    assert session.query(TaskGroup).filter_by(name="cascade_group4").first() is not None


def test_cascade_delete_user_on_course(session):
    user = User(username="cascade_user5", first_name="Ivan", last_name="Ivanov", rms_id=91)
    course = make_course("cascade4")
    user_on_course = UserOnCourse(user=user, course=course)
    task_group = TaskGroup(name="cascade_group5", course=course)
    task = Task(name="cascade_task7", group=task_group)
    grade = Grade(user_on_course=user_on_course, task=task, score=constants.TEST_GRADE_SCORE_4)
    session.add_all([user, course, user_on_course, task_group, task, grade])
    session.commit()

<<<<<<< HEAD
    assert session.query(UserOnCourse).filter_by(repo_name="cascade_repo5").first() is not None
    assert session.query(Grade).filter_by(score=constants.TEST_GRADE_SCORE_4).count() == 1
=======
    assert session.query(UserOnCourse).filter_by(course=course).first() is not None
    assert session.query(Grade).filter_by(score=TEST_GRADE_SCORE_4).count() == 1
>>>>>>> 5a6b8dfe

    session.delete(user_on_course)
    session.commit()

<<<<<<< HEAD
    assert session.query(UserOnCourse).filter_by(repo_name="cascade_repo5").first() is None
    assert session.query(Grade).filter_by(score=constants.TEST_GRADE_SCORE_4).count() == 0
=======
    assert session.query(UserOnCourse).filter_by(course=course).first() is None
    assert session.query(Grade).filter_by(score=TEST_GRADE_SCORE_4).count() == 0
>>>>>>> 5a6b8dfe

    assert session.query(User).filter_by(username="cascade_user5").first() is not None
    assert session.query(Course).filter_by(name="test_course_cascade4").first() is not None

    assert session.query(TaskGroup).filter_by(name="cascade_group5").first() is not None
    assert session.query(Task).filter_by(name="cascade_task7").first() is not None


def test_custom_dict_type_empty(engine):
    class TestBase(DeclarativeBase):
        pass

    class TestModel(TestBase):
        __tablename__ = "test_model"

        id: Mapped[int] = mapped_column(primary_key=True)
        data: Mapped[Optional[dict[float, datetime]]] = mapped_column(FloatDatetimeDict)

    TestBase.metadata.create_all(engine)

    with Session(engine) as session:
        test_model = TestModel()
        session.add(test_model)
        session.commit()

        retrieved_model = session.query(TestModel).one()

        assert retrieved_model.data is None

    TestBase.metadata.drop_all(engine)<|MERGE_RESOLUTION|>--- conflicted
+++ resolved
@@ -449,15 +449,7 @@
         session.query(Task).filter(Task.name.in_(["cascade_task1", "cascade_task2", "cascade_task3"])).count()
         == constants.TEST_TASK_COUNT_LARGE
     )
-<<<<<<< HEAD
-    assert (
-        session.query(UserOnCourse).filter(UserOnCourse.repo_name.in_(["cascade_repo1", "cascade_repo2"])).count()
-        == constants.TEST_TASK_COUNT
-    )
     assert session.query(Grade).filter_by(score=constants.TEST_DEADLINE_DATA_INT).count() == constants.TEST_GRADE_COUNT
-=======
-    assert session.query(Grade).filter_by(score=TEST_DEADLINE_DATA_INT).count() == TEST_GRADE_COUNT
->>>>>>> 5a6b8dfe
 
     session.delete(course)
     session.commit()
@@ -465,14 +457,7 @@
     assert session.query(Course).filter_by(name="test_course_cascade").first() is None
     assert session.query(TaskGroup).filter(TaskGroup.name.in_(["cascade_group1", "cascade_group2"])).count() == 0
     assert session.query(Task).filter(Task.name.in_(["cascade_task1", "cascade_task2", "cascade_task3"])).count() == 0
-<<<<<<< HEAD
-    assert (
-        session.query(UserOnCourse).filter(UserOnCourse.repo_name.in_(["cascade_repo1", "cascade_repo2"])).count() == 0
-    )
     assert session.query(Grade).filter_by(score=constants.TEST_DEADLINE_DATA_INT).count() == 0
-=======
-    assert session.query(Grade).filter_by(score=TEST_DEADLINE_DATA_INT).count() == 0
->>>>>>> 5a6b8dfe
 
     assert (
         session.query(User).filter(User.username.in_(["cascade_user1", "cascade_user2"])).count()
@@ -490,15 +475,9 @@
     session.commit()
 
     user = User(username="cascade_user3", first_name="Ivan", last_name="Ivanov", rms_id=71)
-<<<<<<< HEAD
-    user_on_course = UserOnCourse(user=user, course=course, repo_name="cascade_repo3")
+    user_on_course = UserOnCourse(user=user, course=course)
     grade1 = Grade(user_on_course=user_on_course, task=task1, score=constants.TEST_GRADE_SCORE_2)
     grade2 = Grade(user_on_course=user_on_course, task=task2, score=constants.TEST_GRADE_SCORE_2)
-=======
-    user_on_course = UserOnCourse(user=user, course=course)
-    grade1 = Grade(user_on_course=user_on_course, task=task1, score=TEST_GRADE_SCORE_2)
-    grade2 = Grade(user_on_course=user_on_course, task=task2, score=TEST_GRADE_SCORE_2)
->>>>>>> 5a6b8dfe
     session.add_all([user, user_on_course, grade1, grade2])
     session.commit()
 
@@ -538,25 +517,15 @@
     session.commit()
 
     assert session.query(User).filter_by(username="cascade_user4").first() is not None
-<<<<<<< HEAD
-    assert session.query(UserOnCourse).filter_by(repo_name="cascade_repo4").first() is not None
+    assert session.query(UserOnCourse).filter_by(course=course).first() is not None
     assert session.query(Grade).filter_by(score=constants.TEST_GRADE_SCORE_3).count() == 1
-=======
-    assert session.query(UserOnCourse).filter_by(course=course).first() is not None
-    assert session.query(Grade).filter_by(score=TEST_GRADE_SCORE_3).count() == 1
->>>>>>> 5a6b8dfe
 
     session.delete(user)
     session.commit()
 
     assert session.query(User).filter_by(username="cascade_user4").first() is None
-<<<<<<< HEAD
-    assert session.query(UserOnCourse).filter_by(repo_name="cascade_repo4").first() is None
+    assert session.query(UserOnCourse).filter_by(course=course).first() is None
     assert session.query(Grade).filter_by(score=constants.TEST_GRADE_SCORE_3).count() == 0
-=======
-    assert session.query(UserOnCourse).filter_by(course=course).first() is None
-    assert session.query(Grade).filter_by(score=TEST_GRADE_SCORE_3).count() == 0
->>>>>>> 5a6b8dfe
 
     assert session.query(Course).filter_by(name="test_course_cascade3").first() is not None
     assert session.query(TaskGroup).filter_by(name="cascade_group4").first() is not None
@@ -572,24 +541,14 @@
     session.add_all([user, course, user_on_course, task_group, task, grade])
     session.commit()
 
-<<<<<<< HEAD
-    assert session.query(UserOnCourse).filter_by(repo_name="cascade_repo5").first() is not None
+    assert session.query(UserOnCourse).filter_by(course=course).first() is not None
     assert session.query(Grade).filter_by(score=constants.TEST_GRADE_SCORE_4).count() == 1
-=======
-    assert session.query(UserOnCourse).filter_by(course=course).first() is not None
-    assert session.query(Grade).filter_by(score=TEST_GRADE_SCORE_4).count() == 1
->>>>>>> 5a6b8dfe
 
     session.delete(user_on_course)
     session.commit()
 
-<<<<<<< HEAD
-    assert session.query(UserOnCourse).filter_by(repo_name="cascade_repo5").first() is None
+    assert session.query(UserOnCourse).filter_by(course=course).first() is None
     assert session.query(Grade).filter_by(score=constants.TEST_GRADE_SCORE_4).count() == 0
-=======
-    assert session.query(UserOnCourse).filter_by(course=course).first() is None
-    assert session.query(Grade).filter_by(score=TEST_GRADE_SCORE_4).count() == 0
->>>>>>> 5a6b8dfe
 
     assert session.query(User).filter_by(username="cascade_user5").first() is not None
     assert session.query(Course).filter_by(name="test_course_cascade4").first() is not None
