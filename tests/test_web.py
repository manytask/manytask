import os
from dataclasses import dataclass
from datetime import datetime
from http import HTTPStatus
from typing import Any
from unittest.mock import patch
from zoneinfo import ZoneInfo

import pytest
from authlib.integrations.base_client import OAuthError
from flask import Flask, url_for

from manytask.abstract import RmsUser, StoredUser
from manytask.api import bp as api_bp
from manytask.database import TaskDisabledError
from manytask.web import course_bp, root_bp

TEST_USERNAME = "test_user"
<<<<<<< HEAD
=======
TEST_FIRST_NAME = "First"
TEST_LAST_NAME = "Last"
>>>>>>> d3021f36
TEST_STUDENT_NAME = "First Last"
TEST_STUDENT_REPO = "students/test_user"
TEST_SECRET = "test_secret"
TEST_KEY = "test_key"
TEST_TOKEN = "test_token"
TEST_COURSE_NAME = "Test_Course"
GITLAB_BASE_URL = "https://gitlab.com"
TEST_VERSION = 1.5
TEST_USER_ID = 123
TEST_REPO = "test_repo"
INVALID_TASK_NAME = "invalid_task"
TASK_NAME_WITH_DISABLED_TASK_OR_GROUP = "disabled_task"


@pytest.fixture
def app(mock_gitlab_api, mock_storage_api):
    app = Flask(
        __name__, template_folder=os.path.join(os.path.dirname(os.path.dirname(__file__)), "manytask/templates")
    )
    app.config["DEBUG"] = False
    app.config["TESTING"] = True
    app.secret_key = "test_key"
    app.register_blueprint(root_bp)
    app.register_blueprint(course_bp)
    app.register_blueprint(api_bp)
    app.gitlab_api = mock_gitlab_api
    app.rms_api = mock_gitlab_api
    app.storage_api = mock_storage_api
    app.manytask_version = "1.0.0"
    app.favicon = "test_favicon"
    return app


@pytest.fixture
def mock_gitlab_api():
    class MockGitlabApi:
        def __init__(self):
            self.course_admin = False
            self.base_url = GITLAB_BASE_URL

        @staticmethod
        def get_url_for_repo(username: str, course_students_group: str):
            return f"{GITLAB_BASE_URL}/{username}/repo"

        @staticmethod
        def get_url_for_task_base(course_public_repo: str, default_branch: str):
            return f"{GITLAB_BASE_URL}/{course_public_repo}/blob/{default_branch}"

        @staticmethod
        def register_new_user(username: str, firstname: str, lastname: str, email: str, password: str):
            if username == TEST_USERNAME:
                return True
            raise Exception("Registration failed")

        @staticmethod
<<<<<<< HEAD
        def get_rms_user_by_id(user_id: int):
            return RmsUser(id=TEST_USER_ID, username=TEST_USERNAME, name=TEST_STUDENT_NAME)
=======
        def get_student(user_id: int):
            return Student(id=TEST_USER_ID, username=TEST_USERNAME, name=TEST_STUDENT_NAME)
>>>>>>> d3021f36

        def get_rms_user_by_username(self, username: str) -> RmsUser:
            return RmsUser(
                id=1,
                username=username,
                name=TEST_STUDENT_NAME,
            )

<<<<<<< HEAD
        def get_authenticated_rms_user(self, gitlab_access_token: str, name=TEST_STUDENT_NAME):
            return RmsUser(id=TEST_USER_ID, username=TEST_USERNAME, name=TEST_STUDENT_NAME)
=======
        def get_authenticated_student(self, gitlab_access_token: str):
            return Student(id=TEST_USER_ID, username=TEST_USERNAME, name=TEST_STUDENT_NAME)
>>>>>>> d3021f36

        @staticmethod
        def check_project_exists(project_name: str, project_group: str):
            return True

        @staticmethod
<<<<<<< HEAD
        def _construct_rms_user(user: dict[str, Any]):
            return RmsUser(id=TEST_USER_ID, username=TEST_USERNAME, name=TEST_STUDENT_NAME)
=======
        def _parse_user_to_student(user: dict[str, Any]):
            return Student(id=TEST_USER_ID, username=TEST_USERNAME, name=TEST_STUDENT_NAME)
>>>>>>> d3021f36

        def check_is_course_admin(self, _user_id, _course_group):
            return self.course_admin

    return MockGitlabApi()


@pytest.fixture
def mock_storage_api(mock_course):  # noqa: C901
    class MockStorageApi:
        def __init__(self):
            self.stored_user = StoredUser(
<<<<<<< HEAD
                username=TEST_USERNAME, course_admin=False, first_name="First", last_name="Last"
=======
                username=TEST_USERNAME, first_name=TEST_FIRST_NAME, last_name=TEST_LAST_NAME, course_admin=False
>>>>>>> d3021f36
            )
            self.course_name = TEST_COURSE_NAME

        @staticmethod
        def get_scores_update_timestamp(_course_name):
            return datetime.now(tz=ZoneInfo("UTC"))

        @staticmethod
        def get_scores(_course_name, _username):
            return {"task1": 100, "task2": 90}

        @staticmethod
        def get_all_scores(_course_name):
            return {TEST_USERNAME: {"task1": 100, "task2": 90}}

        @staticmethod
        def get_stats(_course_name):
            return {"task1": {"mean": 95}, "task2": {"mean": 85}}

        @staticmethod
        def get_bonus_score(_course_name, _username):
            return 10

        def sync_stored_user(
            self,
            course_name: str,
            username: str,
<<<<<<< HEAD
            first_name: str,
            last_name: str,
=======
>>>>>>> d3021f36
            repo_name: str,
            course_admin: bool,
        ) -> StoredUser:
            self.stored_user.username = username
<<<<<<< HEAD
            self.stored_user.first_name = first_name
            self.stored_user.last_name = last_name
=======
>>>>>>> d3021f36
            self.stored_user.course_admin = self.stored_user.course_admin or course_admin
            return self.stored_user

        @staticmethod
        def get_groups(*_args, **_kwargs):
            return []

        @staticmethod
        def get_course(_name):
            return mock_course

        @staticmethod
        def find_task(_course_name, task_name):
            if task_name == INVALID_TASK_NAME:
                raise KeyError("Task not found")
            if task_name == TASK_NAME_WITH_DISABLED_TASK_OR_GROUP:
                raise TaskDisabledError(f"Task {task_name} is disabled")
            return None, None

        @staticmethod
        def get_now_with_timezone(_course_name):
            return datetime.now(tz=ZoneInfo("UTC"))

<<<<<<< HEAD
        def get_stored_user(self, _course_name, _username, _first_name, _last_name):
=======
        def get_stored_user(self, _course_name, _username):
>>>>>>> d3021f36
            return self.stored_user

        @staticmethod
        def update_cached_scores(_course_name):
            pass

        @staticmethod
        def check_user_on_course(*a, **k):
            return True

        def sync_and_get_admin_status(self, course_name: str, username: str, course_admin: bool) -> bool:
            self.stored_user.course_admin = self.stored_user.course_admin or course_admin
            return self.stored_user.course_admin

        def max_score_started(self, _course_name):
            return 100

    return MockStorageApi()


@pytest.fixture
def mock_course():
    class MockCourse:
        def __init__(self):
            self.course_name = TEST_COURSE_NAME
            self.is_ready = True
            self.show_allscores = True
            self.registration_secret = TEST_SECRET
            self.gitlab_course_group = "test_group"
            self.gitlab_course_public_repo = "public_2025_spring"
            self.gitlab_course_students_group = "students_2025_spring"
            self.gitlab_default_branch = "main"
            self.task_url_template = "test_task_url_template"
            self.links = {}

    return MockCourse()


@pytest.fixture(autouse=True)
def setup_environment(monkeypatch):
    monkeypatch.setenv("MANYTASK_COURSE_TOKEN", TEST_TOKEN)
    monkeypatch.setenv("REGISTRATION_SECRET", TEST_SECRET)
    monkeypatch.setenv("FLASK_SECRET_KEY", TEST_KEY)
    monkeypatch.setenv("TESTING", "true")
    yield


def test_healthcheck(app):
    with app.test_request_context():
        response = app.test_client().get("/healthcheck")
        assert response.status_code == HTTPStatus.OK
        assert response.data == b"OK"


def test_course_page_not_ready(app, mock_gitlab_oauth):
    with (
        app.test_request_context(),
        patch.object(app.storage_api, "get_course") as mock_get_course,
    ):

        @dataclass
        class Course:
            is_ready = False

        mock_get_course.return_value = Course()
        app.oauth = mock_gitlab_oauth
        response = app.test_client().get(f"/{TEST_COURSE_NAME}/")
        assert response.status_code == HTTPStatus.FOUND
        assert response.headers["Location"] == f"/{TEST_COURSE_NAME}/not_ready"


def test_course_page_invalid_session(app, mock_gitlab_oauth):
    with app.test_request_context():
        app.oauth = mock_gitlab_oauth
        response = app.test_client().get(f"/{TEST_COURSE_NAME}/")
        assert response.status_code == HTTPStatus.FOUND
        assert response.location == f"http://localhost/{TEST_COURSE_NAME}/"


def test_course_page_only_with_valid_session(app, mock_gitlab_oauth):
    with app.test_request_context():
        with (
            app.test_client() as client,
            patch.object(app.storage_api, "check_user_on_course") as mock_check_user_on_course,
        ):
            with client.session_transaction() as sess:
                sess["gitlab"] = {
                    "version": TEST_VERSION,
                    "username": TEST_USERNAME,
                    "user_id": TEST_USER_ID,
                    "access_token": TEST_TOKEN,
                }
            app.oauth = mock_gitlab_oauth
            mock_check_user_on_course.return_value = False
            response = client.get(f"/{TEST_COURSE_NAME}/")
            assert response.status_code == HTTPStatus.FOUND
            assert response.location == f"/{TEST_COURSE_NAME}/create_project"


def test_signup_get(app):
    with app.test_request_context():
        response = app.test_client().get(f"/{TEST_COURSE_NAME}/signup")
        assert response.status_code == HTTPStatus.OK


def test_signup_post_invalid_secret(app):
    with app.test_request_context():
        response = app.test_client().post(
            f"/{TEST_COURSE_NAME}/signup",
            data={
                "username": TEST_USERNAME,
                "firstname": "Test",
                "lastname": "User",
                "email": "test@example.com",
                "password": "password123",
                "password2": "password123",
                "secret": "wrong_secret",
            },
        )
        assert response.status_code == HTTPStatus.OK
        assert b"Invalid registration secret" in response.data


def test_signup_post_password_mismatch(app, mock_course):
    with app.test_request_context():
        response = app.test_client().post(
            f"/{TEST_COURSE_NAME}/signup",
            data={
                "username": TEST_USERNAME,
                "firstname": "Test",
                "lastname": "User",
                "email": "test@example.com",
                "password": "password123",
                "password2": "password456",
                "secret": mock_course.registration_secret,
            },
        )
        assert response.status_code == HTTPStatus.OK
        assert b"Passwords don&#39;t match" in response.data


def test_logout(app):
    with app.test_request_context():
        with app.test_client() as client:
            with client.session_transaction() as sess:
                sess["gitlab"] = {"version": TEST_VERSION, "username": TEST_USERNAME}
            response = client.get("/logout")
            assert response.status_code == HTTPStatus.FOUND
            assert response.headers["Location"] == "/"
            with client.session_transaction() as sess:
                assert "gitlab" not in sess


def test_not_ready(app):
    with app.test_request_context():
        response = app.test_client().get(f"/{TEST_COURSE_NAME}/not_ready")
        assert response.status_code == HTTPStatus.FOUND


def check_admin_in_data(response, check_true):
    assert response.status_code == HTTPStatus.OK
    if check_true:
        assert b'class="admin-label' in response.data
    else:
        assert b'class="admin-label' not in response.data


def check_admin_status_code(response, check_true):
    if check_true:
        assert response.status_code != HTTPStatus.FORBIDDEN
    else:
        assert response.status_code == HTTPStatus.FORBIDDEN


@pytest.mark.parametrize(
    "path_and_func",
    [[f"/{TEST_COURSE_NAME}/", check_admin_in_data], [f"/{TEST_COURSE_NAME}/database", check_admin_in_data]],
)
@pytest.mark.parametrize("debug", [False, True])
@pytest.mark.parametrize("get_param_admin", ["true", "1", "yes", None, "false", "0", "no", "random_value"])
def test_course_page_user_sync(app, mock_gitlab_oauth, mock_course, path_and_func, debug, get_param_admin):
    path, check_func = path_and_func

    if get_param_admin is not None:
        path += f"?admin={get_param_admin}"

    with app.test_request_context():
        with app.test_client() as client:
            with client.session_transaction() as sess:
                sess["gitlab"] = {
                    "version": TEST_VERSION,
                    "username": TEST_USERNAME,
                    "user_id": TEST_USER_ID,
                    "access_token": TEST_TOKEN,
                }

            app.oauth = mock_gitlab_oauth
            app.debug = debug

            # not admin in gitlab, not admin in manytask
            response = client.get(path)

            if app.debug:
                # in debug admin flag is the same as get param
                check_func(response, get_param_admin in ("true", "1", "yes", None))
            else:
                check_func(response, False)

            with client.session_transaction() as sess:
                sess["gitlab"] = {
                    "version": TEST_VERSION,
                    "username": TEST_USERNAME,
                    "user_id": TEST_USER_ID,
                    "access_token": TEST_TOKEN,
                }
            app.gitlab_api.course_admin = True

            # admin in gitlab, not admin in manytask
            response = client.get(path)

            if app.debug:
                # in debug admin flag is the same as get param
                check_func(response, get_param_admin in ("true", "1", "yes", None))
            else:
                check_func(response, True)

            with client.session_transaction() as sess:
                sess["gitlab"] = {
                    "version": TEST_VERSION,
                    "username": TEST_USERNAME,
                    "user_id": TEST_USER_ID,
                    "access_token": TEST_TOKEN,
                }
            app.gitlab_api.course_admin = False

            app.storage_api.stored_user.course_admin = True

            # not admin in gitlab, admin in manytask
            response = client.get(path)

            if app.debug:
                # in debug admin flag is the same as get param
                check_func(response, get_param_admin in ("true", "1", "yes", None))
            else:
                check_func(response, True)

            with client.session_transaction() as sess:
                sess["gitlab"] = {
                    "version": TEST_VERSION,
                    "username": TEST_USERNAME,
                    "user_id": TEST_USER_ID,
                    "access_token": TEST_TOKEN,
                }

            # admin in gitlab, admin in manytask
            response = client.get(path)

            if app.debug:
                # in debug admin flag is the same as get param
                check_func(response, get_param_admin in ("true", "1", "yes", None))
            else:
                check_func(response, True)


def test_signup_post_success(app, mock_gitlab_oauth, mock_course):
    data = {
        "username": TEST_USERNAME,
        "firstname": "Test",
        "lastname": "User",
        "email": "test@example.com",
        "password": "password",
        "password2": "password",
        "secret": mock_course.registration_secret,
    }
    with (
        patch.object(app.rms_api, "register_new_user") as mock_register_new_user,
        patch.object(app.rms_api, "get_authenticated_rms_user") as mock_get_authenticated_rms_user,
        patch.object(app.rms_api, "check_project_exists") as mock_check_project_exists,
        patch.object(mock_gitlab_oauth.gitlab, "authorize_access_token") as mock_authorize_access_token,
        app.test_request_context(),
    ):
        app.oauth = mock_gitlab_oauth
<<<<<<< HEAD
        mock_get_authenticated_rms_user.return_value = RmsUser(
=======
        mock_get_authenticated_student.return_value = Student(
>>>>>>> d3021f36
            id=TEST_USER_ID, username=TEST_USERNAME, name=TEST_STUDENT_NAME
        )
        mock_check_project_exists.return_value = True
        mock_authorize_access_token.return_value = {
            "access_token": "test_token",
            "refresh_token": "test_token",
        }

        response = app.test_client().post(url_for("course.signup", course_name=TEST_COURSE_NAME), data=data)
        assert response.status_code == HTTPStatus.FOUND
        assert response.location == url_for("course.create_project", course_name=TEST_COURSE_NAME)

        mock_register_new_user.assert_called_once()
        args, _ = mock_register_new_user.call_args
        assert args[0] == TEST_USERNAME
        assert args[1] == "Test"
        assert args[2] == "User"
        assert args[3] == "test@example.com"
        assert args[4] == "password"


def test_login_get_redirect_to_gitlab(app, mock_gitlab_oauth):
    with app.test_request_context():
        app.oauth = mock_gitlab_oauth

        with (
            patch.object(mock_gitlab_oauth.gitlab, "authorize_redirect") as mock_authorize_redirect,
            app.test_request_context(),
        ):
            app.test_client().get(url_for("root.login"))
            mock_authorize_redirect.assert_called_once()
            args, _ = mock_authorize_redirect.call_args
            assert args[0] == url_for("root.login", _external=True)


def test_login_get_with_code(app, mock_gitlab_oauth):
    with (
        patch.object(app.rms_api, "get_authenticated_rms_user") as mock_get_authenticated_rms_user,
        patch.object(app.rms_api, "check_project_exists") as mock_check_project_exists,
        patch.object(mock_gitlab_oauth.gitlab, "authorize_access_token") as mock_authorize_access_token,
        app.test_request_context(),
    ):
        app.oauth = mock_gitlab_oauth

<<<<<<< HEAD
        mock_get_authenticated_rms_user.return_value = RmsUser(
=======
        mock_get_authenticated_student.return_value = Student(
>>>>>>> d3021f36
            id=TEST_USER_ID, username=TEST_USERNAME, name=TEST_STUDENT_NAME
        )
        mock_check_project_exists.return_value = True
        mock_authorize_access_token.return_value = {
            "access_token": "test_token",
            "refresh_token": "test_token",
        }

        response = app.test_client().get(url_for("root.login"), query_string={"code": "test_code"})

        assert response.status_code == HTTPStatus.FOUND
        assert response.location == url_for("root.index")

        mock_authorize_access_token.assert_called_once()

        mock_get_authenticated_rms_user.assert_called_once()
        args, _ = mock_get_authenticated_rms_user.call_args
        assert args[0] == "test_token"


def test_login_oauth_error(app, mock_gitlab_oauth):
    with (
        patch.object(mock_gitlab_oauth.gitlab, "authorize_access_token", side_effect=OAuthError("OAuth error")),
        app.test_request_context(),
    ):
        app.oauth = mock_gitlab_oauth
        response = app.test_client().get(url_for("root.login"), query_string={"code": "test_code"})
        assert response.status_code == HTTPStatus.FOUND
        assert response.location == url_for("root.index")<|MERGE_RESOLUTION|>--- conflicted
+++ resolved
@@ -16,11 +16,8 @@
 from manytask.web import course_bp, root_bp
 
 TEST_USERNAME = "test_user"
-<<<<<<< HEAD
-=======
 TEST_FIRST_NAME = "First"
 TEST_LAST_NAME = "Last"
->>>>>>> d3021f36
 TEST_STUDENT_NAME = "First Last"
 TEST_STUDENT_REPO = "students/test_user"
 TEST_SECRET = "test_secret"
@@ -76,13 +73,8 @@
             raise Exception("Registration failed")
 
         @staticmethod
-<<<<<<< HEAD
         def get_rms_user_by_id(user_id: int):
             return RmsUser(id=TEST_USER_ID, username=TEST_USERNAME, name=TEST_STUDENT_NAME)
-=======
-        def get_student(user_id: int):
-            return Student(id=TEST_USER_ID, username=TEST_USERNAME, name=TEST_STUDENT_NAME)
->>>>>>> d3021f36
 
         def get_rms_user_by_username(self, username: str) -> RmsUser:
             return RmsUser(
@@ -91,26 +83,16 @@
                 name=TEST_STUDENT_NAME,
             )
 
-<<<<<<< HEAD
         def get_authenticated_rms_user(self, gitlab_access_token: str, name=TEST_STUDENT_NAME):
             return RmsUser(id=TEST_USER_ID, username=TEST_USERNAME, name=TEST_STUDENT_NAME)
-=======
-        def get_authenticated_student(self, gitlab_access_token: str):
-            return Student(id=TEST_USER_ID, username=TEST_USERNAME, name=TEST_STUDENT_NAME)
->>>>>>> d3021f36
 
         @staticmethod
         def check_project_exists(project_name: str, project_group: str):
             return True
 
         @staticmethod
-<<<<<<< HEAD
         def _construct_rms_user(user: dict[str, Any]):
             return RmsUser(id=TEST_USER_ID, username=TEST_USERNAME, name=TEST_STUDENT_NAME)
-=======
-        def _parse_user_to_student(user: dict[str, Any]):
-            return Student(id=TEST_USER_ID, username=TEST_USERNAME, name=TEST_STUDENT_NAME)
->>>>>>> d3021f36
 
         def check_is_course_admin(self, _user_id, _course_group):
             return self.course_admin
@@ -123,11 +105,7 @@
     class MockStorageApi:
         def __init__(self):
             self.stored_user = StoredUser(
-<<<<<<< HEAD
-                username=TEST_USERNAME, course_admin=False, first_name="First", last_name="Last"
-=======
                 username=TEST_USERNAME, first_name=TEST_FIRST_NAME, last_name=TEST_LAST_NAME, course_admin=False
->>>>>>> d3021f36
             )
             self.course_name = TEST_COURSE_NAME
 
@@ -155,20 +133,10 @@
             self,
             course_name: str,
             username: str,
-<<<<<<< HEAD
-            first_name: str,
-            last_name: str,
-=======
->>>>>>> d3021f36
             repo_name: str,
             course_admin: bool,
         ) -> StoredUser:
             self.stored_user.username = username
-<<<<<<< HEAD
-            self.stored_user.first_name = first_name
-            self.stored_user.last_name = last_name
-=======
->>>>>>> d3021f36
             self.stored_user.course_admin = self.stored_user.course_admin or course_admin
             return self.stored_user
 
@@ -192,11 +160,7 @@
         def get_now_with_timezone(_course_name):
             return datetime.now(tz=ZoneInfo("UTC"))
 
-<<<<<<< HEAD
-        def get_stored_user(self, _course_name, _username, _first_name, _last_name):
-=======
         def get_stored_user(self, _course_name, _username):
->>>>>>> d3021f36
             return self.stored_user
 
         @staticmethod
@@ -479,11 +443,7 @@
         app.test_request_context(),
     ):
         app.oauth = mock_gitlab_oauth
-<<<<<<< HEAD
         mock_get_authenticated_rms_user.return_value = RmsUser(
-=======
-        mock_get_authenticated_student.return_value = Student(
->>>>>>> d3021f36
             id=TEST_USER_ID, username=TEST_USERNAME, name=TEST_STUDENT_NAME
         )
         mock_check_project_exists.return_value = True
@@ -528,11 +488,7 @@
     ):
         app.oauth = mock_gitlab_oauth
 
-<<<<<<< HEAD
         mock_get_authenticated_rms_user.return_value = RmsUser(
-=======
-        mock_get_authenticated_student.return_value = Student(
->>>>>>> d3021f36
             id=TEST_USER_ID, username=TEST_USERNAME, name=TEST_STUDENT_NAME
         )
         mock_check_project_exists.return_value = True
