import os
from dataclasses import dataclass
from datetime import datetime
from http import HTTPStatus
from typing import Any
from unittest.mock import patch
from zoneinfo import ZoneInfo

import pytest
from authlib.integrations.base_client import OAuthError
from flask import Flask, url_for
from flask_wtf import CSRFProtect

from manytask.abstract import AuthenticatedUser, RmsUser, StoredUser
from manytask.api import bp as api_bp
from manytask.database import TaskDisabledError
from manytask.web import admin_bp, course_bp, root_bp
from tests import constants


@pytest.fixture
def app(mock_rms_api, mock_auth_api, mock_storage_api):
    app = Flask(
        __name__, template_folder=os.path.join(os.path.dirname(os.path.dirname(__file__)), "manytask/templates")
    )
    app.config["DEBUG"] = False
    app.config["TESTING"] = True
    app.secret_key = "test_key"
    app.register_blueprint(root_bp)
    app.register_blueprint(course_bp)
    app.register_blueprint(api_bp)
    app.register_blueprint(admin_bp)
    app.rms_api = mock_rms_api
    app.auth_api = mock_auth_api
    app.storage_api = mock_storage_api
    app.manytask_version = "1.0.0"
    app.favicon = "test_favicon"
    return app


@pytest.fixture
def mock_rms_api():
    class MockRmsApi:
        def __init__(self):
            self.base_url = constants.GITLAB_BASE_URL

        @staticmethod
        def get_url_for_repo(username: str, course_students_group: str):
            return f"{constants.GITLAB_BASE_URL}/{username}/repo"

        @staticmethod
        def get_url_for_task_base(course_public_repo: str, default_branch: str):
            return f"{constants.GITLAB_BASE_URL}/{course_public_repo}/blob/{default_branch}"

        @staticmethod
        def register_new_user(username: str, firstname: str, lastname: str, email: str, password: str):
            if username == constants.TEST_USERNAME:
                return True
            raise Exception("Registration failed")

        @staticmethod
        def get_rms_user_by_id(user_id: int):
            return RmsUser(id=constants.TEST_USER_ID, username=constants.TEST_USERNAME, name=constants.TEST_NAME)

        def check_user_authenticated_in_rms(self, oauth, oauth_access_token, oauth_refresh_token):
            return True

        def get_rms_user_by_username(self, username: str) -> RmsUser:
            return RmsUser(
                id=1,
                username=username,
                name=constants.TEST_NAME,
            )

        def get_authenticated_rms_user(self, gitlab_access_token: str, name=constants.TEST_NAME):
            return RmsUser(id=constants.TEST_USER_ID, username=constants.TEST_USERNAME, name=constants.TEST_NAME)

        @staticmethod
        def check_project_exists(project_name: str, project_group: str):
            return True

        @staticmethod
        def _construct_rms_user(user: dict[str, Any]):
            return RmsUser(id=constants.TEST_USER_ID, username=constants.TEST_USERNAME, name=constants.TEST_NAME)

    return MockRmsApi()


@pytest.fixture
def mock_auth_api():
    class MockAuthApi:
        def check_user_is_authenticated(
            self,
            oauth,
            oauth_access_token: str,
            oauth_refresh_token: str,
        ) -> bool:
            return True

        def get_authenticated_user(self, access_token):
            return AuthenticatedUser(id=TEST_USER_ID, username=TEST_USERNAME)

    return MockAuthApi()


@pytest.fixture
def mock_storage_api(mock_course):  # noqa: C901
    class MockFinalGradeConfig:
        def evaluate(self, *_args, **_kwargs):
            return 5

    class MockStorageApi:
        def __init__(self):
            self.stored_user = StoredUser(
<<<<<<< HEAD
                username=constants.TEST_USERNAME,
                first_name=constants.TEST_FIRST_NAME,
                last_name=constants.TEST_LAST_NAME,
                rms_id=constants.TEST_RMS_ID,
                course_admin=False,
            )
            self.course_name = constants.TEST_COURSE_NAME
            self.instance_admin = False
=======
                username=TEST_USERNAME,
                first_name=TEST_FIRST_NAME,
                last_name=TEST_LAST_NAME,
                rms_id=TEST_STUDENT_RMS_ID,
                instance_admin=False,
            )
            self.course_name = TEST_COURSE_NAME
            self.course_admin = False
>>>>>>> 5a6b8dfe

        @staticmethod
        def get_scores_update_timestamp(_course_name):
            return datetime.now(tz=ZoneInfo("UTC"))

        @staticmethod
        def get_all_courses_names():
            return "test_course_names"

        @staticmethod
        def get_user_courses_names(_username):
            return "test_course_names"

        @staticmethod
        def get_scores(_course_name, _username):
            return {"task1": 100, "task2": 90}

        @staticmethod
        def get_all_scores_with_names(_course_name):
            return {
                constants.TEST_USERNAME: (
                    {"task1": 100, "task2": 90},
                    (constants.TEST_FIRST_NAME, constants.TEST_LAST_NAME),
                )
            }

        @staticmethod
        def get_stats(_course_name):
            return {"task1": {"mean": 95}, "task2": {"mean": 85}}

        @staticmethod
        def get_bonus_score(_course_name, _username):
            return 10

        def sync_user_on_course(
            self,
            course_name: str,
            username: str,
            course_admin: bool,
        ) -> None:
            self.stored_user.username = username
            self.course_admin = self.course_admin or self.stored_user.instance_admin

        @staticmethod
        def get_groups(*_args, **_kwargs):
            return []

        @staticmethod
        def get_grades(*_args, **_kwargs):
            return MockFinalGradeConfig()

        @staticmethod
        def get_course(_name):
            return mock_course

        @staticmethod
        def find_task(_course_name, task_name):
            if task_name == constants.INVALID_TASK_NAME:
                raise KeyError("Task not found")
            if task_name == constants.TASK_NAME_WITH_DISABLED_TASK_OR_GROUP:
                raise TaskDisabledError(f"Task {task_name} is disabled")
            return None, None

        @staticmethod
        def get_now_with_timezone(_course_name):
            return datetime.now(tz=ZoneInfo("UTC"))

        def get_stored_user(self, _username):
            return self.stored_user

        def check_if_instance_admin(self, _username):
            return self.stored_user.instance_admin

        def check_if_course_admin(self, _course_name, _username):
            return self.course_admin

        @staticmethod
        def update_cached_scores(_course_name):
            pass

        @staticmethod
        def check_user_on_course(*a, **k):
            return True

        def sync_and_get_admin_status(self, course_name: str, username: str, course_admin: bool) -> bool:
            self.course_admin = self.course_admin or course_admin
            return self.course_admin

        def max_score_started(self, _course_name):
            return 100

    return MockStorageApi()


@pytest.fixture
def mock_course():
    class MockCourse:
        def __init__(self):
            self.course_name = constants.TEST_COURSE_NAME
            self.is_ready = True
            self.show_allscores = True
            self.registration_secret = constants.TEST_SECRET
            self.gitlab_course_group = "test_group"
            self.gitlab_course_public_repo = "public_2025_spring"
            self.gitlab_course_students_group = "students_2025_spring"
            self.gitlab_default_branch = "main"
            self.task_url_template = "test_task_url_template"
            self.links = {}

    return MockCourse()


@pytest.fixture(autouse=True)
def setup_environment(monkeypatch):
    monkeypatch.setenv("MANYTASK_COURSE_TOKEN", constants.TEST_TOKEN)
    monkeypatch.setenv("REGISTRATION_SECRET", constants.TEST_SECRET)
    monkeypatch.setenv("FLASK_SECRET_KEY", constants.TEST_SECRET_KEY)
    monkeypatch.setenv("TESTING", "true")
    yield


def test_healthcheck(app):
    with app.test_request_context():
        response = app.test_client().get("/healthcheck")
        assert response.status_code == HTTPStatus.OK
        assert response.data == b"OK"


def test_course_page_not_ready(app, mock_gitlab_oauth):
    with (
        app.test_request_context(),
        patch.object(app.storage_api, "get_course") as mock_get_course,
    ):

        @dataclass
        class Course:
            is_ready = False

        mock_get_course.return_value = Course()
        app.oauth = mock_gitlab_oauth
        response = app.test_client().get(f"/{constants.TEST_COURSE_NAME}/")
        assert response.status_code == HTTPStatus.FOUND
        assert response.headers["Location"] == f"/{constants.TEST_COURSE_NAME}/not_ready"


def test_course_page_invalid_session(app, mock_gitlab_oauth):
    with app.test_request_context():
        app.oauth = mock_gitlab_oauth
        response = app.test_client().get(f"/{constants.TEST_COURSE_NAME}/")
        assert response.status_code == HTTPStatus.FOUND
        assert response.location == url_for("root.signup")


def test_course_page_only_with_valid_session(app, mock_gitlab_oauth):
    with app.test_request_context():
        with (
            app.test_client() as client,
            patch.object(app.storage_api, "check_user_on_course") as mock_check_user_on_course,
        ):
            with client.session_transaction() as sess:
                sess["gitlab"] = {
<<<<<<< HEAD
                    "version": constants.TEST_VERSION,
                    "username": constants.TEST_USERNAME,
                    "user_id": constants.TEST_USER_ID,
                    "access_token": constants.TEST_TOKEN,
=======
                    "version": TEST_VERSION,
                    "username": TEST_USERNAME,
                    "user_id": TEST_USER_ID,
                    "access_token": TEST_TOKEN,
                    "refresh_token": TEST_TOKEN,
>>>>>>> 5a6b8dfe
                }
            app.oauth = mock_gitlab_oauth
            mock_check_user_on_course.return_value = False
            response = client.get(f"/{constants.TEST_COURSE_NAME}/")
            assert response.status_code == HTTPStatus.FOUND
            assert response.location == f"/{constants.TEST_COURSE_NAME}/create_project"


def test_signup_get(app):
    with app.test_request_context():
        response = app.test_client().get("/signup")
        assert response.status_code == HTTPStatus.OK


def test_signup_post_password_mismatch(app, mock_course):
    with app.test_request_context():
        response = app.test_client().post(
            "/signup",
            data={
                "username": constants.TEST_USERNAME,
                "firstname": "Test",
                "lastname": "User",
                "email": "test@example.com",
                "password": "password123",
                "password2": "password456",
                "secret": mock_course.registration_secret,
            },
        )
        assert response.status_code == HTTPStatus.OK
        assert b"Passwords don&#39;t match" in response.data


def test_logout(app):
    with app.test_request_context():
        with app.test_client() as client:
            with client.session_transaction() as sess:
                sess["gitlab"] = {"version": constants.TEST_VERSION, "username": constants.TEST_USERNAME}
            response = client.get("/logout")
            assert response.status_code == HTTPStatus.FOUND
            assert response.headers["Location"] == "/"
            with client.session_transaction() as sess:
                assert "gitlab" not in sess


def test_not_ready(app):
    with app.test_request_context():
        response = app.test_client().get(f"/{constants.TEST_COURSE_NAME}/not_ready")
        assert response.status_code == HTTPStatus.FOUND


def check_admin_in_data(response, check_true):
    assert response.status_code == HTTPStatus.OK
    if check_true:
        assert b'class="adm-badge' in response.data
    else:
        assert b'class="adm-badge' not in response.data


def check_admin_status_code(response, check_true):
    if check_true:
        assert response.status_code != HTTPStatus.FORBIDDEN
    else:
        assert response.status_code == HTTPStatus.FORBIDDEN


@pytest.mark.parametrize(
    "path_and_func",
    [
        [f"/{constants.TEST_COURSE_NAME}/", check_admin_in_data],
        [f"/{constants.TEST_COURSE_NAME}/database", check_admin_in_data],
    ],
)
@pytest.mark.parametrize("debug", [False, True])
@pytest.mark.parametrize("get_param_admin", ["true", "1", "yes", None, "false", "0", "no", "random_value"])
def test_course_page_user_sync(app, mock_gitlab_oauth, mock_course, path_and_func, debug, get_param_admin):
    path, check_func = path_and_func
    CSRFProtect(app)

    if get_param_admin is not None:
        path += f"?admin={get_param_admin}"

    with app.test_request_context():
        with app.test_client() as client:
            with client.session_transaction() as sess:
                sess["gitlab"] = {
<<<<<<< HEAD
                    "version": constants.TEST_VERSION,
                    "username": constants.TEST_USERNAME,
                    "user_id": constants.TEST_USER_ID,
                    "access_token": constants.TEST_TOKEN,
=======
                    "version": TEST_VERSION,
                    "username": TEST_USERNAME,
                    "user_id": TEST_USER_ID,
                    "access_token": TEST_TOKEN,
                    "refresh_token": TEST_TOKEN,
>>>>>>> 5a6b8dfe
                }

            app.oauth = mock_gitlab_oauth
            app.debug = debug

            # not instance admin, not course admin
            response = client.get(path)

            if app.debug:
                # in debug admin flag is the same as get param
                check_func(response, get_param_admin in ("true", "1", "yes", None))
            else:
                check_func(response, False)

            with client.session_transaction() as sess:
                sess["gitlab"] = {
<<<<<<< HEAD
                    "version": constants.TEST_VERSION,
                    "username": constants.TEST_USERNAME,
                    "user_id": constants.TEST_USER_ID,
                    "access_token": constants.TEST_TOKEN,
=======
                    "version": TEST_VERSION,
                    "username": TEST_USERNAME,
                    "user_id": TEST_USER_ID,
                    "access_token": TEST_TOKEN,
                    "refresh_token": TEST_TOKEN,
>>>>>>> 5a6b8dfe
                }

            app.storage_api.course_admin = True

            # not instance admin, but course admin
            response = client.get(path)

            if app.debug:
                # in debug admin flag is the same as get param
                check_func(response, get_param_admin in ("true", "1", "yes", None))
            else:
                check_func(response, True)

            with client.session_transaction() as sess:
                sess["gitlab"] = {
<<<<<<< HEAD
                    "version": constants.TEST_VERSION,
                    "username": constants.TEST_USERNAME,
                    "user_id": constants.TEST_USER_ID,
                    "access_token": constants.TEST_TOKEN,
=======
                    "version": TEST_VERSION,
                    "username": TEST_USERNAME,
                    "user_id": TEST_USER_ID,
                    "access_token": TEST_TOKEN,
                    "refresh_token": TEST_TOKEN,
>>>>>>> 5a6b8dfe
                }
            app.storage_api.course_admin = False
            app.storage_api.stored_user.instance_admin = True

            # instance admin => course admin
            response = client.get(path)

            if app.debug:
                # in debug admin flag is the same as get param
                check_func(response, get_param_admin in ("true", "1", "yes", None))
            else:
                check_func(response, True)


def test_signup_post_success(app, mock_gitlab_oauth, mock_course):
    data = {
        "username": constants.TEST_USERNAME,
        "firstname": "Test",
        "lastname": "User",
        "email": "test@example.com",
        "password": "password",
        "password2": "password",
        "secret": mock_course.registration_secret,
    }
    with (
        patch.object(app.rms_api, "register_new_user") as mock_register_new_user,
        patch.object(app.rms_api, "get_authenticated_rms_user") as mock_get_authenticated_rms_user,
        patch.object(app.rms_api, "check_project_exists") as mock_check_project_exists,
        patch.object(mock_gitlab_oauth.gitlab, "authorize_access_token") as mock_authorize_access_token,
        app.test_request_context(),
    ):
        app.oauth = mock_gitlab_oauth
        mock_get_authenticated_rms_user.return_value = RmsUser(
            id=constants.TEST_USER_ID, username=constants.TEST_USERNAME, name=constants.TEST_NAME
        )
        mock_check_project_exists.return_value = True
        mock_authorize_access_token.return_value = {
            "access_token": "test_token",
            "refresh_token": "test_token",
        }

        response = app.test_client().post(url_for("root.signup", course_name=constants.TEST_COURSE_NAME), data=data)
        assert response.status_code == HTTPStatus.FOUND
        assert response.location == url_for("root.login")

        mock_register_new_user.assert_called_once()
        args, _ = mock_register_new_user.call_args
        assert args[0] == constants.TEST_USERNAME
        assert args[1] == "Test"
        assert args[2] == "User"
        assert args[3] == "test@example.com"
        assert args[4] == "password"


def test_login_get_redirect_to_gitlab(app, mock_gitlab_oauth):
    with app.test_request_context():
        app.oauth = mock_gitlab_oauth

        with (
            patch.object(mock_gitlab_oauth.gitlab, "authorize_redirect") as mock_authorize_redirect,
            app.test_request_context(),
        ):
            app.test_client().get(url_for("root.login"))
            mock_authorize_redirect.assert_called_once()
            args, _ = mock_authorize_redirect.call_args
            assert args[0] == url_for("root.login_finish", _external=True)


def test_login_finish_get_with_code(app, mock_gitlab_oauth):
    with (
        patch.object(app.auth_api, "get_authenticated_user") as mock_get_authenticated_user,
        patch.object(app.rms_api, "check_project_exists") as mock_check_project_exists,
        patch.object(mock_gitlab_oauth.gitlab, "authorize_access_token") as mock_authorize_access_token,
        app.test_request_context(),
    ):
        app.oauth = mock_gitlab_oauth

<<<<<<< HEAD
        mock_get_authenticated_rms_user.return_value = RmsUser(
            id=constants.TEST_USER_ID, username=constants.TEST_USERNAME, name=constants.TEST_NAME
        )
=======
        mock_get_authenticated_user.return_value = AuthenticatedUser(id=TEST_USER_ID, username=TEST_USERNAME)
>>>>>>> 5a6b8dfe
        mock_check_project_exists.return_value = True
        mock_authorize_access_token.return_value = {
            "access_token": "test_token",
            "refresh_token": "test_token",
        }

        response = app.test_client().get(url_for("root.login_finish"), query_string={"code": "test_code"})

        assert response.status_code == HTTPStatus.FOUND
        assert response.location == url_for("root.index")

        mock_authorize_access_token.assert_called_once()

        mock_get_authenticated_user.assert_called_once()
        args, _ = mock_get_authenticated_user.call_args
        assert args[0] == "test_token"


def test_login_oauth_error(app, mock_gitlab_oauth):
    with (
        patch.object(mock_gitlab_oauth.gitlab, "authorize_access_token", side_effect=OAuthError("OAuth error")),
        app.test_request_context(),
    ):
        app.oauth = mock_gitlab_oauth
        response = app.test_client().get(url_for("root.login"), query_string={"code": "test_code"})
        assert response.status_code == HTTPStatus.FOUND
        assert response.location == url_for("root.index")<|MERGE_RESOLUTION|>--- conflicted
+++ resolved
@@ -98,7 +98,7 @@
             return True
 
         def get_authenticated_user(self, access_token):
-            return AuthenticatedUser(id=TEST_USER_ID, username=TEST_USERNAME)
+            return AuthenticatedUser(id=constants.TEST_USER_ID, username=constants.TEST_USERNAME)
 
     return MockAuthApi()
 
@@ -112,25 +112,14 @@
     class MockStorageApi:
         def __init__(self):
             self.stored_user = StoredUser(
-<<<<<<< HEAD
                 username=constants.TEST_USERNAME,
                 first_name=constants.TEST_FIRST_NAME,
                 last_name=constants.TEST_LAST_NAME,
                 rms_id=constants.TEST_RMS_ID,
-                course_admin=False,
+                instance_admin=False,
             )
             self.course_name = constants.TEST_COURSE_NAME
-            self.instance_admin = False
-=======
-                username=TEST_USERNAME,
-                first_name=TEST_FIRST_NAME,
-                last_name=TEST_LAST_NAME,
-                rms_id=TEST_STUDENT_RMS_ID,
-                instance_admin=False,
-            )
-            self.course_name = TEST_COURSE_NAME
             self.course_admin = False
->>>>>>> 5a6b8dfe
 
         @staticmethod
         def get_scores_update_timestamp(_course_name):
@@ -292,18 +281,11 @@
         ):
             with client.session_transaction() as sess:
                 sess["gitlab"] = {
-<<<<<<< HEAD
                     "version": constants.TEST_VERSION,
                     "username": constants.TEST_USERNAME,
                     "user_id": constants.TEST_USER_ID,
                     "access_token": constants.TEST_TOKEN,
-=======
-                    "version": TEST_VERSION,
-                    "username": TEST_USERNAME,
-                    "user_id": TEST_USER_ID,
-                    "access_token": TEST_TOKEN,
-                    "refresh_token": TEST_TOKEN,
->>>>>>> 5a6b8dfe
+                    "refresh_token": constants.TEST_TOKEN,
                 }
             app.oauth = mock_gitlab_oauth
             mock_check_user_on_course.return_value = False
@@ -389,18 +371,11 @@
         with app.test_client() as client:
             with client.session_transaction() as sess:
                 sess["gitlab"] = {
-<<<<<<< HEAD
                     "version": constants.TEST_VERSION,
                     "username": constants.TEST_USERNAME,
                     "user_id": constants.TEST_USER_ID,
                     "access_token": constants.TEST_TOKEN,
-=======
-                    "version": TEST_VERSION,
-                    "username": TEST_USERNAME,
-                    "user_id": TEST_USER_ID,
-                    "access_token": TEST_TOKEN,
-                    "refresh_token": TEST_TOKEN,
->>>>>>> 5a6b8dfe
+                    "refresh_token": constants.TEST_TOKEN,
                 }
 
             app.oauth = mock_gitlab_oauth
@@ -417,18 +392,11 @@
 
             with client.session_transaction() as sess:
                 sess["gitlab"] = {
-<<<<<<< HEAD
                     "version": constants.TEST_VERSION,
                     "username": constants.TEST_USERNAME,
                     "user_id": constants.TEST_USER_ID,
                     "access_token": constants.TEST_TOKEN,
-=======
-                    "version": TEST_VERSION,
-                    "username": TEST_USERNAME,
-                    "user_id": TEST_USER_ID,
-                    "access_token": TEST_TOKEN,
-                    "refresh_token": TEST_TOKEN,
->>>>>>> 5a6b8dfe
+                    "refresh_token": constants.TEST_TOKEN,
                 }
 
             app.storage_api.course_admin = True
@@ -444,18 +412,11 @@
 
             with client.session_transaction() as sess:
                 sess["gitlab"] = {
-<<<<<<< HEAD
                     "version": constants.TEST_VERSION,
                     "username": constants.TEST_USERNAME,
                     "user_id": constants.TEST_USER_ID,
                     "access_token": constants.TEST_TOKEN,
-=======
-                    "version": TEST_VERSION,
-                    "username": TEST_USERNAME,
-                    "user_id": TEST_USER_ID,
-                    "access_token": TEST_TOKEN,
-                    "refresh_token": TEST_TOKEN,
->>>>>>> 5a6b8dfe
+                    "refresh_token": constants.TEST_TOKEN,
                 }
             app.storage_api.course_admin = False
             app.storage_api.stored_user.instance_admin = True
@@ -533,13 +494,9 @@
     ):
         app.oauth = mock_gitlab_oauth
 
-<<<<<<< HEAD
-        mock_get_authenticated_rms_user.return_value = RmsUser(
-            id=constants.TEST_USER_ID, username=constants.TEST_USERNAME, name=constants.TEST_NAME
+        mock_get_authenticated_user.return_value = AuthenticatedUser(
+            id=constants.TEST_USER_ID, username=constants.TEST_USERNAME
         )
-=======
-        mock_get_authenticated_user.return_value = AuthenticatedUser(id=TEST_USER_ID, username=TEST_USERNAME)
->>>>>>> 5a6b8dfe
         mock_check_project_exists.return_value = True
         mock_authorize_access_token.return_value = {
             "access_token": "test_token",
