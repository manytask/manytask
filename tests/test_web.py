--- conflicted
+++ resolved
@@ -13,10 +13,6 @@
 from manytask.abstract import RmsUser, StoredUser
 from manytask.api import bp as api_bp
 from manytask.database import TaskDisabledError
-<<<<<<< HEAD
-=======
-from manytask.glab import Student
->>>>>>> 7c77a2cb
 from manytask.web import course_bp, root_bp
 
 TEST_USERNAME = "test_user"
@@ -75,13 +71,8 @@
             raise Exception("Registration failed")
 
         @staticmethod
-<<<<<<< HEAD
         def get_rms_user_by_id(user_id: int):
-            return RmsUser(id=TEST_USER_ID, username=TEST_USERNAME, name="")
-=======
-        def get_student(user_id: int):
-            return Student(id=TEST_USER_ID, username=TEST_USERNAME, name=TEST_STUDENT_NAME)
->>>>>>> 7c77a2cb
+            return RmsUser(id=TEST_USER_ID, username=TEST_USERNAME, name=TEST_STUDENT_NAME)
 
         def get_rms_user_by_username(self, username: str) -> RmsUser:
             return RmsUser(
@@ -90,26 +81,16 @@
                 name=TEST_STUDENT_NAME,
             )
 
-<<<<<<< HEAD
-        def get_authenticated_rms_user(self, gitlab_access_token: str):
+        def get_authenticated_rms_user(self, gitlab_access_token: str, name=TEST_STUDENT_NAME)
             return RmsUser(id=TEST_USER_ID, username=TEST_USERNAME, name="")
-=======
-        def get_authenticated_student(self, gitlab_access_token: str):
-            return Student(id=TEST_USER_ID, username=TEST_USERNAME, name=TEST_STUDENT_NAME)
->>>>>>> 7c77a2cb
 
         @staticmethod
         def check_project_exists(project_name: str, project_group: str):
             return True
 
         @staticmethod
-<<<<<<< HEAD
         def _construct_rms_user(user: dict[str, Any]):
-            return RmsUser(id=TEST_USER_ID, username=TEST_USERNAME, name="")
-=======
-        def _parse_user_to_student(user: dict[str, Any]):
-            return Student(id=TEST_USER_ID, username=TEST_USERNAME, name=TEST_STUDENT_NAME)
->>>>>>> 7c77a2cb
+            return RmsUser(id=TEST_USER_ID, username=TEST_USERNAME, name=TEST_STUDENT_NAME)
 
         def check_is_course_admin(self, _user_id, _course_group):
             return self.course_admin
@@ -146,9 +127,6 @@
         def get_bonus_score(_course_name, _username):
             return 10
 
-<<<<<<< HEAD
-        def sync_stored_user(self, _course_name, username, repo_name, course_admin):
-=======
         def sync_stored_user(
             self,
             course_name: str,
@@ -161,7 +139,6 @@
             self.stored_user.username = username
             self.stored_user.first_name = first_name
             self.stored_user.last_name = last_name
->>>>>>> 7c77a2cb
             self.stored_user.course_admin = self.stored_user.course_admin or course_admin
             return self.stored_user
 
@@ -185,11 +162,7 @@
         def get_now_with_timezone(_course_name):
             return datetime.now(tz=ZoneInfo("UTC"))
 
-<<<<<<< HEAD
-        def get_stored_user(self, _course_name, _username):
-=======
         def get_stored_user(self, _course_name, _username, _first_name, _last_name):
->>>>>>> 7c77a2cb
             return self.stored_user
 
         @staticmethod
@@ -466,24 +439,15 @@
     }
     with (
         patch.object(app.rms_api, "register_new_user") as mock_register_new_user,
-<<<<<<< HEAD
         patch.object(app.rms_api, "get_authenticated_rms_user") as mock_get_authenticated_rms_user,
         patch.object(app.rms_api, "check_project_exists") as mock_check_project_exists,
-=======
-        patch.object(app.gitlab_api, "get_authenticated_student") as mock_get_authenticated_student,
-        patch.object(app.gitlab_api, "check_project_exists") as mock_check_project_exists,
->>>>>>> 7c77a2cb
         patch.object(mock_gitlab_oauth.gitlab, "authorize_access_token") as mock_authorize_access_token,
         app.test_request_context(),
     ):
         app.oauth = mock_gitlab_oauth
-<<<<<<< HEAD
-        mock_get_authenticated_rms_user.return_value = RmsUser(id=TEST_USER_ID, username=TEST_USERNAME, name="")
-=======
-        mock_get_authenticated_student.return_value = Student(
+        mock_get_authenticated_rms_user.return_value = RmsUser(
             id=TEST_USER_ID, username=TEST_USERNAME, name=TEST_STUDENT_NAME
         )
->>>>>>> 7c77a2cb
         mock_check_project_exists.return_value = True
         mock_authorize_access_token.return_value = {
             "access_token": "test_token",
@@ -526,13 +490,9 @@
     ):
         app.oauth = mock_gitlab_oauth
 
-<<<<<<< HEAD
-        mock_get_authenticated_rms_user.return_value = RmsUser(id=TEST_USER_ID, username=TEST_USERNAME, name="")
-=======
-        mock_get_authenticated_student.return_value = Student(
+        mock_get_authenticated_rms_user.return_value = RmsUser(
             id=TEST_USER_ID, username=TEST_USERNAME, name=TEST_STUDENT_NAME
         )
->>>>>>> 7c77a2cb
         mock_check_project_exists.return_value = True
         mock_authorize_access_token.return_value = {
             "access_token": "test_token",
