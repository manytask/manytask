import os
from datetime import datetime
from zoneinfo import ZoneInfo

import pytest
from flask import Flask, url_for
from pydantic import AnyUrl

from manytask.abstract import StoredUser
from manytask.config import ManytaskConfig, ManytaskDeadlinesConfig, ManytaskSettingsConfig, ManytaskUiConfig
from manytask.glab import Student
from manytask.web import bp as web_bp
from manytask.web import get_allscores_url

TEST_USERNAME = "test_user"
TEST_SECRET = "test_secret"
TEST_KEY = "test_key"
TEST_TOKEN = "test_token"
TEST_COURSE_NAME = "Test Course"
GITLAB_BASE_URL = "https://gitlab.com"
TEST_VERSION = 1.5
TEST_USER_ID = 123
TEST_REPO = "test_repo"


@pytest.fixture
def app():
    app = Flask(
        __name__, template_folder=os.path.join(os.path.dirname(os.path.dirname(__file__)), "manytask/templates")
    )
    app.config["DEBUG"] = False
    app.config["TESTING"] = True
    app.secret_key = "test_key"
    app.register_blueprint(web_bp)
    return app


@pytest.fixture
def mock_course():
    class MockCourse:
        def __init__(self):
            self.name = TEST_COURSE_NAME
            self.config = ManytaskConfig(
                version=1,
                settings=ManytaskSettingsConfig(
                    course_name=TEST_COURSE_NAME,
                    gitlab_base_url=AnyUrl(GITLAB_BASE_URL),
                    public_repo="test/repo",
                    students_group="test/students",
                ),
                ui=ManytaskUiConfig(task_url_template=f"{GITLAB_BASE_URL}/test/$GROUP_NAME/$TASK_NAME", links={}),
                deadlines=ManytaskDeadlinesConfig(timezone="UTC", schedule=[]),
            )
            self.show_allscores = True
            self.manytask_version = "1.0.0"
            self.favicon = "test_favicon"
            self.registration_secret = TEST_SECRET
            self.debug = False
            self.deadlines = self.MockDeadlines()
            self.storage_api = self.storage_api()
            self.viewer_api = self.viewer_api()
            self.gitlab_api = self.gitlab_api()
            self.solutions_api = self.MockSolutionsApi()

        class MockDeadlines:
            @staticmethod
            def get_now_with_timezone():
                return datetime.now(tz=ZoneInfo("UTC"))

            @staticmethod
            def get_groups():
                return []

            @property
            def max_score_started(self):
                return 100  # Mock value for testing

        class gitlab_api:
            def __init__(self):
                self.course_admin = False

            @staticmethod
            def get_url_for_repo(username):
                return f"{GITLAB_BASE_URL}/{username}/repo"

            @staticmethod
            def get_url_for_task_base():
                return f"{GITLAB_BASE_URL}/tasks"

            @staticmethod
            def register_new_user(user):
                if user.username == TEST_USERNAME:
                    return True
                raise Exception("Registration failed")

            @staticmethod
            def get_student(_user_id):
                return Student(id=TEST_USER_ID, username=TEST_USERNAME, name="")

            def get_authenticated_student(self, _gitlab_access_token):
                return Student(id=TEST_USER_ID, username=TEST_USERNAME, name="", course_admin=self.course_admin)

            @staticmethod
            def check_project_exists(_student):
                return True

            base_url = GITLAB_BASE_URL

        class storage_api:
            def __init__(self):
                self.stored_user = StoredUser(username=TEST_USERNAME, course_admin=False)

            @staticmethod
            def get_scores_update_timestamp():
                return datetime.now(tz=ZoneInfo("UTC"))

            @staticmethod
            def get_scores(_username):
                return {"task1": 100, "task2": 90}

            @staticmethod
            def get_all_scores():
                return {TEST_USERNAME: {"task1": 100, "task2": 90}}

            @staticmethod
            def get_stats():
                return {"task1": {"mean": 95}, "task2": {"mean": 85}}

            @staticmethod
            def get_bonus_score(_username):
                return 10

            def sync_stored_user(self, student):
                if student.course_admin:
                    self.stored_user.course_admin = True

            def get_stored_user(self, _student):
                return self.stored_user

            @staticmethod
            def update_cached_scores():
                pass

        class viewer_api:
            @staticmethod
            def get_scoreboard_url():
                return "https://docs.google.com/spreadsheets"

        class MockSolutionsApi:
            def store_task_from_folder(self, task_name, username, folder_path):
                pass

    return MockCourse()


@pytest.fixture
def mock_gitlab_oauth():
    class MockGitlabOauth:
        class gitlab:
            @staticmethod
            def authorize_access_token():
                return {"access_token": "", "refresh_token": ""}

    return MockGitlabOauth()


@pytest.fixture(autouse=True)
def setup_environment(monkeypatch):
<<<<<<< HEAD
    monkeypatch.setenv('MANYTASK_COURSE_TOKEN', TEST_TOKEN)
    monkeypatch.setenv('REGISTRATION_SECRET', TEST_SECRET)
    monkeypatch.setenv('FLASK_SECRET_KEY', TEST_KEY)
    monkeypatch.setenv('TESTING', 'true')
=======
    monkeypatch.setenv("TESTER_TOKEN", TEST_TOKEN)
    monkeypatch.setenv("REGISTRATION_SECRET", TEST_SECRET)
    monkeypatch.setenv("FLASK_SECRET_KEY", TEST_KEY)
    monkeypatch.setenv("TESTING", "true")
>>>>>>> 93e438c7
    yield


def test_course_page_not_ready(app, mock_course):
    mock_course.config = None
    with app.test_request_context():
        app.course = mock_course
        response = app.test_client().get("/")
        assert response.status_code == 302
        assert response.headers["Location"] == "/not_ready"


def test_course_page_invalid_session(app, mock_course):
    with app.test_request_context():
        app.course = mock_course
        response = app.test_client().get("/")
        assert response.status_code == 302
        assert response.headers["Location"] == "/signup"


def test_course_page_valid_session(app, mock_course):
    with app.test_request_context():
        with app.test_client() as client:
            with client.session_transaction() as sess:
                sess["gitlab"] = {
                    "version": TEST_VERSION,
                    "username": TEST_USERNAME,
                    "user_id": TEST_USER_ID,
                    "repo": TEST_REPO,
                    "course_admin": False,
                    "oauth_access_token": TEST_TOKEN,
                }
            app.course = mock_course
            response = client.get("/")
            assert response.status_code == 200


def test_signup_get(app, mock_course):
    with app.test_request_context():
        app.course = mock_course
        response = app.test_client().get("/signup")
        assert response.status_code == 200


def test_signup_post_invalid_secret(app, mock_course):
    with app.test_request_context():
        app.course = mock_course
        response = app.test_client().post(
            "/signup",
            data={
                "username": TEST_USERNAME,
                "firstname": "Test",
                "lastname": "User",
                "email": "test@example.com",
                "password": "password123",
                "password2": "password123",
                "secret": "wrong_secret",
            },
        )
        assert response.status_code == 200
        assert b"Invalid registration secret" in response.data


def test_signup_post_password_mismatch(app, mock_course):
    with app.test_request_context():
        app.course = mock_course
        response = app.test_client().post(
            "/signup",
            data={
                "username": TEST_USERNAME,
                "firstname": "Test",
                "lastname": "User",
                "email": "test@example.com",
                "password": "password123",
                "password2": "password456",
                "secret": mock_course.registration_secret,
            },
        )
        assert response.status_code == 200
        assert b"Passwords don&#39;t match" in response.data


def test_logout(app):
    with app.test_request_context():
        with app.test_client() as client:
            with client.session_transaction() as sess:
                sess["gitlab"] = {"version": TEST_VERSION, "username": TEST_USERNAME}
            response = client.get("/logout")
            assert response.status_code == 302
            assert response.headers["Location"] == "/"
            with client.session_transaction() as sess:
                assert "gitlab" not in sess


def test_not_ready(app, mock_course):
    with app.test_request_context():
        app.course = mock_course
        response = app.test_client().get("/not_ready")
        assert response.status_code == 302


def test_get_allscores_url(app, mock_course):
    with app.test_request_context():
        test_url = "https://docs.google.com/spreadsheets"

        class viewer_api_gsheets:
            @staticmethod
            def get_scoreboard_url():
                return test_url

        class viewer_api_db:
            @staticmethod
            def get_scoreboard_url():
                return ""

        assert get_allscores_url(viewer_api_gsheets) == test_url
        assert get_allscores_url(viewer_api_db) == url_for("web.show_database")


def check_admin_in_data(response, check_true):
    assert response.status_code == 200
    if check_true:
        assert b'class="admin-label' in response.data
    else:
        assert b'class="admin-label' not in response.data


def check_admin_status_code(response, check_true):
    if check_true:
        assert response.status_code != 403
    else:
        assert response.status_code == 403


@pytest.mark.parametrize(
    "path_and_func",
    [["/", check_admin_in_data], ["/solutions", check_admin_status_code], ["/database", check_admin_in_data]],
)
@pytest.mark.parametrize("debug", [False, True])
@pytest.mark.parametrize("get_param_admin", ["true", "1", "yes", None, "false", "0", "no", "random_value"])
def test_course_page_user_sync(app, mock_course, path_and_func, debug, get_param_admin):
    path, check_func = path_and_func

    if get_param_admin is not None:
        path += f"?admin={get_param_admin}"

    with app.test_request_context():
        with app.test_client() as client:
            with client.session_transaction() as sess:
                sess["gitlab"] = {
                    "version": TEST_VERSION,
                    "username": TEST_USERNAME,
                    "user_id": TEST_USER_ID,
                    "repo": TEST_REPO,
                    "course_admin": False,
                    "oauth_access_token": TEST_TOKEN,
                }
                sess["course"] = {
                    "secret": TEST_SECRET,
                }
            app.course = mock_course
            app.debug = debug

            # not admin in gitlab, not admin in manytask
            response = client.get(path)

            if app.debug:
                # in debug admin flag is the same as get param
                check_func(response, get_param_admin in ("true", "1", "yes", None))
            else:
                check_func(response, False)

            with client.session_transaction() as sess:
                sess["gitlab"] = {
                    "version": TEST_VERSION,
                    "username": TEST_USERNAME,
                    "user_id": TEST_USER_ID,
                    "repo": TEST_REPO,
                    "course_admin": True,
                    "oauth_access_token": TEST_TOKEN,
                }
                sess["course"] = {
                    "secret": TEST_SECRET,
                }

            # admin in gitlab, not admin in manytask
            response = client.get(path)

            if app.debug:
                # in debug admin flag is the same as get param
                check_func(response, get_param_admin in ("true", "1", "yes", None))
            else:
                check_func(response, True)

            with client.session_transaction() as sess:
                sess["gitlab"] = {
                    "version": TEST_VERSION,
                    "username": TEST_USERNAME,
                    "user_id": TEST_USER_ID,
                    "repo": TEST_REPO,
                    "course_admin": False,
                    "oauth_access_token": TEST_TOKEN,
                }
                sess["course"] = {
                    "secret": TEST_SECRET,
                }

            app.course.storage_api.stored_user.course_admin = True

            # not admin in gitlab, admin in manytask
            response = client.get(path)

            if app.debug:
                # in debug admin flag is the same as get param
                check_func(response, get_param_admin in ("true", "1", "yes", None))
            else:
                check_func(response, True)

            with client.session_transaction() as sess:
                sess["gitlab"] = {
                    "version": TEST_VERSION,
                    "username": TEST_USERNAME,
                    "user_id": TEST_USER_ID,
                    "repo": TEST_REPO,
                    "course_admin": False,
                    "oauth_access_token": TEST_TOKEN,
                }
                sess["course"] = {
                    "secret": TEST_SECRET,
                }

            # admin in gitlab, admin in manytask
            response = client.get(path)

            if app.debug:
                # in debug admin flag is the same as get param
                check_func(response, get_param_admin in ("true", "1", "yes", None))
            else:
                check_func(response, True)


def test_login_finish_sync(app, mock_course, mock_gitlab_oauth):
    with app.test_request_context():
        with app.test_client() as client:
            app.course = mock_course
            app.oauth = mock_gitlab_oauth

            assert not app.course.storage_api.stored_user.course_admin

            # not admin in gitlab so stored value shouldn't change
            client.get("/login_finish")

            with client.session_transaction() as sess:
                assert "gitlab" in sess
                assert not sess["gitlab"]["course_admin"]

            assert not app.course.storage_api.stored_user.course_admin

            app.course.gitlab_api.course_admin = True

            # admin in gitlab so stored value should change
            client.get("/login_finish")

            with client.session_transaction() as sess:
                assert "gitlab" in sess
                assert sess["gitlab"]["course_admin"]

            assert app.course.storage_api.stored_user.course_admin

            app.course.gitlab_api.course_admin = False

            # not admin in gitlab but also stored that admin
            client.get("/login_finish")

            with client.session_transaction() as sess:
                assert "gitlab" in sess
                assert not sess["gitlab"]["course_admin"]

            assert app.course.storage_api.stored_user.course_admin<|MERGE_RESOLUTION|>--- conflicted
+++ resolved
@@ -166,17 +166,10 @@
 
 @pytest.fixture(autouse=True)
 def setup_environment(monkeypatch):
-<<<<<<< HEAD
-    monkeypatch.setenv('MANYTASK_COURSE_TOKEN', TEST_TOKEN)
-    monkeypatch.setenv('REGISTRATION_SECRET', TEST_SECRET)
-    monkeypatch.setenv('FLASK_SECRET_KEY', TEST_KEY)
-    monkeypatch.setenv('TESTING', 'true')
-=======
-    monkeypatch.setenv("TESTER_TOKEN", TEST_TOKEN)
+    monkeypatch.setenv("MANYTASK_COURSE_TOKEN", TEST_TOKEN)
     monkeypatch.setenv("REGISTRATION_SECRET", TEST_SECRET)
     monkeypatch.setenv("FLASK_SECRET_KEY", TEST_KEY)
     monkeypatch.setenv("TESTING", "true")
->>>>>>> 93e438c7
     yield
 
 
