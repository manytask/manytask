--- conflicted
+++ resolved
@@ -168,11 +168,7 @@
             course_admin: bool,
         ) -> None:
             self.stored_user.username = username
-<<<<<<< HEAD
             self.course_admin = self.course_admin or self.stored_user.instance_admin
-=======
-            self.stored_user.course_admin = self.stored_user.course_admin or self.instance_admin
->>>>>>> 1fbe1b1e
 
         @staticmethod
         def get_groups(*_args, **_kwargs):
