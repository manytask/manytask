import os
from dataclasses import dataclass
from datetime import datetime
from http import HTTPStatus
from typing import Any
from unittest.mock import patch
from zoneinfo import ZoneInfo

import pytest
from authlib.integrations.base_client import OAuthError
from flask import Flask, url_for
from flask_wtf import CSRFProtect

from manytask.abstract import RmsUser, StoredUser
from manytask.api import bp as api_bp
from manytask.database import TaskDisabledError
from manytask.web import admin_bp, course_bp, root_bp
<<<<<<< HEAD
from tests import constants
=======

TEST_USERNAME = "test_user"
TEST_FIRST_NAME = "First"
TEST_LAST_NAME = "Last"
TEST_STUDENT_NAME = "First Last"
TEST_STUDENT_RMS_ID = 1
TEST_STUDENT_REPO = "students/test_user"
TEST_SECRET = "test_secret"
TEST_KEY = "test_key"
TEST_TOKEN = "test_token"
TEST_COURSE_NAME = "Test_Course"
GITLAB_BASE_URL = "https://gitlab.com"
TEST_VERSION = 1.5
TEST_USER_ID = 123
TEST_REPO = "test_repo"
INVALID_TASK_NAME = "invalid_task"
TASK_NAME_WITH_DISABLED_TASK_OR_GROUP = "disabled_task"
>>>>>>> f72c573a


@pytest.fixture
def app(mock_gitlab_api, mock_storage_api):
    app = Flask(
        __name__, template_folder=os.path.join(os.path.dirname(os.path.dirname(__file__)), "manytask/templates")
    )
    app.config["DEBUG"] = False
    app.config["TESTING"] = True
    app.secret_key = "test_key"
    app.register_blueprint(root_bp)
    app.register_blueprint(course_bp)
    app.register_blueprint(api_bp)
    app.register_blueprint(admin_bp)
    app.gitlab_api = mock_gitlab_api
    app.rms_api = mock_gitlab_api
    app.storage_api = mock_storage_api
    app.manytask_version = "1.0.0"
    app.favicon = "test_favicon"
    return app


@pytest.fixture
def mock_gitlab_api():
    class MockGitlabApi:
        def __init__(self):
            self.base_url = constants.GITLAB_BASE_URL

        @staticmethod
        def get_url_for_repo(username: str, course_students_group: str):
            return f"{constants.GITLAB_BASE_URL}/{username}/repo"

        @staticmethod
        def get_url_for_task_base(course_public_repo: str, default_branch: str):
            return f"{constants.GITLAB_BASE_URL}/{course_public_repo}/blob/{default_branch}"

        @staticmethod
        def register_new_user(username: str, firstname: str, lastname: str, email: str, password: str):
            if username == constants.TEST_USERNAME:
                return True
            raise Exception("Registration failed")

        @staticmethod
<<<<<<< HEAD
        def get_student(user_id: int):
            return Student(id=constants.TEST_USER_ID, username=constants.TEST_USERNAME, name=constants.TEST_NAME)
=======
        def get_rms_user_by_id(user_id: int):
            return RmsUser(id=TEST_USER_ID, username=TEST_USERNAME, name=TEST_STUDENT_NAME)
>>>>>>> f72c573a

        def check_authenticated_rms_user(self, access_token):
            pass

        def get_rms_user_by_username(self, username: str) -> RmsUser:
            return RmsUser(
                id=1,
                username=username,
                name=constants.TEST_NAME,
            )

<<<<<<< HEAD
        def get_authenticated_student(self, gitlab_access_token: str):
            return Student(id=constants.TEST_USER_ID, username=constants.TEST_USERNAME, name=constants.TEST_NAME)
=======
        def get_authenticated_rms_user(self, gitlab_access_token: str, name=TEST_STUDENT_NAME):
            return RmsUser(id=TEST_USER_ID, username=TEST_USERNAME, name=TEST_STUDENT_NAME)
>>>>>>> f72c573a

        @staticmethod
        def check_project_exists(project_name: str, project_group: str):
            return True

        @staticmethod
<<<<<<< HEAD
        def _parse_user_to_student(user: dict[str, Any]):
            return Student(id=constants.TEST_USER_ID, username=constants.TEST_USERNAME, name=constants.TEST_NAME)
=======
        def _construct_rms_user(user: dict[str, Any]):
            return RmsUser(id=TEST_USER_ID, username=TEST_USERNAME, name=TEST_STUDENT_NAME)
>>>>>>> f72c573a

    return MockGitlabApi()


@pytest.fixture
def mock_storage_api(mock_course):  # noqa: C901
    class MockStorageApi:
        def __init__(self):
            self.stored_user = StoredUser(
<<<<<<< HEAD
                username=constants.TEST_USERNAME,
                first_name=constants.TEST_FIRST_NAME,
                last_name=constants.TEST_LAST_NAME,
=======
                username=TEST_USERNAME,
                first_name=TEST_FIRST_NAME,
                last_name=TEST_LAST_NAME,
                rms_id=TEST_STUDENT_RMS_ID,
>>>>>>> f72c573a
                course_admin=False,
            )
            self.course_name = constants.TEST_COURSE_NAME
            self.instance_admin = False

        @staticmethod
        def get_scores_update_timestamp(_course_name):
            return datetime.now(tz=ZoneInfo("UTC"))

        @staticmethod
        def get_all_courses_names():
            return "test_course_names"

        @staticmethod
        def get_user_courses_names(_username):
            return "test_course_names"

        @staticmethod
        def get_scores(_course_name, _username):
            return {"task1": 100, "task2": 90}

        @staticmethod
        def get_all_scores_with_names(_course_name):
            return {
                constants.TEST_USERNAME: (
                    {"task1": 100, "task2": 90},
                    (constants.TEST_FIRST_NAME, constants.TEST_LAST_NAME),
                )
            }

        @staticmethod
        def get_stats(_course_name):
            return {"task1": {"mean": 95}, "task2": {"mean": 85}}

        @staticmethod
        def get_bonus_score(_course_name, _username):
            return 10

        def sync_stored_user(
            self,
            course_name: str,
            username: str,
            repo_name: str,
            course_admin: bool,
        ) -> StoredUser:
            self.stored_user.username = username
            self.stored_user.course_admin = self.stored_user.course_admin or self.instance_admin
            return self.stored_user

        @staticmethod
        def get_groups(*_args, **_kwargs):
            return []

        @staticmethod
        def get_course(_name):
            return mock_course

        @staticmethod
        def find_task(_course_name, task_name):
            if task_name == constants.INVALID_TASK_NAME:
                raise KeyError("Task not found")
            if task_name == constants.TASK_NAME_WITH_DISABLED_TASK_OR_GROUP:
                raise TaskDisabledError(f"Task {task_name} is disabled")
            return None, None

        @staticmethod
        def get_now_with_timezone(_course_name):
            return datetime.now(tz=ZoneInfo("UTC"))

        def get_stored_user(self, _course_name, _username):
            return self.stored_user

        def check_if_instance_admin(self, _username):
            return self.instance_admin

        def check_if_course_admin(self, _course_name, _username):
            return self.stored_user.course_admin

        @staticmethod
        def update_cached_scores(_course_name):
            pass

        @staticmethod
        def check_user_on_course(*a, **k):
            return True

        def sync_and_get_admin_status(self, course_name: str, username: str, course_admin: bool) -> bool:
            self.stored_user.course_admin = self.stored_user.course_admin or course_admin
            return self.stored_user.course_admin

        def max_score_started(self, _course_name):
            return 100

    return MockStorageApi()


@pytest.fixture
def mock_course():
    class MockCourse:
        def __init__(self):
            self.course_name = constants.TEST_COURSE_NAME
            self.is_ready = True
            self.show_allscores = True
            self.registration_secret = constants.TEST_SECRET
            self.gitlab_course_group = "test_group"
            self.gitlab_course_public_repo = "public_2025_spring"
            self.gitlab_course_students_group = "students_2025_spring"
            self.gitlab_default_branch = "main"
            self.task_url_template = "test_task_url_template"
            self.links = {}

    return MockCourse()


@pytest.fixture(autouse=True)
def setup_environment(monkeypatch):
    monkeypatch.setenv("MANYTASK_COURSE_TOKEN", constants.TEST_TOKEN)
    monkeypatch.setenv("REGISTRATION_SECRET", constants.TEST_SECRET)
    monkeypatch.setenv("FLASK_SECRET_KEY", constants.TEST_SECRET_KEY)
    monkeypatch.setenv("TESTING", "true")
    yield


def test_healthcheck(app):
    with app.test_request_context():
        response = app.test_client().get("/healthcheck")
        assert response.status_code == HTTPStatus.OK
        assert response.data == b"OK"


def test_course_page_not_ready(app, mock_gitlab_oauth):
    with (
        app.test_request_context(),
        patch.object(app.storage_api, "get_course") as mock_get_course,
    ):

        @dataclass
        class Course:
            is_ready = False

        mock_get_course.return_value = Course()
        app.oauth = mock_gitlab_oauth
        response = app.test_client().get(f"/{constants.TEST_COURSE_NAME}/")
        assert response.status_code == HTTPStatus.FOUND
        assert response.headers["Location"] == f"/{constants.TEST_COURSE_NAME}/not_ready"


def test_course_page_invalid_session(app, mock_gitlab_oauth):
    with app.test_request_context():
        app.oauth = mock_gitlab_oauth
        response = app.test_client().get(f"/{constants.TEST_COURSE_NAME}/")
        assert response.status_code == HTTPStatus.FOUND
        assert response.location == url_for("root.signup")


def test_course_page_only_with_valid_session(app, mock_gitlab_oauth):
    with app.test_request_context():
        with (
            app.test_client() as client,
            patch.object(app.storage_api, "check_user_on_course") as mock_check_user_on_course,
        ):
            with client.session_transaction() as sess:
                sess["gitlab"] = {
                    "version": constants.TEST_VERSION,
                    "username": constants.TEST_USERNAME,
                    "user_id": constants.TEST_USER_ID,
                    "access_token": constants.TEST_TOKEN,
                }
            app.oauth = mock_gitlab_oauth
            mock_check_user_on_course.return_value = False
            response = client.get(f"/{constants.TEST_COURSE_NAME}/")
            assert response.status_code == HTTPStatus.FOUND
            assert response.location == f"/{constants.TEST_COURSE_NAME}/create_project"


def test_signup_get(app):
    with app.test_request_context():
        response = app.test_client().get("/signup")
        assert response.status_code == HTTPStatus.OK


def test_signup_post_password_mismatch(app, mock_course):
    with app.test_request_context():
        response = app.test_client().post(
            "/signup",
            data={
                "username": constants.TEST_USERNAME,
                "firstname": "Test",
                "lastname": "User",
                "email": "test@example.com",
                "password": "password123",
                "password2": "password456",
                "secret": mock_course.registration_secret,
            },
        )
        assert response.status_code == HTTPStatus.OK
        assert b"Passwords don&#39;t match" in response.data


def test_logout(app):
    with app.test_request_context():
        with app.test_client() as client:
            with client.session_transaction() as sess:
                sess["gitlab"] = {"version": constants.TEST_VERSION, "username": constants.TEST_USERNAME}
            response = client.get("/logout")
            assert response.status_code == HTTPStatus.FOUND
            assert response.headers["Location"] == "/"
            with client.session_transaction() as sess:
                assert "gitlab" not in sess


def test_not_ready(app):
    with app.test_request_context():
        response = app.test_client().get(f"/{constants.TEST_COURSE_NAME}/not_ready")
        assert response.status_code == HTTPStatus.FOUND


def check_admin_in_data(response, check_true):
    assert response.status_code == HTTPStatus.OK
    if check_true:
        assert b'class="adm-badge' in response.data
    else:
        assert b'class="adm-badge' not in response.data


def check_admin_status_code(response, check_true):
    if check_true:
        assert response.status_code != HTTPStatus.FORBIDDEN
    else:
        assert response.status_code == HTTPStatus.FORBIDDEN


@pytest.mark.parametrize(
    "path_and_func",
    [
        [f"/{constants.TEST_COURSE_NAME}/", check_admin_in_data],
        [f"/{constants.TEST_COURSE_NAME}/database", check_admin_in_data],
    ],
)
@pytest.mark.parametrize("debug", [False, True])
@pytest.mark.parametrize("get_param_admin", ["true", "1", "yes", None, "false", "0", "no", "random_value"])
def test_course_page_user_sync(app, mock_gitlab_oauth, mock_course, path_and_func, debug, get_param_admin):
    path, check_func = path_and_func
    CSRFProtect(app)

    if get_param_admin is not None:
        path += f"?admin={get_param_admin}"

    with app.test_request_context():
        with app.test_client() as client:
            with client.session_transaction() as sess:
                sess["gitlab"] = {
                    "version": constants.TEST_VERSION,
                    "username": constants.TEST_USERNAME,
                    "user_id": constants.TEST_USER_ID,
                    "access_token": constants.TEST_TOKEN,
                }

            app.oauth = mock_gitlab_oauth
            app.debug = debug

            # not instance admin, not course admin
            response = client.get(path)

            if app.debug:
                # in debug admin flag is the same as get param
                check_func(response, get_param_admin in ("true", "1", "yes", None))
            else:
                check_func(response, False)

            with client.session_transaction() as sess:
                sess["gitlab"] = {
                    "version": constants.TEST_VERSION,
                    "username": constants.TEST_USERNAME,
                    "user_id": constants.TEST_USER_ID,
                    "access_token": constants.TEST_TOKEN,
                }

            app.storage_api.stored_user.course_admin = True

            # not instance admin, but course admin
            response = client.get(path)

            if app.debug:
                # in debug admin flag is the same as get param
                check_func(response, get_param_admin in ("true", "1", "yes", None))
            else:
                check_func(response, True)

            with client.session_transaction() as sess:
                sess["gitlab"] = {
                    "version": constants.TEST_VERSION,
                    "username": constants.TEST_USERNAME,
                    "user_id": constants.TEST_USER_ID,
                    "access_token": constants.TEST_TOKEN,
                }
            app.storage_api.stored_user.course_admin = False
            app.storage_api.instance_admin = True

            # instance admin => course admin
            response = client.get(path)

            if app.debug:
                # in debug admin flag is the same as get param
                check_func(response, get_param_admin in ("true", "1", "yes", None))
            else:
                check_func(response, True)


def test_signup_post_success(app, mock_gitlab_oauth, mock_course):
    data = {
        "username": constants.TEST_USERNAME,
        "firstname": "Test",
        "lastname": "User",
        "email": "test@example.com",
        "password": "password",
        "password2": "password",
        "secret": mock_course.registration_secret,
    }
    with (
        patch.object(app.rms_api, "register_new_user") as mock_register_new_user,
        patch.object(app.rms_api, "get_authenticated_rms_user") as mock_get_authenticated_rms_user,
        patch.object(app.rms_api, "check_project_exists") as mock_check_project_exists,
        patch.object(mock_gitlab_oauth.gitlab, "authorize_access_token") as mock_authorize_access_token,
        app.test_request_context(),
    ):
        app.oauth = mock_gitlab_oauth
<<<<<<< HEAD
        mock_get_authenticated_student.return_value = Student(
            id=constants.TEST_USER_ID, username=constants.TEST_USERNAME, name=constants.TEST_NAME
=======
        mock_get_authenticated_rms_user.return_value = RmsUser(
            id=TEST_USER_ID, username=TEST_USERNAME, name=TEST_STUDENT_NAME
>>>>>>> f72c573a
        )
        mock_check_project_exists.return_value = True
        mock_authorize_access_token.return_value = {
            "access_token": "test_token",
            "refresh_token": "test_token",
        }

        response = app.test_client().post(url_for("root.signup", course_name=constants.TEST_COURSE_NAME), data=data)
        assert response.status_code == HTTPStatus.FOUND
        assert response.location == url_for("root.login")

        mock_register_new_user.assert_called_once()
        args, _ = mock_register_new_user.call_args
        assert args[0] == constants.TEST_USERNAME
        assert args[1] == "Test"
        assert args[2] == "User"
        assert args[3] == "test@example.com"
        assert args[4] == "password"


def test_login_get_redirect_to_gitlab(app, mock_gitlab_oauth):
    with app.test_request_context():
        app.oauth = mock_gitlab_oauth

        with (
            patch.object(mock_gitlab_oauth.gitlab, "authorize_redirect") as mock_authorize_redirect,
            app.test_request_context(),
        ):
            app.test_client().get(url_for("root.login"))
            mock_authorize_redirect.assert_called_once()
            args, _ = mock_authorize_redirect.call_args
            assert args[0] == url_for("root.login_finish", _external=True)


def test_login_finish_get_with_code(app, mock_gitlab_oauth):
    with (
        patch.object(app.rms_api, "get_authenticated_rms_user") as mock_get_authenticated_rms_user,
        patch.object(app.rms_api, "check_project_exists") as mock_check_project_exists,
        patch.object(mock_gitlab_oauth.gitlab, "authorize_access_token") as mock_authorize_access_token,
        app.test_request_context(),
    ):
        app.oauth = mock_gitlab_oauth

<<<<<<< HEAD
        mock_get_authenticated_student.return_value = Student(
            id=constants.TEST_USER_ID, username=constants.TEST_USERNAME, name=constants.TEST_NAME
=======
        mock_get_authenticated_rms_user.return_value = RmsUser(
            id=TEST_USER_ID, username=TEST_USERNAME, name=TEST_STUDENT_NAME
>>>>>>> f72c573a
        )
        mock_check_project_exists.return_value = True
        mock_authorize_access_token.return_value = {
            "access_token": "test_token",
            "refresh_token": "test_token",
        }

        response = app.test_client().get(url_for("root.login_finish"), query_string={"code": "test_code"})

        assert response.status_code == HTTPStatus.FOUND
        assert response.location == url_for("root.index")

        mock_authorize_access_token.assert_called_once()

        mock_get_authenticated_rms_user.assert_called_once()
        args, _ = mock_get_authenticated_rms_user.call_args
        assert args[0] == "test_token"


def test_login_oauth_error(app, mock_gitlab_oauth):
    with (
        patch.object(mock_gitlab_oauth.gitlab, "authorize_access_token", side_effect=OAuthError("OAuth error")),
        app.test_request_context(),
    ):
        app.oauth = mock_gitlab_oauth
        response = app.test_client().get(url_for("root.login"), query_string={"code": "test_code"})
        assert response.status_code == HTTPStatus.FOUND
        assert response.location == url_for("root.index")<|MERGE_RESOLUTION|>--- conflicted
+++ resolved
@@ -15,27 +15,7 @@
 from manytask.api import bp as api_bp
 from manytask.database import TaskDisabledError
 from manytask.web import admin_bp, course_bp, root_bp
-<<<<<<< HEAD
 from tests import constants
-=======
-
-TEST_USERNAME = "test_user"
-TEST_FIRST_NAME = "First"
-TEST_LAST_NAME = "Last"
-TEST_STUDENT_NAME = "First Last"
-TEST_STUDENT_RMS_ID = 1
-TEST_STUDENT_REPO = "students/test_user"
-TEST_SECRET = "test_secret"
-TEST_KEY = "test_key"
-TEST_TOKEN = "test_token"
-TEST_COURSE_NAME = "Test_Course"
-GITLAB_BASE_URL = "https://gitlab.com"
-TEST_VERSION = 1.5
-TEST_USER_ID = 123
-TEST_REPO = "test_repo"
-INVALID_TASK_NAME = "invalid_task"
-TASK_NAME_WITH_DISABLED_TASK_OR_GROUP = "disabled_task"
->>>>>>> f72c573a
 
 
 @pytest.fixture
@@ -79,13 +59,8 @@
             raise Exception("Registration failed")
 
         @staticmethod
-<<<<<<< HEAD
-        def get_student(user_id: int):
-            return Student(id=constants.TEST_USER_ID, username=constants.TEST_USERNAME, name=constants.TEST_NAME)
-=======
         def get_rms_user_by_id(user_id: int):
-            return RmsUser(id=TEST_USER_ID, username=TEST_USERNAME, name=TEST_STUDENT_NAME)
->>>>>>> f72c573a
+            return RmsUser(id=constants.TEST_USER_ID, username=constants.TEST_USERNAME, name=constants.TEST_NAME)
 
         def check_authenticated_rms_user(self, access_token):
             pass
@@ -97,26 +72,16 @@
                 name=constants.TEST_NAME,
             )
 
-<<<<<<< HEAD
-        def get_authenticated_student(self, gitlab_access_token: str):
-            return Student(id=constants.TEST_USER_ID, username=constants.TEST_USERNAME, name=constants.TEST_NAME)
-=======
-        def get_authenticated_rms_user(self, gitlab_access_token: str, name=TEST_STUDENT_NAME):
-            return RmsUser(id=TEST_USER_ID, username=TEST_USERNAME, name=TEST_STUDENT_NAME)
->>>>>>> f72c573a
+        def get_authenticated_rms_user(self, gitlab_access_token: str, name=constants.TEST_NAME):
+            return RmsUser(id=constants.TEST_USER_ID, username=constants.TEST_USERNAME, name=constants.TEST_NAME)
 
         @staticmethod
         def check_project_exists(project_name: str, project_group: str):
             return True
 
         @staticmethod
-<<<<<<< HEAD
-        def _parse_user_to_student(user: dict[str, Any]):
-            return Student(id=constants.TEST_USER_ID, username=constants.TEST_USERNAME, name=constants.TEST_NAME)
-=======
         def _construct_rms_user(user: dict[str, Any]):
-            return RmsUser(id=TEST_USER_ID, username=TEST_USERNAME, name=TEST_STUDENT_NAME)
->>>>>>> f72c573a
+            return RmsUser(id=constants.TEST_USER_ID, username=constants.TEST_USERNAME, name=constants.TEST_NAME)
 
     return MockGitlabApi()
 
@@ -126,16 +91,10 @@
     class MockStorageApi:
         def __init__(self):
             self.stored_user = StoredUser(
-<<<<<<< HEAD
                 username=constants.TEST_USERNAME,
                 first_name=constants.TEST_FIRST_NAME,
                 last_name=constants.TEST_LAST_NAME,
-=======
-                username=TEST_USERNAME,
-                first_name=TEST_FIRST_NAME,
-                last_name=TEST_LAST_NAME,
-                rms_id=TEST_STUDENT_RMS_ID,
->>>>>>> f72c573a
+                rms_id=constants.TEST_RMS_ID,
                 course_admin=False,
             )
             self.course_name = constants.TEST_COURSE_NAME
@@ -463,13 +422,8 @@
         app.test_request_context(),
     ):
         app.oauth = mock_gitlab_oauth
-<<<<<<< HEAD
-        mock_get_authenticated_student.return_value = Student(
+        mock_get_authenticated_rms_user.return_value = RmsUser(
             id=constants.TEST_USER_ID, username=constants.TEST_USERNAME, name=constants.TEST_NAME
-=======
-        mock_get_authenticated_rms_user.return_value = RmsUser(
-            id=TEST_USER_ID, username=TEST_USERNAME, name=TEST_STUDENT_NAME
->>>>>>> f72c573a
         )
         mock_check_project_exists.return_value = True
         mock_authorize_access_token.return_value = {
@@ -513,13 +467,8 @@
     ):
         app.oauth = mock_gitlab_oauth
 
-<<<<<<< HEAD
-        mock_get_authenticated_student.return_value = Student(
+        mock_get_authenticated_rms_user.return_value = RmsUser(
             id=constants.TEST_USER_ID, username=constants.TEST_USERNAME, name=constants.TEST_NAME
-=======
-        mock_get_authenticated_rms_user.return_value = RmsUser(
-            id=TEST_USER_ID, username=TEST_USERNAME, name=TEST_STUDENT_NAME
->>>>>>> f72c573a
         )
         mock_check_project_exists.return_value = True
         mock_authorize_access_token.return_value = {
