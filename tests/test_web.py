import os
from dataclasses import dataclass
from datetime import datetime
from http import HTTPStatus
from typing import Any
from unittest.mock import patch
from zoneinfo import ZoneInfo

import pytest
from authlib.integrations.base_client import OAuthError
from flask import Flask, url_for

from manytask.abstract import StoredUser
from manytask.api import bp as api_bp
from manytask.database import TaskDisabledError
<<<<<<< HEAD
from manytask.glab import Student, User
from manytask.web import admin_bp, course_bp, root_bp
=======
from manytask.glab import Student
from manytask.web import course_bp, root_bp
>>>>>>> 60f6133c

TEST_USERNAME = "test_user"
TEST_STUDENT_NAME = "User Name"
TEST_STUDENT_REPO = "students/test_user"
TEST_SECRET = "test_secret"
TEST_KEY = "test_key"
TEST_TOKEN = "test_token"
TEST_COURSE_NAME = "Test_Course"
GITLAB_BASE_URL = "https://gitlab.com"
TEST_VERSION = 1.5
TEST_USER_ID = 123
TEST_REPO = "test_repo"
INVALID_TASK_NAME = "invalid_task"
TASK_NAME_WITH_DISABLED_TASK_OR_GROUP = "disabled_task"


@pytest.fixture
def app(mock_gitlab_api, mock_storage_api):
    app = Flask(
        __name__, template_folder=os.path.join(os.path.dirname(os.path.dirname(__file__)), "manytask/templates")
    )
    app.config["DEBUG"] = False
    app.config["TESTING"] = True
    app.secret_key = "test_key"
    app.register_blueprint(root_bp)
    app.register_blueprint(course_bp)
    app.register_blueprint(api_bp)
    app.register_blueprint(admin_bp)
    app.gitlab_api = mock_gitlab_api
    app.rms_api = mock_gitlab_api
    app.storage_api = mock_storage_api
    app.manytask_version = "1.0.0"
    app.favicon = "test_favicon"
    return app


@pytest.fixture
def mock_gitlab_api():
    class MockGitlabApi:
        def __init__(self):
            self.course_admin = False
            self.base_url = GITLAB_BASE_URL

        @staticmethod
        def get_url_for_repo(username: str, course_students_group: str):
            return f"{GITLAB_BASE_URL}/{username}/repo"

        @staticmethod
        def get_url_for_task_base(course_public_repo: str, default_branch: str):
            return f"{GITLAB_BASE_URL}/{course_public_repo}/blob/{default_branch}"

        @staticmethod
        def register_new_user(username: str, firstname: str, lastname: str, email: str, password: str):
            if username == TEST_USERNAME:
                return True
            raise Exception("Registration failed")

        @staticmethod
        def get_student(user_id: int):
            return Student(id=TEST_USER_ID, username=TEST_USERNAME, name="")

        def get_student_by_username(self, username: str) -> Student:
            return Student(
                id=1,
                username=username,
                name=TEST_STUDENT_NAME,
            )

        def get_authenticated_student(self, gitlab_access_token: str):
            return Student(id=TEST_USER_ID, username=TEST_USERNAME, name="")

        @staticmethod
        def check_project_exists(student: Student, course_students_group: str):
            return True

        @staticmethod
        def _parse_user_to_student(user: dict[str, Any]):
            return Student(id=TEST_USER_ID, username=TEST_USERNAME, name="")

        def check_is_course_admin(self, _user_id, _course_group):
            return self.course_admin

    return MockGitlabApi()


@pytest.fixture
def mock_storage_api(mock_course):  # noqa: C901
    class MockStorageApi:
        def __init__(self):
            self.stored_user = StoredUser(username=TEST_USERNAME, course_admin=False, first_name="", last_name="")
            self.course_name = TEST_COURSE_NAME

        @staticmethod
        def get_scores_update_timestamp(_course_name):
            return datetime.now(tz=ZoneInfo("UTC"))

        @staticmethod
        def get_scores(_course_name, _username):
            return {"task1": 100, "task2": 90}

        @staticmethod
        def get_all_scores(_course_name):
            return {TEST_USERNAME: {"task1": 100, "task2": 90}}

        @staticmethod
        def get_stats(_course_name):
            return {"task1": {"mean": 95}, "task2": {"mean": 85}}

        @staticmethod
        def get_bonus_score(_course_name, _username):
            return 10

        def sync_stored_user(self, _course_name, student, repo_name, course_admin):
            self.stored_user.course_admin = self.stored_user.course_admin or course_admin

        @staticmethod
        def get_groups(*_args, **_kwargs):
            return []

        @staticmethod
        def get_course(_name):
            return mock_course

        @staticmethod
        def find_task(_course_name, task_name):
            if task_name == INVALID_TASK_NAME:
                raise KeyError("Task not found")
            if task_name == TASK_NAME_WITH_DISABLED_TASK_OR_GROUP:
                raise TaskDisabledError(f"Task {task_name} is disabled")
            return None, None

        @staticmethod
        def get_now_with_timezone(_course_name):
            return datetime.now(tz=ZoneInfo("UTC"))

        def get_stored_user(self, _course_name, _student):
            return self.stored_user

        @staticmethod
        def update_cached_scores(_course_name):
            pass

        @staticmethod
        def check_user_on_course(*a, **k):
            return True

        def sync_and_get_admin_status(self, course_name: str, student: Student, course_admin: bool) -> bool:
            self.stored_user.course_admin = self.stored_user.course_admin or course_admin
            return self.stored_user.course_admin

        def max_score_started(self, _course_name):
            return 100

    return MockStorageApi()


@pytest.fixture
def mock_course():
    class MockCourse:
        def __init__(self):
            self.course_name = TEST_COURSE_NAME
            self.is_ready = True
            self.show_allscores = True
            self.registration_secret = TEST_SECRET
            self.gitlab_course_group = "test_group"
            self.gitlab_course_public_repo = "public_2025_spring"
            self.gitlab_course_students_group = "students_2025_spring"
            self.gitlab_default_branch = "main"
            self.task_url_template = "test_task_url_template"
            self.links = {}

    return MockCourse()


@pytest.fixture(autouse=True)
def setup_environment(monkeypatch):
    monkeypatch.setenv("MANYTASK_COURSE_TOKEN", TEST_TOKEN)
    monkeypatch.setenv("REGISTRATION_SECRET", TEST_SECRET)
    monkeypatch.setenv("FLASK_SECRET_KEY", TEST_KEY)
    monkeypatch.setenv("TESTING", "true")
    yield


def test_healthcheck(app):
    with app.test_request_context():
        response = app.test_client().get("/healthcheck")
        assert response.status_code == HTTPStatus.OK
        assert response.data == b"OK"


def test_course_page_not_ready(app, mock_gitlab_oauth):
    with (
        app.test_request_context(),
        patch.object(app.storage_api, "get_course") as mock_get_course,
    ):

        @dataclass
        class Course:
            is_ready = False

        mock_get_course.return_value = Course()
        app.oauth = mock_gitlab_oauth
        response = app.test_client().get(f"/{TEST_COURSE_NAME}/")
        assert response.status_code == HTTPStatus.FOUND
        assert response.headers["Location"] == f"/{TEST_COURSE_NAME}/not_ready"


def test_course_page_invalid_session(app, mock_gitlab_oauth):
    with app.test_request_context():
        app.oauth = mock_gitlab_oauth
        response = app.test_client().get(f"/{TEST_COURSE_NAME}/")
        assert response.status_code == HTTPStatus.FOUND
        assert response.location == f"http://localhost/{TEST_COURSE_NAME}/"


def test_course_page_only_with_valid_session(app, mock_gitlab_oauth):
    with app.test_request_context():
        with (
            app.test_client() as client,
            patch.object(app.storage_api, "check_user_on_course") as mock_check_user_on_course,
        ):
            with client.session_transaction() as sess:
                sess["gitlab"] = {
                    "version": TEST_VERSION,
                    "username": TEST_USERNAME,
                    "user_id": TEST_USER_ID,
                    "access_token": TEST_TOKEN,
                }
            app.oauth = mock_gitlab_oauth
            mock_check_user_on_course.return_value = False
            response = client.get(f"/{TEST_COURSE_NAME}/")
            assert response.status_code == HTTPStatus.FOUND
            assert response.location == f"/{TEST_COURSE_NAME}/create_project"


def test_signup_get(app):
    with app.test_request_context():
        response = app.test_client().get(f"/{TEST_COURSE_NAME}/signup")
        assert response.status_code == HTTPStatus.OK


def test_signup_post_invalid_secret(app):
    with app.test_request_context():
        response = app.test_client().post(
            f"/{TEST_COURSE_NAME}/signup",
            data={
                "username": TEST_USERNAME,
                "firstname": "Test",
                "lastname": "User",
                "email": "test@example.com",
                "password": "password123",
                "password2": "password123",
                "secret": "wrong_secret",
            },
        )
        assert response.status_code == HTTPStatus.OK
        assert b"Invalid registration secret" in response.data


def test_signup_post_password_mismatch(app, mock_course):
    with app.test_request_context():
        response = app.test_client().post(
            f"/{TEST_COURSE_NAME}/signup",
            data={
                "username": TEST_USERNAME,
                "firstname": "Test",
                "lastname": "User",
                "email": "test@example.com",
                "password": "password123",
                "password2": "password456",
                "secret": mock_course.registration_secret,
            },
        )
        assert response.status_code == HTTPStatus.OK
        assert b"Passwords don&#39;t match" in response.data


def test_logout(app):
    with app.test_request_context():
        with app.test_client() as client:
            with client.session_transaction() as sess:
                sess["gitlab"] = {"version": TEST_VERSION, "username": TEST_USERNAME}
            response = client.get("/logout")
            assert response.status_code == HTTPStatus.FOUND
            assert response.headers["Location"] == "/"
            with client.session_transaction() as sess:
                assert "gitlab" not in sess


def test_not_ready(app):
    with app.test_request_context():
        response = app.test_client().get(f"/{TEST_COURSE_NAME}/not_ready")
        assert response.status_code == HTTPStatus.FOUND


def check_admin_in_data(response, check_true):
    assert response.status_code == HTTPStatus.OK
    if check_true:
        assert b'class="admin-label' in response.data
    else:
        assert b'class="admin-label' not in response.data


def check_admin_status_code(response, check_true):
    if check_true:
        assert response.status_code != HTTPStatus.FORBIDDEN
    else:
        assert response.status_code == HTTPStatus.FORBIDDEN


@pytest.mark.parametrize(
    "path_and_func",
    [[f"/{TEST_COURSE_NAME}/", check_admin_in_data], [f"/{TEST_COURSE_NAME}/database", check_admin_in_data]],
)
@pytest.mark.parametrize("debug", [False, True])
@pytest.mark.parametrize("get_param_admin", ["true", "1", "yes", None, "false", "0", "no", "random_value"])
def test_course_page_user_sync(app, mock_gitlab_oauth, mock_course, path_and_func, debug, get_param_admin):
    path, check_func = path_and_func

    if get_param_admin is not None:
        path += f"?admin={get_param_admin}"

    with app.test_request_context():
        with app.test_client() as client:
            with client.session_transaction() as sess:
                sess["gitlab"] = {
                    "version": TEST_VERSION,
                    "username": TEST_USERNAME,
                    "user_id": TEST_USER_ID,
                    "access_token": TEST_TOKEN,
                }

            app.oauth = mock_gitlab_oauth
            app.debug = debug

            # not admin in gitlab, not admin in manytask
            response = client.get(path)

            if app.debug:
                # in debug admin flag is the same as get param
                check_func(response, get_param_admin in ("true", "1", "yes", None))
            else:
                check_func(response, False)

            with client.session_transaction() as sess:
                sess["gitlab"] = {
                    "version": TEST_VERSION,
                    "username": TEST_USERNAME,
                    "user_id": TEST_USER_ID,
                    "access_token": TEST_TOKEN,
                }
            app.gitlab_api.course_admin = True

            # admin in gitlab, not admin in manytask
            response = client.get(path)

            if app.debug:
                # in debug admin flag is the same as get param
                check_func(response, get_param_admin in ("true", "1", "yes", None))
            else:
                check_func(response, True)

            with client.session_transaction() as sess:
                sess["gitlab"] = {
                    "version": TEST_VERSION,
                    "username": TEST_USERNAME,
                    "user_id": TEST_USER_ID,
                    "access_token": TEST_TOKEN,
                }
            app.gitlab_api.course_admin = False

            app.storage_api.stored_user.course_admin = True

            # not admin in gitlab, admin in manytask
            response = client.get(path)

            if app.debug:
                # in debug admin flag is the same as get param
                check_func(response, get_param_admin in ("true", "1", "yes", None))
            else:
                check_func(response, True)

            with client.session_transaction() as sess:
                sess["gitlab"] = {
                    "version": TEST_VERSION,
                    "username": TEST_USERNAME,
                    "user_id": TEST_USER_ID,
                    "access_token": TEST_TOKEN,
                }

            # admin in gitlab, admin in manytask
            response = client.get(path)

            if app.debug:
                # in debug admin flag is the same as get param
                check_func(response, get_param_admin in ("true", "1", "yes", None))
            else:
                check_func(response, True)


def test_signup_post_success(app, mock_gitlab_oauth, mock_course):
    data = {
        "username": TEST_USERNAME,
        "firstname": "Test",
        "lastname": "User",
        "email": "test@example.com",
        "password": "password",
        "password2": "password",
        "secret": mock_course.registration_secret,
    }
    with (
        patch.object(app.rms_api, "register_new_user") as mock_register_new_user,
        patch.object(app.gitlab_api, "get_authenticated_student") as mock_get_authenticated_student,
        patch.object(app.gitlab_api, "check_project_exists") as mock_check_project_exists,
        patch.object(mock_gitlab_oauth.gitlab, "authorize_access_token") as mock_authorize_access_token,
        app.test_request_context(),
    ):
        app.oauth = mock_gitlab_oauth
        mock_get_authenticated_student.return_value = Student(id=TEST_USER_ID, username=TEST_USERNAME, name="")
        mock_check_project_exists.return_value = True
        mock_authorize_access_token.return_value = {
            "access_token": "test_token",
            "refresh_token": "test_token",
        }

        response = app.test_client().post(url_for("course.signup", course_name=TEST_COURSE_NAME), data=data)
        assert response.status_code == HTTPStatus.FOUND
        assert response.location == url_for("course.create_project", course_name=TEST_COURSE_NAME)

        mock_register_new_user.assert_called_once()
        args, _ = mock_register_new_user.call_args
        assert args[0] == TEST_USERNAME
        assert args[1] == "Test"
        assert args[2] == "User"
        assert args[3] == "test@example.com"
        assert args[4] == "password"


def test_login_get_redirect_to_gitlab(app, mock_gitlab_oauth):
    with app.test_request_context():
        app.oauth = mock_gitlab_oauth

        with (
            patch.object(mock_gitlab_oauth.gitlab, "authorize_redirect") as mock_authorize_redirect,
            app.test_request_context(),
        ):
            app.test_client().get(url_for("root.login"))
            mock_authorize_redirect.assert_called_once()
            args, _ = mock_authorize_redirect.call_args
            assert args[0] == url_for("root.login", _external=True)


def test_login_get_with_code(app, mock_gitlab_oauth):
    with (
        patch.object(app.gitlab_api, "get_authenticated_student") as mock_get_authenticated_student,
        patch.object(app.gitlab_api, "check_project_exists") as mock_check_project_exists,
        patch.object(mock_gitlab_oauth.gitlab, "authorize_access_token") as mock_authorize_access_token,
        app.test_request_context(),
    ):
        app.oauth = mock_gitlab_oauth

        mock_get_authenticated_student.return_value = Student(id=TEST_USER_ID, username=TEST_USERNAME, name="")
        mock_check_project_exists.return_value = True
        mock_authorize_access_token.return_value = {
            "access_token": "test_token",
            "refresh_token": "test_token",
        }

        response = app.test_client().get(url_for("root.login"), query_string={"code": "test_code"})

        assert response.status_code == HTTPStatus.FOUND
        assert response.location == url_for("root.index")

        mock_authorize_access_token.assert_called_once()

        mock_get_authenticated_student.assert_called_once()
        args, _ = mock_get_authenticated_student.call_args
        assert args[0] == "test_token"


def test_login_oauth_error(app, mock_gitlab_oauth):
    with (
        patch.object(mock_gitlab_oauth.gitlab, "authorize_access_token", side_effect=OAuthError("OAuth error")),
        app.test_request_context(),
    ):
        app.oauth = mock_gitlab_oauth
        response = app.test_client().get(url_for("root.login"), query_string={"code": "test_code"})
        assert response.status_code == HTTPStatus.FOUND
        assert response.location == url_for("root.index")<|MERGE_RESOLUTION|>--- conflicted
+++ resolved
@@ -13,13 +13,8 @@
 from manytask.abstract import StoredUser
 from manytask.api import bp as api_bp
 from manytask.database import TaskDisabledError
-<<<<<<< HEAD
-from manytask.glab import Student, User
+from manytask.glab import Student
 from manytask.web import admin_bp, course_bp, root_bp
-=======
-from manytask.glab import Student
-from manytask.web import course_bp, root_bp
->>>>>>> 60f6133c
 
 TEST_USERNAME = "test_user"
 TEST_STUDENT_NAME = "User Name"
