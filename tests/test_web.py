--- conflicted
+++ resolved
@@ -87,11 +87,7 @@
             return RmsUser(id=TEST_USER_ID, username=TEST_USERNAME, name=TEST_STUDENT_NAME)
 
         @staticmethod
-<<<<<<< HEAD
         def check_project_exists(project_name: str, project_group: str):
-=======
-        def check_project_exists(username: str, course_students_group: str):
->>>>>>> 20b39c1c
             return True
 
         @staticmethod
