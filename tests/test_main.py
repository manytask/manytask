--- conflicted
+++ resolved
@@ -55,65 +55,7 @@
     return mock_env
 
 
-<<<<<<< HEAD
-@pytest.fixture
-def mock_gitlab():
-    with patch("gitlab.Gitlab") as mock:
-        gitlab_instance = MagicMock()
-        mock.return_value = gitlab_instance
-
-        # Mock GitLab groups
-        mock_course_group = MagicMock()
-        mock_course_group.name = TEST_COURSE_NAME
-        mock_course_group.full_name = TEST_COURSE_NAME
-
-        mock_students_group = MagicMock()
-        mock_students_group.name = TEST_STUDENTS_GROUP
-        mock_students_group.full_name = TEST_STUDENTS_GROUP
-
-        # Mock groups.list for search
-        def mock_group_list_search(**kwargs):
-            search = kwargs.get("search", "")
-            if search == TEST_COURSE_NAME:
-                return [mock_course_group]
-            elif search == TEST_STUDENTS_GROUP:
-                return [mock_students_group]
-            return []
-
-        gitlab_instance.groups.list.side_effect = mock_group_list_search
-
-        # Mock GitLab projects
-        mock_project_list = MagicMock()
-        mock_project_list.name = TEST_PUBLIC_REPO
-        mock_project_list.path = TEST_PUBLIC_REPO
-        mock_project_list.path_with_namespace = TEST_PUBLIC_REPO
-
-        # Mock projects.list for search
-        def mock_project_list_search(**kwargs):
-            search = kwargs.get("search", "")
-            if search in [TEST_PUBLIC_REPO, f"{TEST_COURSE_NAME}/{TEST_PUBLIC_REPO}"]:
-                return [mock_project_list]
-            return []
-
-        gitlab_instance.projects.list.side_effect = mock_project_list_search
-
-        mock_rms_user = MagicMock()
-        mock_rms_user._attrs = {"id": 12345, "username": "", "name": "Test User"}
-
-        def mock_get_rms_user(**kwargs):
-            username = kwargs.get("username", "")
-            mock_rms_user._attrs["username"] = username
-            return [mock_rms_user]
-
-        gitlab_instance.users.list.side_effect = mock_get_rms_user
-
-        yield mock
-
-
-def test_create_app_production_with_db(mock_env, mock_gitlab, monkeypatch):
-=======
 def test_create_app_production_with_db(mock_env, monkeypatch):
->>>>>>> 5efff4ee
     app = create_app()
     assert isinstance(app, CustomFlask)
     assert app.debug is False
