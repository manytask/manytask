--- conflicted
+++ resolved
@@ -119,41 +119,7 @@
 
 ### Production 
 
-<<<<<<< HEAD
 Please, refer to the [production documentation](./docs/production.md).
-=======
-#### Docker build (manytask only)
-```shell
-docker build --tag manytask:build .
-docker stop manytask && docker rm manytask || true
-docker run \
-    -d \
-    --name manytask \
-    --restart always \
-    --publish "5050:5050" \
-    --env-file .env \
-    manytask:build && docker logs -f manytask
-```
-
-#### Docker registry (manytask only)
-```shell
-docker pull manytask:latest
-docker stop manytask && docker rm manytask || true
-docker run \
-    -d \
-    --name manytask \
-    --restart always \
-    --publish "5050:5050" \
-    --env-file .env \
-    manytask:latest && docker logs -f manytask
-```
-
-
-#### Docker-compose (manytask with certs)
-```shell
-docker-compose -f docker-compose.development.yml -f docker-compose.production.yml up --build
-```
->>>>>>> 0e2bc608
 
 
 ## API and Testing Script Interface 
