--- conflicted
+++ resolved
@@ -115,16 +115,6 @@
 * All the endpoints require `Authorization: Bearer <token>` or `Authorization: <token>` (deprecated) header contain `TESTER_TOKEN`, to validate it's authorized checker. 
 * Or, alternatively, being admin (session with admin field) 
   
-<<<<<<< HEAD
-| method | api endpoint                | description                          | required in body                                              | optional in body                                        | return                                                               |
-|--------|-----------------------------|--------------------------------------|---------------------------------------------------------------|---------------------------------------------------------|----------------------------------------------------------------------|
-| POST   | `/api/report`               | set student's score                  | `task`, `user_id` (gitlab), `score`                           | `check_deadline`, `commit_time` (`%Y-%m-%d %H:%M:%S%z`) | `user_id`, `username`, `task`, `score`, `commit_time`, `submit_time` |
-| GET    | `/api/score`                | get student's score                  | `task`, `user_id` (gitlab)                                    | -                                                       | `user_id`, `username`, `task`, `score`                               |
-| GET    | `/api/sync_task_columns`    | update course to `deadlines`         | \*deadlines json\*                                            | -                                                       | -                                                                    |
-| GET    | `/api/update_cached_scores` | update cached scores for all users   | -                                                             | -                                                       | -                                                                    |
-| POST   | `/api/report_source`        | save student's solution source files | `task`, `user_id` (gitlab) + multipart/form-data source files | -                                                       | -                                                                    |
-| GET    | `/api/solutions`            | get all solutions for the task       | `task`                                                        | -                                                       | zip archive file with solutions                                      |
-=======
 | method | api endpoint                | description                               | required in body                                              | optional in body                                        | return                                                               |
 |--------|-----------------------------|-------------------------------------------|---------------------------------------------------------------|---------------------------------------------------------|----------------------------------------------------------------------|
 | POST   | `/api/report`               | set student's score                       | `task`, `user_id` (gitlab), `score`                           | `check_deadline`, `commit_time` (`%Y-%m-%d %H:%M:%S%z`) | `user_id`, `username`, `task`, `score`, `commit_time`, `submit_time` |
@@ -134,7 +124,6 @@
 | POST   | `/api/update_cached_scores` | update cached scores for all users        | -                                                             | -                                                       | -                                                                    |
 | POST   | `/api/report_source`        | save student's solution source files      | `task`, `user_id` (gitlab) + multipart/form-data source files | -                                                       | -                                                                    |
 | GET    | `/api/solutions`            | get all solutions for the task            | `task`                                                        | -                                                       | zip archive file with solutions                                      |
->>>>>>> 39e6ba18
 
 
 
