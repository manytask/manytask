# linters
flake8==7.1.1
ruff==0.9.1
<<<<<<< HEAD
mypy==1.15.0
isort==5.13.2
=======
mypy==1.14.1
isort==6.0.0
>>>>>>> 0a1519f9
black==24.8.0

# stubs
types-requests==2.32.0.20240907
types-PyYAML==6.0.12.12

# testing
pytest==8.3.2
pytest-cov==5.0.0
testcontainers==4.9.1

# utils
pre-commit==4.1.0<|MERGE_RESOLUTION|>--- conflicted
+++ resolved
@@ -1,13 +1,8 @@
 # linters
 flake8==7.1.1
 ruff==0.9.1
-<<<<<<< HEAD
 mypy==1.15.0
-isort==5.13.2
-=======
-mypy==1.14.1
 isort==6.0.0
->>>>>>> 0a1519f9
 black==24.8.0
 
 # stubs
